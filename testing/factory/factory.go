--- conflicted
+++ resolved
@@ -505,15 +505,7 @@
 	if params.CharmOrigin == nil {
 		curl := params.Charm.URL()
 		chSeries := curl.Series
-<<<<<<< HEAD
-		base, err := coreseries.GetBaseFromSeries(chSeries)
-=======
-		// Legacy k8s charms - assume ubuntu focal.
-		if chSeries == "kubernetes" {
-			chSeries = corebase.LegacyKubernetesSeries()
-		}
 		base, err := corebase.GetBaseFromSeries(chSeries)
->>>>>>> 430bc2b8
 		c.Assert(err, jc.ErrorIsNil)
 		var channel *state.Channel
 		var source string
