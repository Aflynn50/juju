// Copyright 2012, 2013 Canonical Ltd.
// Licensed under the AGPLv3, see LICENCE file for details.

// The dummy provider implements an environment provider for testing
// purposes, registered with environs under the name "dummy".
//
// The configuration YAML for the testing environment
// must specify a "state-server" property with a boolean
// value. If this is true, a state server will be started
// the first time StateInfo is called on a newly reset environment.
//
// The configuration data also accepts a "broken" property
// of type boolean. If this is non-empty, any operation
// after the environment has been opened will return
// the error "broken environment", and will also log that.
//
// The DNS name of instances is the same as the Id,
// with ".dns" appended.
//
// To avoid enumerating all possible series and architectures,
// any series or architecture with the prefix "unknown" is
// treated as bad when starting a new instance.
package dummy

import (
	"errors"
	"fmt"
	"net"
	"net/http"
	"os"
	"strconv"
	"strings"
	"sync"
	"time"

	"launchpad.net/loggo"

	"launchpad.net/juju-core/constraints"
	"launchpad.net/juju-core/environs"
	"launchpad.net/juju-core/environs/cloudinit"
	"launchpad.net/juju-core/environs/config"
	"launchpad.net/juju-core/environs/imagemetadata"
	"launchpad.net/juju-core/environs/simplestreams"
	"launchpad.net/juju-core/environs/storage"
	"launchpad.net/juju-core/environs/tools"
	"launchpad.net/juju-core/instance"
	"launchpad.net/juju-core/names"
	"launchpad.net/juju-core/provider"
	"launchpad.net/juju-core/provider/common"
	"launchpad.net/juju-core/schema"
	"launchpad.net/juju-core/state"
	"launchpad.net/juju-core/state/api"
	"launchpad.net/juju-core/state/apiserver"
	"launchpad.net/juju-core/testing"
	coretools "launchpad.net/juju-core/tools"
	"launchpad.net/juju-core/utils"
)

var logger = loggo.GetLogger("juju.provider.dummy")

// SampleConfig() returns an environment configuration with all required
// attributes set.
func SampleConfig() testing.Attrs {
	return testing.Attrs{
		"type":                      "dummy",
		"name":                      "only",
		"authorized-keys":           "my-keys",
		"firewall-mode":             config.FwInstance,
		"admin-secret":              testing.DefaultMongoPassword,
		"ca-cert":                   testing.CACert,
		"ca-private-key":            testing.CAKey,
		"ssl-hostname-verification": true,
		"development":               false,
		"state-port":                1234,
		"api-port":                  4321,
		"default-series":            "precise",

		"secret":       "pork",
		"state-server": true,
	}
}

// stateInfo returns a *state.Info which allows clients to connect to the
// shared dummy state, if it exists.
func stateInfo() *state.Info {
	if testing.MgoAddr == "" {
		panic("dummy environ state tests must be run with MgoTestPackage")
	}
	return &state.Info{
		Addrs:  []string{testing.MgoAddr},
		CACert: []byte(testing.CACert),
	}
}

// Operation represents an action on the dummy provider.
type Operation interface{}

type GenericOperation struct {
	Env string
}

type OpBootstrap struct {
	Env         string
	Constraints constraints.Value
}

type OpDestroy GenericOperation

type OpStartInstance struct {
	Env          string
	MachineId    string
	MachineNonce string
	Instance     instance.Instance
	Constraints  constraints.Value
	Info         *state.Info
	APIInfo      *api.Info
	Secret       string
}

type OpStopInstances struct {
	Env       string
	Instances []instance.Instance
}

type OpOpenPorts struct {
	Env        string
	MachineId  string
	InstanceId instance.Id
	Ports      []instance.Port
}

type OpClosePorts struct {
	Env        string
	MachineId  string
	InstanceId instance.Id
	Ports      []instance.Port
}

type OpPutFile struct {
	Env      string
	FileName string
}

// environProvider represents the dummy provider.  There is only ever one
// instance of this type (providerInstance)
type environProvider struct {
	mu  sync.Mutex
	ops chan<- Operation
	// We have one state for each environment name
	state      map[int]*environState
	maxStateId int
}

var providerInstance environProvider

const noStateId = 0

// environState represents the state of an environment.
// It can be shared between several environ values,
// so that a given environment can be opened several times.
type environState struct {
	id            int
	name          string
	ops           chan<- Operation
	mu            sync.Mutex
	maxId         int // maximum instance id allocated so far.
	insts         map[instance.Id]*dummyInstance
	globalPorts   map[instance.Port]bool
	bootstrapped  bool
	storageDelay  time.Duration
	storage       *storageServer
	publicStorage *storageServer
	httpListener  net.Listener
	apiServer     *apiserver.Server
	apiState      *state.State
}

// environ represents a client's connection to a given environment's
// state.
type environ struct {
	name         string
	ecfgMutex    sync.Mutex
	ecfgUnlocked *environConfig
}

var _ imagemetadata.SupportsCustomSources = (*environ)(nil)
var _ tools.SupportsCustomSources = (*environ)(nil)
var _ environs.Environ = (*environ)(nil)

// discardOperations discards all Operations written to it.
var discardOperations chan<- Operation

func init() {
	environs.RegisterProvider("dummy", &providerInstance)

	// Prime the first ops channel, so that naive clients can use
	// the testing environment by simply importing it.
	c := make(chan Operation)
	go func() {
		for _ = range c {
		}
	}()
	discardOperations = c
	Reset()

	// parse errors are ignored
	providerDelay, _ = time.ParseDuration(os.Getenv("JUJU_DUMMY_DELAY"))
}

// Reset resets the entire dummy environment and forgets any registered
// operation listener.  All opened environments after Reset will share
// the same underlying state.
func Reset() {
	logger.Infof("reset environment")
	p := &providerInstance
	p.mu.Lock()
	defer p.mu.Unlock()
	providerInstance.ops = discardOperations
	for _, s := range p.state {
		s.httpListener.Close()
		s.destroy()
	}
	providerInstance.state = make(map[int]*environState)
	if testing.MgoAddr != "" {
		testing.MgoReset()
	}
}

func (state *environState) destroy() {
	state.storage.files = make(map[string][]byte)
	if !state.bootstrapped {
		return
	}
	if state.apiServer != nil {
		if err := state.apiServer.Stop(); err != nil {
			panic(err)
		}
		state.apiServer = nil
		if err := state.apiState.Close(); err != nil {
			panic(err)
		}
		state.apiState = nil
	}
	if testing.MgoAddr != "" {
		testing.MgoReset()
	}
	state.bootstrapped = false
}

// GetStateInAPIServer returns the state connection used by the API server
// This is so code in the test suite can trigger Syncs, etc that the API server
// will see, which will then trigger API watchers, etc.
func (e *environ) GetStateInAPIServer() *state.State {
	st, err := e.state()
	if err != nil {
		panic(err)
	}
	return st.apiState
}

// newState creates the state for a new environment with the
// given name and starts an http server listening for
// storage requests.
func newState(name string, ops chan<- Operation) *environState {
	s := &environState{
		name:        name,
		ops:         ops,
		insts:       make(map[instance.Id]*dummyInstance),
		globalPorts: make(map[instance.Port]bool),
	}
	s.storage = newStorageServer(s, "/"+name+"/private")
	s.publicStorage = newStorageServer(s, "/"+name+"/public")
	s.listen()
	return s
}

// listen starts a network listener listening for http
// requests to retrieve files in the state's storage.
func (s *environState) listen() {
	l, err := net.Listen("tcp", "127.0.0.1:0")
	if err != nil {
		panic(fmt.Errorf("cannot start listener: %v", err))
	}
	s.httpListener = l
	mux := http.NewServeMux()
	mux.Handle(s.storage.path+"/", http.StripPrefix(s.storage.path+"/", s.storage))
	mux.Handle(s.publicStorage.path+"/", http.StripPrefix(s.publicStorage.path+"/", s.publicStorage))
	go http.Serve(l, mux)
}

// Listen closes the previously registered listener (if any).
// Subsequent operations on any dummy environment can be received on c
// (if not nil).
func Listen(c chan<- Operation) {
	p := &providerInstance
	p.mu.Lock()
	defer p.mu.Unlock()
	if c == nil {
		c = discardOperations
	}
	if p.ops != discardOperations {
		close(p.ops)
	}
	p.ops = c
	for _, st := range p.state {
		st.mu.Lock()
		st.ops = c
		st.mu.Unlock()
	}
}

// SetStorageDelay causes any storage download operation in any current
// environment to be delayed for the given duration.
func SetStorageDelay(d time.Duration) {
	p := &providerInstance
	p.mu.Lock()
	defer p.mu.Unlock()
	for _, st := range p.state {
		st.mu.Lock()
		st.storageDelay = d
		st.mu.Unlock()
	}
}

var configFields = schema.Fields{
	"state-server": schema.Bool(),
	"broken":       schema.String(),
	"secret":       schema.String(),
	"state-id":     schema.String(),
}
var configDefaults = schema.Defaults{
	"broken":   "",
	"secret":   "pork",
	"state-id": schema.Omit,
}

type environConfig struct {
	*config.Config
	attrs map[string]interface{}
}

func (c *environConfig) stateServer() bool {
	return c.attrs["state-server"].(bool)
}

func (c *environConfig) broken() string {
	return c.attrs["broken"].(string)
}

func (c *environConfig) secret() string {
	return c.attrs["secret"].(string)
}

func (c *environConfig) stateId() int {
	idStr, ok := c.attrs["state-id"].(string)
	if !ok {
		return noStateId
	}
	id, err := strconv.Atoi(idStr)
	if err != nil {
		panic(fmt.Errorf("unexpected state-id %q (should have pre-checked)", idStr))
	}
	return id
}

func (p *environProvider) newConfig(cfg *config.Config) (*environConfig, error) {
	valid, err := p.Validate(cfg, nil)
	if err != nil {
		return nil, err
	}
	return &environConfig{valid, valid.UnknownAttrs()}, nil
}

func (p *environProvider) Validate(cfg, old *config.Config) (valid *config.Config, err error) {
	// Check for valid changes for the base config values.
	if err := config.Validate(cfg, old); err != nil {
		return nil, err
	}
	validated, err := cfg.ValidateUnknownAttrs(configFields, configDefaults)
	if err != nil {
		return nil, err
	}
	if idStr, ok := validated["state-id"].(string); ok {
		if _, err := strconv.Atoi(idStr); err != nil {
			return nil, fmt.Errorf("invalid state-id %q", idStr)
		}
	}
	// Apply the coerced unknown values back into the config.
	return cfg.Apply(validated)
}

func (e *environ) state() (*environState, error) {
	stateId := e.ecfg().stateId()
	if stateId == noStateId {
		return nil, provider.ErrNotPrepared
	}
	p := &providerInstance
	p.mu.Lock()
	defer p.mu.Unlock()
	if state := p.state[stateId]; state != nil {
		return state, nil
	}
	return nil, provider.ErrDestroyed
}

func (p *environProvider) Open(cfg *config.Config) (environs.Environ, error) {
	p.mu.Lock()
	defer p.mu.Unlock()
	ecfg, err := p.newConfig(cfg)
	if err != nil {
		return nil, err
	}
	if ecfg.stateId() == noStateId {
		return nil, provider.ErrNotPrepared
	}
	env := &environ{
		name:         ecfg.Name(),
		ecfgUnlocked: ecfg,
	}
	if err := env.checkBroken("Open"); err != nil {
		return nil, err
	}
	return env, nil
}

func (p *environProvider) Prepare(cfg *config.Config) (environs.Environ, error) {
	cfg, err := p.prepare(cfg)
	if err != nil {
		return nil, err
	}
	return p.Open(cfg)
}

// prepare is the internal version of Prepare - it prepares the
// environment but does not open it.
func (p *environProvider) prepare(cfg *config.Config) (*config.Config, error) {
	ecfg, err := p.newConfig(cfg)
	if err != nil {
		return nil, err
	}
	p.mu.Lock()
	defer p.mu.Unlock()
	name := cfg.Name()
	if ecfg.stateId() != noStateId {
		return cfg, nil
	}
	// The environment has not been prepared,
	// so create it and set its state identifier accordingly.
	if ecfg.stateServer() && len(p.state) != 0 {
		for _, old := range p.state {
			panic(fmt.Errorf("cannot share a state between two dummy environs; old %q; new %q", old.name, name))
		}
	}
	state := newState(name, p.ops)
	p.maxStateId++
	state.id = p.maxStateId
	p.state[state.id] = state
	// Add the state id to the configuration we use to
	// in the returned environment.
	return cfg.Apply(map[string]interface{}{
		"state-id": fmt.Sprint(state.id),
	})
}

func (*environProvider) SecretAttrs(cfg *config.Config) (map[string]string, error) {
	ecfg, err := providerInstance.newConfig(cfg)
	if err != nil {
		return nil, err
	}
	return map[string]string{
		"secret": ecfg.secret(),
	}, nil
}

func (*environProvider) PublicAddress() (string, error) {
	return "public.dummy.address.example.com", nil
}

func (*environProvider) PrivateAddress() (string, error) {
	return "private.dummy.address.example.com", nil
}

func (*environProvider) BoilerplateConfig() string {
	return `
## Fake configuration for dummy provider.
dummy:
  type: dummy
  admin-secret: {{rand}}

`[1:]
}

var errBroken = errors.New("broken environment")

func (e *environ) ecfg() *environConfig {
	e.ecfgMutex.Lock()
	ecfg := e.ecfgUnlocked
	e.ecfgMutex.Unlock()
	return ecfg
}

func (e *environ) checkBroken(method string) error {
	for _, m := range strings.Fields(e.ecfg().broken()) {
		if m == method {
			return fmt.Errorf("dummy.%s is broken", method)
		}
	}
	return nil
}

func (e *environ) Name() string {
	return e.name
}

// GetImageSources returns a list of sources which are used to search for simplestreams image metadata.
func (e *environ) GetImageSources() ([]simplestreams.DataSource, error) {
	return []simplestreams.DataSource{storage.NewStorageSimpleStreamsDataSource(e.Storage(), "")}, nil
}

// GetToolsSources returns a list of sources which are used to search for simplestreams tools metadata.
func (e *environ) GetToolsSources() ([]simplestreams.DataSource, error) {
	private := storage.NewStorageSimpleStreamsDataSource(e.Storage(), storage.BaseToolsPath)
	publicURL, err := e.PublicStorage().URL(storage.BaseToolsPath)
	if err != nil {
		return nil, err
	}
	return []simplestreams.DataSource{
		private, simplestreams.NewURLDataSource(publicURL, simplestreams.VerifySSLHostnames)}, nil
}

func (e *environ) Bootstrap(cons constraints.Value, possibleTools coretools.List) error {
	defer delay()
	if err := e.checkBroken("Bootstrap"); err != nil {
		return err
	}
	password := e.Config().AdminSecret()
	if password == "" {
		return fmt.Errorf("admin-secret is required for bootstrap")
	}
	if _, ok := e.Config().CACert(); !ok {
		return fmt.Errorf("no CA certificate in environment configuration")
	}

	logger.Infof("would pick tools from %s", possibleTools)
	cfg, err := environs.BootstrapConfig(e.Config())
	if err != nil {
		return fmt.Errorf("cannot make bootstrap config: %v", err)
	}

	estate, err := e.state()
	if err != nil {
		return err
	}
	estate.mu.Lock()
	defer estate.mu.Unlock()
	if estate.bootstrapped {
		return fmt.Errorf("environment is already bootstrapped")
	}
	// Write the bootstrap file just like a normal provider. However
	// we need to release the mutex for the save state to work, so regain
	// it after the call.
	estate.mu.Unlock()
	if err := common.SaveState(e.Storage(), &common.BootstrapState{StateInstances: []instance.Id{"localhost"}}); err != nil {
		logger.Errorf("failed to save state instances: %v", err)
		estate.mu.Lock() // otherwise defered unlock will fail
		return err
	}
	estate.mu.Lock() // back at it

	if e.ecfg().stateServer() {
		// TODO(rog) factor out relevant code from cmd/jujud/bootstrap.go
		// so that we can call it here.

		info := stateInfo()
		st, err := state.Initialize(info, cfg, state.DefaultDialOpts())
		if err != nil {
			panic(err)
		}
		if err := st.SetEnvironConstraints(cons); err != nil {
			panic(err)
		}
		if err := st.SetAdminMongoPassword(utils.PasswordHash(password)); err != nil {
			panic(err)
		}
		_, err = st.AddUser("admin", password)
		if err != nil {
			panic(err)
		}
		estate.apiServer, err = apiserver.NewServer(st, "localhost:0", []byte(testing.ServerCert), []byte(testing.ServerKey))
		if err != nil {
			panic(err)
		}
		estate.apiState = st
	}
	estate.bootstrapped = true
	estate.ops <- OpBootstrap{Env: e.name, Constraints: cons}
	return nil
}

func (e *environ) StateInfo() (*state.Info, *api.Info, error) {
	estate, err := e.state()
	if err != nil {
		return nil, nil, err
	}
	estate.mu.Lock()
	defer estate.mu.Unlock()
	if err := e.checkBroken("StateInfo"); err != nil {
		return nil, nil, err
	}
	if !e.ecfg().stateServer() {
		return nil, nil, errors.New("dummy environment has no state configured")
	}
	if !estate.bootstrapped {
		return nil, nil, environs.ErrNotBootstrapped
	}
	return stateInfo(), &api.Info{
		Addrs:  []string{estate.apiServer.Addr()},
		CACert: []byte(testing.CACert),
	}, nil
}

func (e *environ) Config() *config.Config {
	return e.ecfg().Config
}

func (e *environ) SetConfig(cfg *config.Config) error {
	if err := e.checkBroken("SetConfig"); err != nil {
		return err
	}
	ecfg, err := providerInstance.newConfig(cfg)
	if err != nil {
		return err
	}
	e.ecfgMutex.Lock()
	e.ecfgUnlocked = ecfg
	e.ecfgMutex.Unlock()
	return nil
}

func (e *environ) Destroy() error {
	defer delay()
	if err := e.checkBroken("Destroy"); err != nil {
		return err
	}
	estate, err := e.state()
	if err != nil {
		if err == provider.ErrDestroyed {
			return nil
		}
		return err
	}
	p := &providerInstance
	p.mu.Lock()
	delete(p.state, estate.id)
	p.mu.Unlock()

	estate.mu.Lock()
	defer estate.mu.Unlock()
	estate.ops <- OpDestroy{Env: estate.name}
	estate.destroy()
	return nil
}

// StartInstance is specified in the InstanceBroker interface.
func (e *environ) StartInstance(cons constraints.Value, possibleTools coretools.List,
	machineConfig *cloudinit.MachineConfig) (instance.Instance, *instance.HardwareCharacteristics, error) {

	defer delay()
	machineId := machineConfig.MachineId
	logger.Infof("dummy startinstance, machine %s", machineId)
	if err := e.checkBroken("StartInstance"); err != nil {
		return nil, nil, err
	}
	estate, err := e.state()
	if err != nil {
		return nil, nil, err
	}
	estate.mu.Lock()
	defer estate.mu.Unlock()
	if machineConfig.MachineNonce == "" {
		return nil, nil, fmt.Errorf("cannot start instance: missing machine nonce")
	}
	if _, ok := e.Config().CACert(); !ok {
		return nil, nil, fmt.Errorf("no CA certificate in environment configuration")
	}
	if machineConfig.StateInfo.Tag != names.MachineTag(machineId) {
		return nil, nil, fmt.Errorf("entity tag must match started machine")
	}
	if machineConfig.APIInfo.Tag != names.MachineTag(machineId) {
		return nil, nil, fmt.Errorf("entity tag must match started machine")
	}
	logger.Infof("would pick tools from %s", possibleTools)
	series := possibleTools.OneSeries()
	i := &dummyInstance{
		id:           instance.Id(fmt.Sprintf("%s-%d", e.name, estate.maxId)),
		ports:        make(map[instance.Port]bool),
		machineId:    machineId,
		series:       series,
		firewallMode: e.Config().FirewallMode(),
		state:        estate,
	}
	var hc *instance.HardwareCharacteristics
	// To match current system capability, only provide hardware characteristics for
	// environ machines, not containers.
	if state.ParentId(machineId) == "" {
		// We will just assume the instance hardware characteristics exactly matches
		// the supplied constraints (if specified).
		hc = &instance.HardwareCharacteristics{
			Arch:     cons.Arch,
			Mem:      cons.Mem,
			RootDisk: cons.RootDisk,
			CpuCores: cons.CpuCores,
			CpuPower: cons.CpuPower,
			Tags:     cons.Tags,
		}
		// Fill in some expected instance hardware characteristics if constraints not specified.
		if hc.Arch == nil {
			arch := "amd64"
			hc.Arch = &arch
		}
		if hc.Mem == nil {
			mem := uint64(1024)
			hc.Mem = &mem
		}
		if hc.RootDisk == nil {
			disk := uint64(8192)
			hc.RootDisk = &disk
		}
		if hc.CpuCores == nil {
			cores := uint64(1)
			hc.CpuCores = &cores
		}
	}
	estate.insts[i.id] = i
	estate.maxId++
	estate.ops <- OpStartInstance{
		Env:          e.name,
		MachineId:    machineId,
		MachineNonce: machineConfig.MachineNonce,
		Constraints:  cons,
		Instance:     i,
		Info:         machineConfig.StateInfo,
		APIInfo:      machineConfig.APIInfo,
		Secret:       e.ecfg().secret(),
	}
	return i, hc, nil
}

func (e *environ) StopInstances(is []instance.Instance) error {
	defer delay()
	if err := e.checkBroken("StopInstance"); err != nil {
		return err
	}
	estate, err := e.state()
	if err != nil {
		return err
	}
	estate.mu.Lock()
	defer estate.mu.Unlock()
	for _, i := range is {
		delete(estate.insts, i.(*dummyInstance).id)
	}
	estate.ops <- OpStopInstances{
		Env:       e.name,
		Instances: is,
	}
	return nil
}

func (e *environ) Instances(ids []instance.Id) (insts []instance.Instance, err error) {
	defer delay()
	if err := e.checkBroken("Instances"); err != nil {
		return nil, err
	}
	if len(ids) == 0 {
		return nil, nil
	}
	estate, err := e.state()
	if err != nil {
		return nil, err
	}
	estate.mu.Lock()
	defer estate.mu.Unlock()
	notFound := 0
	for _, id := range ids {
		inst := estate.insts[id]
		if inst == nil {
			err = environs.ErrPartialInstances
			notFound++
		}
		insts = append(insts, inst)
	}
	if notFound == len(ids) {
		return nil, environs.ErrNoInstances
	}
	return
}

func (e *environ) AllInstances() ([]instance.Instance, error) {
	defer delay()
	if err := e.checkBroken("AllInstances"); err != nil {
		return nil, err
	}
	var insts []instance.Instance
	estate, err := e.state()
	if err != nil {
		return nil, err
	}
	estate.mu.Lock()
	defer estate.mu.Unlock()
	for _, v := range estate.insts {
		insts = append(insts, v)
	}
	return insts, nil
}

func (e *environ) OpenPorts(ports []instance.Port) error {
	if mode := e.ecfg().FirewallMode(); mode != config.FwGlobal {
		return fmt.Errorf("invalid firewall mode %q for opening ports on environment", mode)
	}
	estate, err := e.state()
	if err != nil {
		return err
	}
	estate.mu.Lock()
	defer estate.mu.Unlock()
	for _, p := range ports {
		estate.globalPorts[p] = true
	}
	return nil
}

func (e *environ) ClosePorts(ports []instance.Port) error {
	if mode := e.ecfg().FirewallMode(); mode != config.FwGlobal {
		return fmt.Errorf("invalid firewall mode %q for closing ports on environment", mode)
	}
	estate, err := e.state()
	if err != nil {
		return err
	}
	estate.mu.Lock()
	defer estate.mu.Unlock()
	for _, p := range ports {
		delete(estate.globalPorts, p)
	}
	return nil
}

func (e *environ) Ports() (ports []instance.Port, err error) {
	if mode := e.ecfg().FirewallMode(); mode != config.FwGlobal {
		return nil, fmt.Errorf("invalid firewall mode %q for retrieving ports from environment", mode)
	}
	estate, err := e.state()
	if err != nil {
		return nil, err
	}
	estate.mu.Lock()
	defer estate.mu.Unlock()
	for p := range estate.globalPorts {
		ports = append(ports, p)
	}
	state.SortPorts(ports)
	return
}

func (*environ) Provider() environs.EnvironProvider {
	return &providerInstance
}

type dummyInstance struct {
	state        *environState
	ports        map[instance.Port]bool
	id           instance.Id
	machineId    string
	series       string
	firewallMode string

	mu        sync.Mutex
	addresses []instance.Address
}

func (inst *dummyInstance) Id() instance.Id {
	return inst.id
}

func (inst *dummyInstance) Status() string {
	return ""
}

// SetInstanceAddresses sets the addresses associated with the given
// dummy instance.
func SetInstanceAddresses(inst instance.Instance, addrs []instance.Address) {
	inst0 := inst.(*dummyInstance)
	inst0.mu.Lock()
	inst0.addresses = append(inst0.addresses[:0], addrs...)
	inst0.mu.Unlock()
}

func (inst *dummyInstance) DNSName() (string, error) {
	defer delay()
	return string(inst.id) + ".dns", nil
}

func (inst *dummyInstance) Addresses() ([]instance.Address, error) {
<<<<<<< HEAD
	logger.Errorf("Addresses not implemented")
	return nil, nil
=======
	inst.mu.Lock()
	defer inst.mu.Unlock()
	return append([]instance.Address{}, inst.addresses...), nil
>>>>>>> a656e7fb
}

func (inst *dummyInstance) WaitDNSName() (string, error) {
	return common.WaitDNSName(inst)
}

func (inst *dummyInstance) OpenPorts(machineId string, ports []instance.Port) error {
	defer delay()
	logger.Infof("openPorts %s, %#v", machineId, ports)
	if inst.firewallMode != config.FwInstance {
		return fmt.Errorf("invalid firewall mode %q for opening ports on instance",
			inst.firewallMode)
	}
	if inst.machineId != machineId {
		panic(fmt.Errorf("OpenPorts with mismatched machine id, expected %q got %q", inst.machineId, machineId))
	}
	inst.state.mu.Lock()
	defer inst.state.mu.Unlock()
	inst.state.ops <- OpOpenPorts{
		Env:        inst.state.name,
		MachineId:  machineId,
		InstanceId: inst.Id(),
		Ports:      ports,
	}
	for _, p := range ports {
		inst.ports[p] = true
	}
	return nil
}

func (inst *dummyInstance) ClosePorts(machineId string, ports []instance.Port) error {
	defer delay()
	if inst.firewallMode != config.FwInstance {
		return fmt.Errorf("invalid firewall mode %q for closing ports on instance",
			inst.firewallMode)
	}
	if inst.machineId != machineId {
		panic(fmt.Errorf("ClosePorts with mismatched machine id, expected %s got %s", inst.machineId, machineId))
	}
	inst.state.mu.Lock()
	defer inst.state.mu.Unlock()
	inst.state.ops <- OpClosePorts{
		Env:        inst.state.name,
		MachineId:  machineId,
		InstanceId: inst.Id(),
		Ports:      ports,
	}
	for _, p := range ports {
		delete(inst.ports, p)
	}
	return nil
}

func (inst *dummyInstance) Ports(machineId string) (ports []instance.Port, err error) {
	defer delay()
	if inst.firewallMode != config.FwInstance {
		return nil, fmt.Errorf("invalid firewall mode %q for retrieving ports from instance",
			inst.firewallMode)
	}
	if inst.machineId != machineId {
		panic(fmt.Errorf("Ports with mismatched machine id, expected %q got %q", inst.machineId, machineId))
	}
	inst.state.mu.Lock()
	defer inst.state.mu.Unlock()
	for p := range inst.ports {
		ports = append(ports, p)
	}
	state.SortPorts(ports)
	return
}

// providerDelay controls the delay before dummy responds.
// non empty values in JUJU_DUMMY_DELAY will be parsed as
// time.Durations into this value.
var providerDelay time.Duration

// pause execution to simulate the latency of a real provider
func delay() {
	if providerDelay > 0 {
		logger.Infof("pausing for %v", providerDelay)
		<-time.After(providerDelay)
	}
}<|MERGE_RESOLUTION|>--- conflicted
+++ resolved
@@ -902,14 +902,9 @@
 }
 
 func (inst *dummyInstance) Addresses() ([]instance.Address, error) {
-<<<<<<< HEAD
-	logger.Errorf("Addresses not implemented")
-	return nil, nil
-=======
 	inst.mu.Lock()
 	defer inst.mu.Unlock()
 	return append([]instance.Address{}, inst.addresses...), nil
->>>>>>> a656e7fb
 }
 
 func (inst *dummyInstance) WaitDNSName() (string, error) {
