// Copyright 2013 Canonical Ltd.
// Licensed under the AGPLv3, see LICENCE file for details.

package maas

import (
	stdcontext "context"
	"fmt"
	"net/http"
	"regexp"
	"strconv"
	"strings"
	"sync"
	"time"

	"github.com/juju/clock"
	"github.com/juju/collections/set"
	"github.com/juju/errors"
	"github.com/juju/gomaasapi/v2"
	"github.com/juju/names/v4"
	"github.com/juju/retry"
	"github.com/juju/version/v2"

	"github.com/juju/juju/cloudconfig/cloudinit"
	"github.com/juju/juju/cloudconfig/instancecfg"
	"github.com/juju/juju/cloudconfig/providerinit"
	"github.com/juju/juju/core/constraints"
	"github.com/juju/juju/core/instance"
	corenetwork "github.com/juju/juju/core/network"
	"github.com/juju/juju/core/os"
	"github.com/juju/juju/core/series"
	"github.com/juju/juju/core/status"
	"github.com/juju/juju/environs"
	environscloudspec "github.com/juju/juju/environs/cloudspec"
	"github.com/juju/juju/environs/config"
	"github.com/juju/juju/environs/context"
	"github.com/juju/juju/environs/instances"
	"github.com/juju/juju/environs/storage"
	"github.com/juju/juju/environs/tags"
	"github.com/juju/juju/network"
	"github.com/juju/juju/provider/common"
	"github.com/juju/juju/tools"
)

const (
	// The version strings indicating the MAAS API version.
	apiVersion2 = "2.0"
)

<<<<<<< HEAD
// A request may fail due to "eventual consistency" semantics, which
// should resolve fairly quickly.  A request may also fail due to a slow
// state transition (for instance an instance taking a while to release
// a security group after termination).  The former failure mode is
// dealt with by shortAttempt, the latter by LongAttempt.
var shortAttempt = utils.AttemptStrategy{
	Total: 5 * time.Second,
	Delay: 200 * time.Millisecond,
=======
var defaultShortRetryStrategy = retry.CallArgs{
	Clock:       clock.WallClock,
	Delay:       200 * time.Millisecond,
	MaxDuration: 5 * time.Second,
}
var defaultLongRetryStrategy = retry.CallArgs{
	Clock:       clock.WallClock,
	Delay:       10 * time.Second,
	MaxDuration: 1200 * time.Second,
>>>>>>> 0a60c83d
}

var (
	DeploymentStatusCall = deploymentStatusCall
	GetMAAS2Controller   = getMAAS2Controller
)

func getMAAS2Controller(maasServer, apiKey string) (gomaasapi.Controller, error) {
	return gomaasapi.NewController(gomaasapi.ControllerArgs{
		BaseURL: maasServer,
		APIKey:  apiKey,
	})
}

type maasEnviron struct {
	name string
	uuid string

	// archMutex gates access to supportedArchitectures
	archMutex sync.Mutex

	// ecfgMutex protects the *Unlocked fields below.
	ecfgMutex sync.Mutex

	ecfgUnlocked       *maasModelConfig
	maasClientUnlocked *gomaasapi.MAASObject
	storageUnlocked    storage.Storage

	// maasController provides access to the MAAS 2.0 API.
	maasController gomaasapi.Controller

	// namespace is used to create the machine and device hostnames.
	namespace instance.Namespace

	availabilityZonesMutex sync.Mutex
	availabilityZones      corenetwork.AvailabilityZones

	// apiVersion tells us if we are using the MAAS 1.0 or 2.0 api.
	apiVersion string

	// GetCapabilities is a function that connects to MAAS to return its set of
	// capabilities.
<<<<<<< HEAD
	GetCapabilities Capabilities
=======
	GetCapabilities MaasCapabilities

	// A request may fail to due "eventual consistency" semantics, which
	// should resolve fairly quickly.  A request may also fail due to a slow
	// state transition (for instance an instance taking a while to release
	// a security group after termination).  The former failure mode is
	// dealt with by shortRetryStrategy, the latter by longRetryStrategy
	shortRetryStrategy retry.CallArgs
	longRetryStrategy  retry.CallArgs
>>>>>>> 0a60c83d
}

var _ environs.Environ = (*maasEnviron)(nil)
var _ environs.Networking = (*maasEnviron)(nil)

// Capabilities is an alias for a function that gets
// the capabilities of a MAAS installation.
type Capabilities = func(client *gomaasapi.MAASObject, serverURL string) (set.Strings, error)

func NewEnviron(cloud environscloudspec.CloudSpec, cfg *config.Config, getCaps Capabilities) (*maasEnviron, error) {
	if getCaps == nil {
		getCaps = getCapabilities
	}
	env := &maasEnviron{
		name:               cfg.Name(),
		uuid:               cfg.UUID(),
		GetCapabilities:    getCaps,
		shortRetryStrategy: defaultShortRetryStrategy,
		longRetryStrategy:  defaultLongRetryStrategy,
	}
	if err := env.SetConfig(cfg); err != nil {
		return nil, errors.Trace(err)
	}
	if err := env.SetCloudSpec(stdcontext.TODO(), cloud); err != nil {
		return nil, errors.Trace(err)
	}

	var err error
	env.namespace, err = instance.NewNamespace(cfg.UUID())
	if err != nil {
		return nil, errors.Trace(err)
	}
	return env, nil
}

// PrepareForBootstrap is part of the Environ interface.
func (env *maasEnviron) PrepareForBootstrap(_ environs.BootstrapContext, _ string) error {
	return nil
}

// Create is part of the Environ interface.
func (env *maasEnviron) Create(_ context.ProviderCallContext, _ environs.CreateParams) error {
	return nil
}

// Bootstrap is part of the Environ interface.
func (env *maasEnviron) Bootstrap(
	ctx environs.BootstrapContext, callCtx context.ProviderCallContext, args environs.BootstrapParams,
) (*environs.BootstrapResult, error) {
	result, series, finalizer, err := common.BootstrapInstance(ctx, env, callCtx, args)
	if err != nil {
		return nil, err
	}

	// We want to destroy the started instance if it doesn't transition to Deployed.
	defer func() {
		if err != nil {
			if err := env.StopInstances(callCtx, result.Instance.Id()); err != nil {
				logger.Errorf("error releasing bootstrap instance: %v", err)
			}
		}
	}()

	waitingFinalizer := func(
		ctx environs.BootstrapContext,
		icfg *instancecfg.InstanceConfig,
		dialOpts environs.BootstrapDialOpts,
	) error {
		// Wait for bootstrap instance to change to deployed state.
		if err := env.waitForNodeDeployment(callCtx, result.Instance.Id(), dialOpts.Timeout); err != nil {
			return errors.Annotate(err, "bootstrap instance started but did not change to Deployed state")
		}
		return finalizer(ctx, icfg, dialOpts)
	}

	bsResult := &environs.BootstrapResult{
		Arch:                    *result.Hardware.Arch,
		Series:                  series,
		CloudBootstrapFinalizer: waitingFinalizer,
	}
	return bsResult, nil
}

// ControllerInstances is specified in the Environ interface.
func (env *maasEnviron) ControllerInstances(ctx context.ProviderCallContext, controllerUUID string) ([]instance.Id, error) {
	instances, err := env.instances(ctx, gomaasapi.MachinesArgs{
		OwnerData: map[string]string{
			tags.JujuIsController: "true",
			tags.JujuController:   controllerUUID,
		},
	})
	if err != nil {
		return nil, errors.Trace(err)
	}
	if len(instances) == 0 {
		return nil, environs.ErrNotBootstrapped
	}
	ids := make([]instance.Id, len(instances))
	for i := range instances {
		ids[i] = instances[i].Id()
	}
	return ids, nil
}

// ecfg returns the environment's maasModelConfig, and protects it with a
// mutex.
func (env *maasEnviron) ecfg() *maasModelConfig {
	env.ecfgMutex.Lock()
	cfg := *env.ecfgUnlocked
	env.ecfgMutex.Unlock()
	return &cfg
}

// Config is specified in the Environ interface.
func (env *maasEnviron) Config() *config.Config {
	return env.ecfg().Config
}

// SetConfig is specified in the Environ interface.
func (env *maasEnviron) SetConfig(cfg *config.Config) error {
	env.ecfgMutex.Lock()
	defer env.ecfgMutex.Unlock()

	// The new config has already been validated by itself, but now we
	// validate the transition from the old config to the new.
	var oldCfg *config.Config
	if env.ecfgUnlocked != nil {
		oldCfg = env.ecfgUnlocked.Config
	}
	cfg, err := env.Provider().Validate(cfg, oldCfg)
	if err != nil {
		return errors.Trace(err)
	}

	ecfg, err := providerInstance.newConfig(cfg)
	if err != nil {
		return errors.Trace(err)
	}

	env.ecfgUnlocked = ecfg

	return nil
}

// SetCloudSpec is specified in the environs.Environ interface.
func (env *maasEnviron) SetCloudSpec(_ stdcontext.Context, spec environscloudspec.CloudSpec) error {
	env.ecfgMutex.Lock()
	defer env.ecfgMutex.Unlock()

	maasServer, err := parseCloudEndpoint(spec.Endpoint)
	if err != nil {
		return errors.Trace(err)
	}
	maasOAuth, err := parseOAuthToken(*spec.Credential)
	if err != nil {
		return errors.Trace(err)
	}

	apiVersion := apiVersion2
	controller, err := GetMAAS2Controller(maasServer, maasOAuth)
	if err != nil {
		return errors.Trace(err)
	}

	env.maasController = controller
	env.apiVersion = apiVersion
	env.storageUnlocked = NewStorage(env)

	return nil
}

func (env *maasEnviron) getSupportedArchitectures(ctx context.ProviderCallContext) ([]string, error) {
	env.archMutex.Lock()
	defer env.archMutex.Unlock()

	resources, err := env.maasController.BootResources()
	if err != nil {
		common.HandleCredentialError(IsAuthorisationFailure, err, ctx)
		return nil, errors.Trace(err)
	}
	architectures := set.NewStrings()
	for _, resource := range resources {
		architectures.Add(strings.Split(resource.Architecture(), "/")[0])
	}
	return architectures.SortedValues(), nil
}

// SupportsSpaces is specified on environs.Networking.
func (env *maasEnviron) SupportsSpaces(ctx context.ProviderCallContext) (bool, error) {
	return true, nil
}

// SupportsSpaceDiscovery is specified on environs.Networking.
func (env *maasEnviron) SupportsSpaceDiscovery(ctx context.ProviderCallContext) (bool, error) {
	return true, nil
}

// SupportsContainerAddresses is specified on environs.Networking.
func (env *maasEnviron) SupportsContainerAddresses(ctx context.ProviderCallContext) (bool, error) {
	return true, nil
}

type maasAvailabilityZone struct {
	name string
}

func (z maasAvailabilityZone) Name() string {
	return z.name
}

func (z maasAvailabilityZone) Available() bool {
	// MAAS' physical zone attributes only include name and description;
	// there is no concept of availability.
	return true
}

// AvailabilityZones returns a slice of availability zones
// for the configured region.
func (env *maasEnviron) AvailabilityZones(ctx context.ProviderCallContext) (corenetwork.AvailabilityZones, error) {
	env.availabilityZonesMutex.Lock()
	defer env.availabilityZonesMutex.Unlock()
	if env.availabilityZones == nil {
		availabilityZones, err := env.availabilityZones2(ctx)
		if err != nil {
			return nil, errors.Trace(err)
		}
		env.availabilityZones = availabilityZones
	}
	return env.availabilityZones, nil
}

func (env *maasEnviron) availabilityZones2(ctx context.ProviderCallContext) (corenetwork.AvailabilityZones, error) {
	zones, err := env.maasController.Zones()
	if err != nil {
		common.HandleCredentialError(IsAuthorisationFailure, err, ctx)
		return nil, errors.Trace(err)
	}
	availabilityZones := make(corenetwork.AvailabilityZones, len(zones))
	for i, zone := range zones {
		availabilityZones[i] = maasAvailabilityZone{zone.Name()}
	}
	return availabilityZones, nil
}

// InstanceAvailabilityZoneNames returns the availability zone names for each
// of the specified instances.
func (env *maasEnviron) InstanceAvailabilityZoneNames(ctx context.ProviderCallContext, ids []instance.Id) (map[instance.Id]string, error) {
	instances, err := env.Instances(ctx, ids)
	if err != nil && err != environs.ErrPartialInstances {
		return nil, err
	}
	zones := make(map[instance.Id]string, 0)
	for _, inst := range instances {
		if inst == nil {
			continue
		}
		mInst, ok := inst.(maasInstance)
		if !ok {
			continue
		}
		z, err := mInst.zone()
		if err != nil {
			logger.Errorf("could not get availability zone %v", err)
			continue
		}
		zones[inst.Id()] = z
	}
	return zones, nil
}

// DeriveAvailabilityZones is part of the common.ZonedEnviron interface.
func (env *maasEnviron) DeriveAvailabilityZones(ctx context.ProviderCallContext, args environs.StartInstanceParams) ([]string, error) {
	if args.Placement != "" {
		placement, err := env.parsePlacement(ctx, args.Placement)
		if err != nil {
			return nil, errors.Trace(err)
		}
		if placement.zoneName != "" {
			return []string{placement.zoneName}, nil
		}
	}
	return nil, nil
}

type maasPlacement struct {
	nodeName string
	zoneName string
	systemId string
}

func (env *maasEnviron) parsePlacement(ctx context.ProviderCallContext, placement string) (*maasPlacement, error) {
	pos := strings.IndexRune(placement, '=')
	if pos == -1 {
		// If there's no '=' delimiter, assume it's a node name.
		return &maasPlacement{nodeName: placement}, nil
	}
	switch key, value := placement[:pos], placement[pos+1:]; key {
	case "zone":
		zones, err := env.AvailabilityZones(ctx)
		if err != nil {
			return nil, errors.Trace(err)
		}
		if err := zones.Validate(value); err != nil {
			return nil, errors.Trace(err)
		}

		return &maasPlacement{zoneName: value}, nil
	case "system-id":
		return &maasPlacement{systemId: value}, nil
	}

	return nil, errors.Errorf("unknown placement directive: %v", placement)
}

func (env *maasEnviron) PrecheckInstance(ctx context.ProviderCallContext, args environs.PrecheckInstanceParams) error {
	if args.Placement == "" {
		return nil
	}
	_, err := env.parsePlacement(ctx, args.Placement)
	return err
}

// getCapabilities asks the MAAS server for its capabilities, if
// supported by the server.
func getCapabilities(client *gomaasapi.MAASObject, serverURL string) (set.Strings, error) {
	caps := make(set.Strings)
	var result gomaasapi.JSONObject

<<<<<<< HEAD
	for a := shortAttempt.Start(); a.Next(); {
		ver := client.GetSubObject("version/")
		result, err = ver.CallGet("", nil)
		if err == nil {
			break
		}
=======
	retryStrategy := defaultShortRetryStrategy
	retryStrategy.IsFatalError = func(err error) bool {
>>>>>>> 0a60c83d
		if err, ok := errors.Cause(err).(gomaasapi.ServerError); ok && err.StatusCode == 404 {
			return true
		}
		return false
	}
	retryStrategy.Func = func() error {
		var err error
		version := client.GetSubObject("version/")
		result, err = version.CallGet("", nil)
		return err
	}
	err := retry.Call(retryStrategy)

	if retry.IsAttemptsExceeded(err) || retry.IsDurationExceeded(err) {
		logger.Debugf("Can't connect to maas server at endpoint %q: %v", serverURL, err)
		err = retry.LastError(err)
		return caps, err
	}
	if err != nil {
		err, _ := errors.Cause(err).(gomaasapi.ServerError)
		logger.Debugf("Failed attempting to get capabilities from maas endpoint %q: %v", serverURL, err)

		message := "could not connect to MAAS controller - check the endpoint is correct"
		trimmedURL := strings.TrimRight(serverURL, "/")
		if !strings.HasSuffix(trimmedURL, "/MAAS") {
			message += " (it normally ends with /MAAS)"
		}
		return caps, errors.NewNotSupported(nil, message)
	}

	info, err := result.GetMap()
	if err != nil {
		logger.Debugf("Invalid data returned from maas endpoint %q: %v", serverURL, err)
		// invalid data of some sort, probably not a MAAS server.
		return caps, errors.New("failed to get expected data from server")
	}
	capsObj, ok := info["capabilities"]
	if !ok {
		return caps, fmt.Errorf("MAAS does not report capabilities")
	}
	items, err := capsObj.GetArray()
	if err != nil {
		logger.Debugf("Invalid data returned from maas endpoint %q: %v", serverURL, err)
		return caps, errors.New("failed to get expected data from server")
	}
	for _, item := range items {
		val, err := item.GetString()
		if err != nil {
			logger.Debugf("Invalid data returned from maas endpoint %q: %v", serverURL, err)
			return set.NewStrings(), errors.New("failed to get expected data from server")
		}
		caps.Add(val)
	}
	return caps, nil
}

// getMAASClient returns a MAAS client object to use for a request, in a
// lock-protected fashion.
func (env *maasEnviron) getMAASClient() *gomaasapi.MAASObject {
	env.ecfgMutex.Lock()
	defer env.ecfgMutex.Unlock()

	return env.maasClientUnlocked
}

var dashSuffix = regexp.MustCompile("^(.*)-\\d+$")

func spaceNamesToSpaceInfo(
	spaces []string, spaceMap map[string]corenetwork.SpaceInfo,
) ([]corenetwork.SpaceInfo, error) {
	var spaceInfos []corenetwork.SpaceInfo
	for _, name := range spaces {
		info, ok := spaceMap[name]
		if !ok {
			matches := dashSuffix.FindAllStringSubmatch(name, 1)
			if matches == nil {
				return nil, errors.Errorf("unrecognised space in constraint %q", name)
			}
			// A -number was added to the space name when we
			// converted to a juju name, we found
			info, ok = spaceMap[matches[0][1]]
			if !ok {
				return nil, errors.Errorf("unrecognised space in constraint %q", name)
			}
		}
		spaceInfos = append(spaceInfos, info)
	}
	return spaceInfos, nil
}

func (env *maasEnviron) buildSpaceMap(ctx context.ProviderCallContext) (map[string]corenetwork.SpaceInfo, error) {
	spaces, err := env.Spaces(ctx)
	if err != nil {
		return nil, errors.Trace(err)
	}
	spaceMap := make(map[string]corenetwork.SpaceInfo)
	empty := set.Strings{}
	for _, space := range spaces {
		jujuName := corenetwork.ConvertSpaceName(string(space.Name), empty)
		spaceMap[jujuName] = space
	}
	return spaceMap, nil
}

func (env *maasEnviron) spaceNamesToSpaceInfo(
	ctx context.ProviderCallContext, positiveSpaces, negativeSpaces []string,
) ([]corenetwork.SpaceInfo, []corenetwork.SpaceInfo, error) {
	spaceMap, err := env.buildSpaceMap(ctx)
	if err != nil {
		return nil, nil, errors.Trace(err)
	}

	positiveSpaceIds, err := spaceNamesToSpaceInfo(positiveSpaces, spaceMap)
	if err != nil {
		return nil, nil, errors.Trace(err)
	}
	negativeSpaceIds, err := spaceNamesToSpaceInfo(negativeSpaces, spaceMap)
	if err != nil {
		return nil, nil, errors.Trace(err)
	}
	return positiveSpaceIds, negativeSpaceIds, nil
}

// networkSpaceRequirements combines the space requirements for the application
// bindings and the specified constraints and returns a set of provider
// space IDs for which a NIC needs to be provisioned in the instance we are
// about to launch and a second (negative) set of space IDs that must not be
// present in the launched instance NICs.
func (env *maasEnviron) networkSpaceRequirements(ctx context.ProviderCallContext, endpointToProviderSpaceID map[string]corenetwork.Id, cons constraints.Value) (set.Strings, set.Strings, error) {
	positiveSpaceIds := set.NewStrings()
	negativeSpaceIds := set.NewStrings()

	// Iterate the application bindings and add each bound space ID to the
	// positive space set.
	for _, providerSpaceID := range endpointToProviderSpaceID {
		// The alpha space is not part of the MAAS space list. When the
		// code that maps between space IDs and provider space IDs
		// encounters a space that it cannot map, it passes the space
		// name through.
		if providerSpaceID == corenetwork.AlphaSpaceName {
			continue
		}

		positiveSpaceIds.Add(string(providerSpaceID))
	}

	// Convert space constraints into a list of space IDs to include and
	// a list of space IDs to omit.
	positiveSpaceNames, negativeSpaceNames := convertSpacesFromConstraints(cons.Spaces)
	positiveSpaceInfo, negativeSpaceInfo, err := env.spaceNamesToSpaceInfo(ctx, positiveSpaceNames, negativeSpaceNames)
	if err != nil {
		// Spaces are not supported by this MAAS instance.
		if errors.IsNotSupported(err) {
			return nil, nil, nil
		}

		common.HandleCredentialError(IsAuthorisationFailure, err, ctx)
		return nil, nil, errors.Trace(err)
	}

	// Append required space IDs from constraints.
	for _, si := range positiveSpaceInfo {
		if si.ProviderId == "" {
			continue
		}
		positiveSpaceIds.Add(string(si.ProviderId))
	}

	// Calculate negative space ID set and check for clashes with the positive set.
	for _, si := range negativeSpaceInfo {
		if si.ProviderId == "" {
			continue
		}

		if positiveSpaceIds.Contains(string(si.ProviderId)) {
			return nil, nil, errors.NewNotValid(nil, fmt.Sprintf("negative space %q from constraints clashes with required spaces for instance NICs", si.Name))
		}

		negativeSpaceIds.Add(string(si.ProviderId))
	}

	return positiveSpaceIds, negativeSpaceIds, nil
}

// acquireNode2 allocates a machine from MAAS2.
func (env *maasEnviron) acquireNode2(
	ctx context.ProviderCallContext,
	nodeName, zoneName, systemId string,
	cons constraints.Value,
	positiveSpaceIDs set.Strings,
	negativeSpaceIDs set.Strings,
	volumes []volumeInfo,
) (maasInstance, error) {
	acquireParams := convertConstraints2(cons)
	addInterfaces2(&acquireParams, positiveSpaceIDs, negativeSpaceIDs)
	addStorage2(&acquireParams, volumes)
	acquireParams.AgentName = env.uuid
	if zoneName != "" {
		acquireParams.Zone = zoneName
	}
	if nodeName != "" {
		acquireParams.Hostname = nodeName
	}
	if systemId != "" {
		acquireParams.SystemId = systemId
	}
	machine, constraintMatches, err := env.maasController.AllocateMachine(acquireParams)

	if err != nil {
		common.HandleCredentialError(IsAuthorisationFailure, err, ctx)
		return nil, errors.Trace(err)
	}
	return &maas2Instance{
		machine:           machine,
		constraintMatches: constraintMatches,
		environ:           env,
	}, nil
}

// acquireNode allocates a node from the MAAS.
func (env *maasEnviron) acquireNode(
	ctx context.ProviderCallContext,
	nodeName, zoneName, systemId string,
	cons constraints.Value,
	positiveSpaceIDs set.Strings,
	negativeSpaceIDs set.Strings,
	volumes []volumeInfo,
) (gomaasapi.MAASObject, error) {

	// TODO(axw) 2014-08-18 #1358219
	// We should be requesting preferred architectures if unspecified,
	// like in the other providers.
	//
	// This is slightly complicated in MAAS as there are a finite
	// number of each architecture; preference may also conflict with
	// other constraints, such as tags. Thus, a preference becomes a
	// demand (which may fail) if not handled properly.

	acquireParams := convertConstraints(cons)
	addInterfaces(acquireParams, positiveSpaceIDs, negativeSpaceIDs)
	addStorage(acquireParams, volumes)
	acquireParams.Add("agent_name", env.uuid)
	if zoneName != "" {
		acquireParams.Add("zone", zoneName)
	}
	if nodeName != "" {
		acquireParams.Add("name", nodeName)
	}
	if systemId != "" {
		acquireParams.Add("system_id", systemId)
	}

	var result gomaasapi.JSONObject
	retryStrategy := env.shortRetryStrategy
	retryStrategy.Func = func() error {
		client := env.getMAASClient().GetSubObject("nodes/")
		logger.Tracef("calling acquire with params: %+v", acquireParams)

		var err error
		result, err = client.CallPost("acquire", acquireParams)
		return err
	}
	err := retry.Call(retryStrategy)
	if err != nil {
		return gomaasapi.MAASObject{}, retry.LastError(err)
	}
	node, err := result.GetMAASObject()
	if err != nil {
		err := errors.Annotate(err, "unexpected result from 'acquire' on MAAS API")
		return gomaasapi.MAASObject{}, err
	}
	return node, nil
}

<<<<<<< HEAD
=======
// startNode installs and boots a node.
func (env *maasEnviron) startNode(node gomaasapi.MAASObject, series string, userdata []byte) (*gomaasapi.MAASObject, error) {
	params := url.Values{
		"distro_series": {series},
		"user_data":     {string(userdata)},
	}
	var result gomaasapi.JSONObject

	retryStrategy := env.shortRetryStrategy
	retryStrategy.Func = func() error {
		var err error
		result, err = node.CallPost("start", params)
		return err
	}
	err := retry.Call(retryStrategy)
	if err != nil {
		return nil, retry.LastError(err)
	}

	var startedNode gomaasapi.MAASObject
	startedNode, err = result.GetMAASObject()
	if err != nil {
		logger.Errorf("cannot process API response after successfully starting node: %v", err)
		return nil, err
	}
	return &startedNode, nil
}

>>>>>>> 0a60c83d
func (env *maasEnviron) startNode2(node maas2Instance, series string, userdata []byte) (*maas2Instance, error) {
	err := node.machine.Start(gomaasapi.StartArgs{DistroSeries: series, UserData: string(userdata)})
	if err != nil {
		return nil, errors.Trace(err)
	}
	// Machine.Start updates the machine in-place when it succeeds.
	return &maas2Instance{machine: node.machine}, nil

}

// DistributeInstances implements the state.InstanceDistributor policy.
func (env *maasEnviron) DistributeInstances(
	ctx context.ProviderCallContext, candidates, distributionGroup []instance.Id, limitZones []string,
) ([]instance.Id, error) {
	return common.DistributeInstances(env, ctx, candidates, distributionGroup, limitZones)
}

// StartInstance is specified in the InstanceBroker interface.
func (env *maasEnviron) StartInstance(
	ctx context.ProviderCallContext,
	args environs.StartInstanceParams,
) (_ *environs.StartInstanceResult, err error) {

	availabilityZone := args.AvailabilityZone
	var nodeName, systemId string
	if args.Placement != "" {
		placement, err := env.parsePlacement(ctx, args.Placement)
		if err != nil {
			return nil, common.ZoneIndependentError(err)
		}
		// NOTE(axw) we wipe out args.AvailabilityZone if the
		// user specified a specific node or system ID via
		// placement, as placement must always take precedence.
		switch {
		case placement.systemId != "":
			availabilityZone = ""
			systemId = placement.systemId
		case placement.nodeName != "":
			availabilityZone = ""
			nodeName = placement.nodeName
		}
	}
	if availabilityZone != "" {
		zones, err := env.AvailabilityZones(ctx)
		if err != nil {
			return nil, errors.Trace(err)
		}
		if err := errors.Trace(zones.Validate(availabilityZone)); err != nil {
			return nil, errors.Trace(err)
		}
		logger.Debugf("attempting to acquire node in zone %q", availabilityZone)
	}

	// Storage.
	volumes, err := buildMAASVolumeParameters(args.Volumes, args.Constraints)
	if err != nil {
		return nil, common.ZoneIndependentError(errors.Annotate(err, "invalid volume parameters"))
	}

	// Calculate network space requirements.
	positiveSpaceIDs, negativeSpaceIDs, err := env.networkSpaceRequirements(ctx, args.EndpointBindings, args.Constraints)
	if err != nil {
		return nil, errors.Trace(err)
	}

	inst, selectNodeErr := env.selectNode(ctx,
		selectNodeArgs{
			Constraints:      args.Constraints,
			AvailabilityZone: availabilityZone,
			NodeName:         nodeName,
			SystemId:         systemId,
			PositiveSpaceIDs: positiveSpaceIDs,
			NegativeSpaceIDs: negativeSpaceIDs,
			Volumes:          volumes,
		})
	if selectNodeErr != nil {
		err := errors.Annotate(selectNodeErr, "failed to acquire node")
		if selectNodeErr.noMatch && availabilityZone != "" {
			// The error was due to MAAS not being able to
			// find provide a machine matching the specified
			// constraints in the zone; try again in another.
			return nil, errors.Trace(err)
		}
		return nil, common.ZoneIndependentError(err)
	}

	defer func() {
		if err != nil {
			if err := env.StopInstances(ctx, inst.Id()); err != nil {
				logger.Errorf("error releasing failed instance: %v", err)
			}
		}
	}()

	hc, err := inst.hardwareCharacteristics()
	if err != nil {
		return nil, common.ZoneIndependentError(err)
	}

	selectedTools, err := args.Tools.Match(tools.Filter{
		Arch: *hc.Arch,
	})
	if err != nil {
		return nil, common.ZoneIndependentError(err)
	}
	if err := args.InstanceConfig.SetTools(selectedTools); err != nil {
		return nil, common.ZoneIndependentError(err)
	}

	hostname, err := inst.hostname()
	if err != nil {
		return nil, common.ZoneIndependentError(err)
	}

	if err := instancecfg.FinishInstanceConfig(args.InstanceConfig, env.Config()); err != nil {
		return nil, common.ZoneIndependentError(err)
	}

	subnetsMap, err := env.subnetToSpaceIds(ctx)
	if err != nil {
		return nil, common.ZoneIndependentError(err)
	}

	series := args.InstanceConfig.Series
	cloudcfg, err := env.newCloudinitConfig(hostname, series)
	if err != nil {
		return nil, common.ZoneIndependentError(err)
	}

	userdata, err := providerinit.ComposeUserData(args.InstanceConfig, cloudcfg, MAASRenderer{})
	if err != nil {
		return nil, common.ZoneIndependentError(errors.Annotate(
			err, "could not compose userdata for bootstrap node",
		))
	}
	logger.Debugf("maas user data; %d bytes", len(userdata))

	var displayName string
	var interfaces corenetwork.InterfaceInfos
	inst2 := inst.(*maas2Instance)
	startedInst, err := env.startNode2(*inst2, series, userdata)
	if err != nil {
		return nil, common.ZoneIndependentError(err)
	}
	domains, err := env.Domains(ctx)
	if err != nil {
		return nil, errors.Trace(err)
	}
	interfaces, err = maasNetworkInterfaces(ctx, startedInst, subnetsMap, domains...)
	if err != nil {
		return nil, common.ZoneIndependentError(err)
	}
	env.tagInstance2(inst2, args.InstanceConfig)

	displayName, err = inst2.displayName()
	if err != nil {
		return nil, common.ZoneIndependentError(err)
	}
	logger.Debugf("started instance %q", inst.Id())

	requestedVolumes := make([]names.VolumeTag, len(args.Volumes))
	for i, v := range args.Volumes {
		requestedVolumes[i] = v.Tag
	}
	resultVolumes, resultAttachments, err := inst.volumes(
		names.NewMachineTag(args.InstanceConfig.MachineId),
		requestedVolumes,
	)
	if err != nil {
		return nil, common.ZoneIndependentError(err)
	}
	if len(resultVolumes) != len(requestedVolumes) {
		return nil, common.ZoneIndependentError(errors.Errorf(
			"requested %v storage volumes. %v returned",
			len(requestedVolumes), len(resultVolumes),
		))
	}

	return &environs.StartInstanceResult{
		DisplayName:       displayName,
		Instance:          inst,
		Hardware:          hc,
		NetworkInfo:       interfaces,
		Volumes:           resultVolumes,
		VolumeAttachments: resultAttachments,
	}, nil
}

func (env *maasEnviron) tagInstance2(inst *maas2Instance, instanceConfig *instancecfg.InstanceConfig) {
	err := inst.machine.SetOwnerData(instanceConfig.Tags)
	if err != nil {
		logger.Errorf("could not set owner data for instance: %v", err)
	}
}

func (env *maasEnviron) waitForNodeDeployment(ctx context.ProviderCallContext, id instance.Id, timeout time.Duration) error {
<<<<<<< HEAD
	// TODO(katco): 2016-08-09: lp:1611427
	longAttempt := utils.AttemptStrategy{
		Delay: 10 * time.Second,
		Total: timeout,
=======
	if env.usingMAAS2() {
		return env.waitForNodeDeployment2(ctx, id, timeout)
	}
	systemId := extractSystemId(id)

	retryStrategy := env.longRetryStrategy
	retryStrategy.MaxDuration = timeout
	retryStrategy.IsFatalError = func(err error) bool {
		return !errors.IsNotYetAvailable(err)
	}
	retryStrategy.Func = func() error {
		statusValues, err := env.deploymentStatus(ctx, id)
		if errors.IsNotImplemented(err) {
			return nil
		}
		if err != nil {
			common.HandleCredentialError(IsAuthorisationFailure, err, ctx)
			return err
		}
		if statusValues[systemId] == "Deployed" {
			return nil
		}
		if statusValues[systemId] == "Failed deployment" {
			return errors.Errorf("instance %q failed to deploy", id)
		}
		return errors.NewNotYetAvailable(nil, "Not yet deployed")
	}
	err := retry.Call(retryStrategy)
	if retry.IsAttemptsExceeded(err) || retry.IsDurationExceeded(err) {
		return errors.Errorf("instance %q is started but not deployed", id)
	}
	return errors.Trace(err)
}

func (env *maasEnviron) waitForNodeDeployment2(ctx context.ProviderCallContext, id instance.Id, timeout time.Duration) error {
	retryStrategy := env.longRetryStrategy
	retryStrategy.MaxDuration = timeout
	retryStrategy.IsFatalError = func(err error) bool {
		if errors.IsNotProvisioned(err) {
			return true
		}
		if denied := common.MaybeHandleCredentialError(IsAuthorisationFailure, err, ctx); denied {
			return true
		}
		return false
>>>>>>> 0a60c83d
	}
	retryStrategy.NotifyFunc = func(lastErr error, attempts int) {
		if errors.IsNotFound(lastErr) {
			logger.Warningf("failed to get instance from provider attempt %d", attempts)
		}
	}
	retryStrategy.Func = func() error {
		machine, err := env.getInstance(ctx, id)
		if err != nil {
			return err
		}
		stat := machine.Status(ctx)
		if stat.Status == status.Running {
			return nil
		}
		if stat.Status == status.ProvisioningError {
			return errors.NewNotProvisioned(nil, fmt.Sprintf("instance %q failed to deploy", id))
		}
		return errors.NewNotYetAvailable(nil, "Not yet provisioned")
	}
	err := retry.Call(retryStrategy)
	if retry.IsAttemptsExceeded(err) || retry.IsDurationExceeded(err) {
		return errors.Errorf("instance %q is started but not deployed", id)
	}
	return errors.Trace(err)
}

func (env *maasEnviron) deploymentStatusOne(ctx context.ProviderCallContext, id instance.Id) (string, string) {
	results, err := env.deploymentStatus(ctx, id)
	if err != nil {
		common.HandleCredentialError(IsAuthorisationFailure, err, ctx)
		return "", ""
	}
	systemId := extractSystemId(id)
	substatus := env.getDeploymentSubstatus(ctx, systemId)
	return results[systemId], substatus
}

func (env *maasEnviron) getDeploymentSubstatus(ctx context.ProviderCallContext, systemId string) string {
	nodesAPI := env.getMAASClient().GetSubObject("nodes")
	result, err := nodesAPI.CallGet("list", nil)
	if err != nil {
		common.HandleCredentialError(IsAuthorisationFailure, err, ctx)
		return ""
	}
	slices, err := result.GetArray()
	if err != nil {
		return ""
	}
	for _, slice := range slices {
		resultMap, err := slice.GetMap()
		if err != nil {
			continue
		}
		sysId, err := resultMap["system_id"].GetString()
		if err != nil {
			continue
		}
		if sysId == systemId {
			message, err := resultMap["substatus_message"].GetString()
			if err != nil {
				logger.Warningf("could not get string for substatus_message: %v", resultMap["substatus_message"])
				return ""
			}
			return message
		}
	}

	return ""
}

// deploymentStatus returns the deployment state of MAAS instances with
// the specified Juju instance ids.
// Note: the result is a map of MAAS systemId to state.
func (env *maasEnviron) deploymentStatus(ctx context.ProviderCallContext, ids ...instance.Id) (map[string]string, error) {
	nodesAPI := env.getMAASClient().GetSubObject("nodes")
	result, err := DeploymentStatusCall(nodesAPI, ids...)
	if err != nil {
		if err, ok := errors.Cause(err).(gomaasapi.ServerError); ok && err.StatusCode == http.StatusBadRequest {
			return nil, errors.NewNotImplemented(err, "deployment status")
		}
		common.HandleCredentialError(IsAuthorisationFailure, err, ctx)
		return nil, errors.Trace(err)
	}
	resultMap, err := result.GetMap()
	if err != nil {
		return nil, errors.Trace(err)
	}
	statusValues := make(map[string]string)
	for systemId, jsonValue := range resultMap {
		sts, err := jsonValue.GetString()
		if err != nil {
			return nil, errors.Trace(err)
		}
		statusValues[systemId] = sts
	}
	return statusValues, nil
}

func deploymentStatusCall(nodes gomaasapi.MAASObject, ids ...instance.Id) (gomaasapi.JSONObject, error) {
	filter := getSystemIdValues("nodes", ids)
	return nodes.CallGet("deployment_status", filter)
}

type selectNodeArgs struct {
	AvailabilityZone string
	NodeName         string
	SystemId         string
	Constraints      constraints.Value
	PositiveSpaceIDs set.Strings
	NegativeSpaceIDs set.Strings
	Volumes          []volumeInfo
}

type selectNodeError struct {
	error
	noMatch bool
}

func (env *maasEnviron) selectNode(ctx context.ProviderCallContext, args selectNodeArgs) (maasInstance, *selectNodeError) {
	inst, err := env.acquireNode2(
		ctx,
		args.NodeName,
		args.AvailabilityZone,
		args.SystemId,
		args.Constraints,
		args.PositiveSpaceIDs,
		args.NegativeSpaceIDs,
		args.Volumes,
	)
	if err != nil {
		return nil, &selectNodeError{
			error:   errors.Trace(err),
			noMatch: gomaasapi.IsNoMatchError(err),
		}
	}
	return inst, nil
}

// newCloudinitConfig creates a cloudinit.Config structure suitable as a base
// for initialising a MAAS node.
func (env *maasEnviron) newCloudinitConfig(hostname, forSeries string) (cloudinit.CloudConfig, error) {
	cloudcfg, err := cloudinit.New(forSeries)
	if err != nil {
		return nil, err
	}

	info := machineInfo{hostname}
	runCmd, err := info.cloudinitRunCmd(cloudcfg)
	if err != nil {
		return nil, errors.Trace(err)
	}

	operatingSystem, err := series.GetOSFromSeries(forSeries)
	if err != nil {
		return nil, errors.Trace(err)
	}
	switch operatingSystem {
	case os.Windows:
		cloudcfg.AddScripts(runCmd)
	case os.Ubuntu:
		cloudcfg.SetSystemUpdate(true)
		cloudcfg.AddScripts("set -xe", runCmd)
		// DisableNetworkManagement can still disable the bridge(s) creation.
		if on, set := env.Config().DisableNetworkManagement(); on && set {
			logger.Infof(
				"network management disabled - not using %q bridge for containers",
				instancecfg.DefaultBridgeName,
			)
			break
		}
		cloudcfg.AddPackage("bridge-utils")
	}
	return cloudcfg, nil
}

func (env *maasEnviron) releaseNodes2(ctx context.ProviderCallContext, ids []instance.Id, recurse bool) error {
	args := gomaasapi.ReleaseMachinesArgs{
		SystemIDs: instanceIdsToSystemIDs(ids),
		Comment:   "Released by Juju MAAS provider",
	}
	err := env.maasController.ReleaseMachines(args)

	denied := common.MaybeHandleCredentialError(IsAuthorisationFailure, err, ctx)
	switch {
	case err == nil:
		return nil
	case gomaasapi.IsCannotCompleteError(err):
		// CannotCompleteError means a node couldn't be released due to
		// a state conflict. Likely it's already released or disk
		// erasing. We're assuming this error *only* means it's
		// safe to assume the instance is already released.
		// MaaS also releases (or attempts) all nodes, and raises
		// a single error on failure. So even with an error 409, all
		// nodes have been released.
		logger.Infof("ignoring error while releasing nodes (%v); all nodes released OK", err)
		return nil
	case gomaasapi.IsBadRequestError(err), denied:
		// a status code of 400 or 403 means one of the nodes
		// couldn't be found and none have been released. We have to
		// release all the ones we can individually.
		if !recurse {
			// this node has already been released and we're golden
			return nil
		}
		return env.releaseNodesIndividually(ctx, ids)

	default:
		return errors.Annotatef(err, "cannot release nodes")
	}
}

func (env *maasEnviron) releaseNodesIndividually(ctx context.ProviderCallContext, ids []instance.Id) error {
	var lastErr error
	for _, id := range ids {
		err := env.releaseNodes2(ctx, []instance.Id{id}, false)
		if err != nil {
			lastErr = err
			logger.Errorf("error while releasing node %v (%v)", id, err)
			if denied := common.MaybeHandleCredentialError(IsAuthorisationFailure, err, ctx); denied {
				break
			}
		}
	}
	return errors.Trace(lastErr)
}

func instanceIdsToSystemIDs(ids []instance.Id) []string {
	systemIDs := make([]string, len(ids))
	for index, id := range ids {
		systemIDs[index] = string(id)
	}
	return systemIDs
}

// StopInstances is specified in the InstanceBroker interface.
func (env *maasEnviron) StopInstances(ctx context.ProviderCallContext, ids ...instance.Id) error {
	// Shortcut to exit quickly if 'instances' is an empty slice or nil.
	if len(ids) == 0 {
		return nil
	}

	err := env.releaseNodes2(ctx, ids, true)
	if err != nil {
		return errors.Trace(err)
	}
	return common.RemoveStateInstances(env.Storage(), ids...)

}

// Instances returns the instances.Instance objects corresponding to the given
// slice of instance.Id.  The error is ErrNoInstances if no instances
// were found.
func (env *maasEnviron) Instances(ctx context.ProviderCallContext, ids []instance.Id) ([]instances.Instance, error) {
	if len(ids) == 0 {
		// This would be treated as "return all instances" below, so
		// treat it as a special case.
		// The interface requires us to return this particular error
		// if no instances were found.
		return nil, environs.ErrNoInstances
	}
	acquired, err := env.acquiredInstances(ctx, ids)
	if err != nil {
		return nil, errors.Trace(err)
	}
	if len(acquired) == 0 {
		return nil, environs.ErrNoInstances
	}

	idMap := make(map[instance.Id]instances.Instance)
	for _, inst := range acquired {
		idMap[inst.Id()] = inst
	}

	missing := false
	result := make([]instances.Instance, len(ids))
	for index, id := range ids {
		val, ok := idMap[id]
		if !ok {
			missing = true
			continue
		}
		result[index] = val
	}

	if missing {
		return result, environs.ErrPartialInstances
	}
	return result, nil
}

// acquireInstances calls the MAAS API to list acquired nodes.
//
// The "ids" slice is a filter for specific instance IDs.
// Due to how this works in the HTTP API, an empty "ids"
// matches all instances (not none as you might expect).
func (env *maasEnviron) acquiredInstances(ctx context.ProviderCallContext, ids []instance.Id) ([]instances.Instance, error) {
	args := gomaasapi.MachinesArgs{
		AgentName: env.uuid,
		SystemIDs: instanceIdsToSystemIDs(ids),
	}

	inst, err := env.instances(ctx, args)
	return inst, errors.Trace(err)
}

func (env *maasEnviron) instances(ctx context.ProviderCallContext, args gomaasapi.MachinesArgs) ([]instances.Instance, error) {
	machines, err := env.maasController.Machines(args)
	if err != nil {
		common.HandleCredentialError(IsAuthorisationFailure, err, ctx)
		return nil, errors.Trace(err)
	}

	inst := make([]instances.Instance, len(machines))
	for index, machine := range machines {
		inst[index] = &maas2Instance{machine: machine, environ: env}
	}
	return inst, nil
}

// subnetsFromNode fetches all the subnets for a specific node.
func (env *maasEnviron) subnetsFromNode(ctx context.ProviderCallContext, nodeId string) ([]gomaasapi.JSONObject, error) {
	client := env.getMAASClient().GetSubObject("nodes").GetSubObject(nodeId)
	json, err := client.CallGet("", nil)
	if err != nil {
		if maasErr, ok := errors.Cause(err).(gomaasapi.ServerError); ok && maasErr.StatusCode == http.StatusNotFound {
			return nil, errors.NotFoundf("intance %q", nodeId)
		}
		common.HandleCredentialError(IsAuthorisationFailure, err, ctx)
		return nil, errors.Trace(err)
	}
	nodeMap, err := json.GetMap()
	if err != nil {
		return nil, errors.Trace(err)
	}
	interfacesArray, err := nodeMap["interface_set"].GetArray()
	if err != nil {
		return nil, errors.Trace(err)
	}
	var subnets []gomaasapi.JSONObject
	for _, iface := range interfacesArray {
		ifaceMap, err := iface.GetMap()
		if err != nil {
			return nil, errors.Trace(err)
		}
		linksArray, err := ifaceMap["links"].GetArray()
		if err != nil {
			return nil, errors.Trace(err)
		}
		for _, link := range linksArray {
			linkMap, err := link.GetMap()
			if err != nil {
				return nil, errors.Trace(err)
			}
			subnet, ok := linkMap["subnet"]
			if !ok {
				return nil, errors.New("subnet not found")
			}
			subnets = append(subnets, subnet)
		}
	}
	return subnets, nil
}

// subnetFromJson populates a network.SubnetInfo from a gomaasapi.JSONObject
// representing a single subnet. This can come from either the subnets api
// endpoint or the node endpoint.
func (env *maasEnviron) subnetFromJson(
	subnet gomaasapi.JSONObject, spaceId corenetwork.Id,
) (corenetwork.SubnetInfo, error) {
	var subnetInfo corenetwork.SubnetInfo
	fields, err := subnet.GetMap()
	if err != nil {
		return subnetInfo, errors.Trace(err)
	}
	subnetIdFloat, err := fields["id"].GetFloat64()
	if err != nil {
		return subnetInfo, errors.Annotatef(err, "cannot get subnet Id")
	}
	subnetId := strconv.Itoa(int(subnetIdFloat))
	cidr, err := fields["cidr"].GetString()
	if err != nil {
		return subnetInfo, errors.Annotatef(err, "cannot get cidr")
	}
	vid := 0
	vidField, ok := fields["vid"]
	if ok && !vidField.IsNil() {
		// vid is optional, so assume it's 0 when missing or nil.
		vidFloat, err := vidField.GetFloat64()
		if err != nil {
			return subnetInfo, errors.Errorf("cannot get vlan tag: %v", err)
		}
		vid = int(vidFloat)
	}

	subnetInfo = corenetwork.SubnetInfo{
		ProviderId:      corenetwork.Id(subnetId),
		VLANTag:         vid,
		CIDR:            cidr,
		ProviderSpaceId: spaceId,
	}
	return subnetInfo, nil
}

// filteredSubnets fetches subnets, filtering optionally by nodeId and/or a
// slice of subnetIds. If subnetIds is empty then all subnets for that node are
// fetched. If nodeId is empty, all subnets are returned (filtering by subnetIds
// first, if set).
func (env *maasEnviron) filteredSubnets(
	ctx context.ProviderCallContext, nodeId string, subnetIds []corenetwork.Id,
) ([]corenetwork.SubnetInfo, error) {
	var jsonNets []gomaasapi.JSONObject
	var err error
	if nodeId != "" {
		jsonNets, err = env.subnetsFromNode(ctx, nodeId)
		if err != nil {
			return nil, errors.Trace(err)
		}
	} else {
		jsonNets, err = env.fetchAllSubnets(ctx)
		if err != nil {
			return nil, errors.Trace(err)
		}
	}
	subnetIdSet := make(map[string]bool)
	for _, netId := range subnetIds {
		subnetIdSet[string(netId)] = false
	}

	subnetsMap, err := env.subnetToSpaceIds(ctx)
	if err != nil {
		return nil, errors.Trace(err)
	}

	var subnets []corenetwork.SubnetInfo
	for _, jsonNet := range jsonNets {
		fields, err := jsonNet.GetMap()
		if err != nil {
			return nil, err
		}
		subnetIdFloat, err := fields["id"].GetFloat64()
		if err != nil {
			return nil, errors.Annotate(err, "cannot get subnet Id")
		}
		subnetId := strconv.Itoa(int(subnetIdFloat))
		// If we're filtering by subnet id check if this subnet is one
		// we're looking for.
		if len(subnetIds) != 0 {
			_, ok := subnetIdSet[subnetId]
			if !ok {
				// This id is not what we're looking for.
				continue
			}
			subnetIdSet[subnetId] = true
		}
		cidr, err := fields["cidr"].GetString()
		if err != nil {
			return nil, errors.Annotatef(err, "cannot get subnet %q cidr", subnetId)
		}
		spaceId, ok := subnetsMap[cidr]
		if !ok {
			logger.Warningf("unrecognised subnet: %q, setting empty space id", cidr)
			spaceId = network.UnknownId
		}

		subnetInfo, err := env.subnetFromJson(jsonNet, spaceId)
		if err != nil {
			return nil, errors.Trace(err)
		}
		subnets = append(subnets, subnetInfo)
		logger.Tracef("found subnet with info %#v", subnetInfo)
	}
	return subnets, checkNotFound(subnetIdSet)
}

func (env *maasEnviron) getInstance(ctx context.ProviderCallContext, instId instance.Id) (instances.Instance, error) {
	instances, err := env.acquiredInstances(ctx, []instance.Id{instId})
	if err != nil {
		// This path can never trigger on MAAS 2, but MAAS 2 doesn't
		// return an error for a machine not found, it just returns
		// empty results. The clause below catches that.
		if maasErr, ok := errors.Cause(err).(gomaasapi.ServerError); ok && maasErr.StatusCode == http.StatusNotFound {
			return nil, errors.NotFoundf("instance %q", instId)
		}
		return nil, errors.Annotatef(err, "getting instance %q", instId)
	}
	if len(instances) == 0 {
		return nil, errors.NotFoundf("instance %q", instId)
	}
	inst := instances[0]
	return inst, nil
}

// fetchAllSubnets calls the MAAS subnets API to get all subnets and returns the
// JSON response or an error. If capNetworkDeploymentUbuntu is not available, an
// error satisfying errors.IsNotSupported will be returned.
func (env *maasEnviron) fetchAllSubnets(ctx context.ProviderCallContext) ([]gomaasapi.JSONObject, error) {
	client := env.getMAASClient().GetSubObject("subnets")

	json, err := client.CallGet("", nil)
	if err != nil {
		common.HandleCredentialError(IsAuthorisationFailure, err, ctx)
		return nil, errors.Trace(err)
	}
	return json.GetArray()
}

// subnetToSpaceIds fetches the spaces from MAAS and builds a map of subnets to
// space ids.
func (env *maasEnviron) subnetToSpaceIds(ctx context.ProviderCallContext) (map[string]corenetwork.Id, error) {
	subnetsMap := make(map[string]corenetwork.Id)
	spaces, err := env.Spaces(ctx)
	if err != nil {
		return subnetsMap, errors.Trace(err)
	}
	for _, space := range spaces {
		for _, subnet := range space.Subnets {
			subnetsMap[subnet.CIDR] = space.ProviderId
		}
	}
	return subnetsMap, nil
}

// Spaces returns all the spaces, that have subnets, known to the provider.
// Space name is not filled in as the provider doesn't know the juju name for
// the space.
func (env *maasEnviron) Spaces(ctx context.ProviderCallContext) (corenetwork.SpaceInfos, error) {
	spaces, err := env.maasController.Spaces()
	if err != nil {
		common.HandleCredentialError(IsAuthorisationFailure, err, ctx)
		return nil, errors.Trace(err)
	}
	var result []corenetwork.SpaceInfo
	for _, space := range spaces {
		if len(space.Subnets()) == 0 {
			continue
		}
		outSpace := corenetwork.SpaceInfo{
			Name:       corenetwork.SpaceName(space.Name()),
			ProviderId: corenetwork.Id(strconv.Itoa(space.ID())),
			Subnets:    make([]corenetwork.SubnetInfo, len(space.Subnets())),
		}
		for i, subnet := range space.Subnets() {
			subnetInfo := corenetwork.SubnetInfo{
				ProviderId:      corenetwork.Id(strconv.Itoa(subnet.ID())),
				VLANTag:         subnet.VLAN().VID(),
				CIDR:            subnet.CIDR(),
				ProviderSpaceId: corenetwork.Id(strconv.Itoa(space.ID())),
			}
			outSpace.Subnets[i] = subnetInfo
		}
		result = append(result, outSpace)
	}
	return result, nil
}

// Subnets returns basic information about the specified subnets known
// by the provider for the specified instance. subnetIds must not be
// empty. Implements NetworkingEnviron.Subnets.
func (env *maasEnviron) Subnets(
	ctx context.ProviderCallContext, instId instance.Id, subnetIds []corenetwork.Id,
) ([]corenetwork.SubnetInfo, error) {
	var subnets []corenetwork.SubnetInfo
	if instId == instance.UnknownId {
		spaces, err := env.Spaces(ctx)
		if err != nil {
			return nil, errors.Trace(err)
		}
		for _, space := range spaces {
			subnets = append(subnets, space.Subnets...)
		}
	} else {
		var err error
		subnets, err = env.filteredSubnets2(ctx, instId)
		if err != nil {
			return nil, errors.Trace(err)
		}
	}

	if len(subnetIds) == 0 {
		return subnets, nil
	}
	var result []corenetwork.SubnetInfo
	subnetMap := make(map[string]bool)
	for _, subnetId := range subnetIds {
		subnetMap[string(subnetId)] = false
	}
	for _, subnet := range subnets {
		_, ok := subnetMap[string(subnet.ProviderId)]
		if !ok {
			// This id is not what we're looking for.
			continue
		}
		subnetMap[string(subnet.ProviderId)] = true
		result = append(result, subnet)
	}

	return result, checkNotFound(subnetMap)
}

func (env *maasEnviron) filteredSubnets2(
	ctx context.ProviderCallContext, instId instance.Id,
) ([]corenetwork.SubnetInfo, error) {
	args := gomaasapi.MachinesArgs{
		AgentName: env.uuid,
		SystemIDs: []string{string(instId)},
	}
	machines, err := env.maasController.Machines(args)
	if err != nil {
		common.HandleCredentialError(IsAuthorisationFailure, err, ctx)
		return nil, errors.Trace(err)
	}
	if len(machines) == 0 {
		return nil, errors.NotFoundf("machine %v", instId)
	} else if len(machines) > 1 {
		return nil, errors.Errorf("unexpected response getting machine details %v: %v", instId, machines)
	}

	machine := machines[0]
	spaceMap, err := env.buildSpaceMap(ctx)
	if err != nil {
		return nil, errors.Trace(err)
	}
	var result []corenetwork.SubnetInfo
	for _, iface := range machine.InterfaceSet() {
		for _, link := range iface.Links() {
			subnet := link.Subnet()
			space, ok := spaceMap[subnet.Space()]
			if !ok {
				return nil, errors.Errorf("missing space %v on subnet %v", subnet.Space(), subnet.CIDR())
			}
			subnetInfo := corenetwork.SubnetInfo{
				ProviderId:      corenetwork.Id(strconv.Itoa(subnet.ID())),
				VLANTag:         subnet.VLAN().VID(),
				CIDR:            subnet.CIDR(),
				ProviderSpaceId: space.ProviderId,
			}
			result = append(result, subnetInfo)
		}
	}
	return result, nil
}

func checkNotFound(subnetIdSet map[string]bool) error {
	var notFound []string
	for subnetId, found := range subnetIdSet {
		if !found {
			notFound = append(notFound, subnetId)
		}
	}
	if len(notFound) != 0 {
		return errors.Errorf("failed to find the following subnets: %v", strings.Join(notFound, ", "))
	}
	return nil
}

// AllInstances implements environs.InstanceBroker.
func (env *maasEnviron) AllInstances(ctx context.ProviderCallContext) ([]instances.Instance, error) {
	return env.acquiredInstances(ctx, nil)
}

// AllRunningInstances implements environs.InstanceBroker.
func (env *maasEnviron) AllRunningInstances(ctx context.ProviderCallContext) ([]instances.Instance, error) {
	// We always get all instances here, so "all" is the same as "running".
	return env.AllInstances(ctx)
}

// Storage is defined by the Environ interface.
func (env *maasEnviron) Storage() storage.Storage {
	env.ecfgMutex.Lock()
	defer env.ecfgMutex.Unlock()
	return env.storageUnlocked
}

func (env *maasEnviron) Destroy(ctx context.ProviderCallContext) error {
	if err := common.Destroy(env, ctx); err != nil {
		return errors.Trace(err)
	}
	return env.Storage().RemoveAll()
}

// DestroyController implements the Environ interface.
func (env *maasEnviron) DestroyController(ctx context.ProviderCallContext, controllerUUID string) error {
	// TODO(wallyworld): destroy hosted model resources
	return env.Destroy(ctx)
}

func (*maasEnviron) Provider() environs.EnvironProvider {
	return &providerInstance
}

func (env *maasEnviron) AllocateContainerAddresses(ctx context.ProviderCallContext, hostInstanceID instance.Id, containerTag names.MachineTag, preparedInfo corenetwork.InterfaceInfos) (corenetwork.InterfaceInfos, error) {
	if len(preparedInfo) == 0 {
		return nil, errors.Errorf("no prepared info to allocate")
	}

	logger.Debugf("using prepared container info: %+v", preparedInfo)
	args := gomaasapi.MachinesArgs{
		AgentName: env.uuid,
		SystemIDs: []string{string(hostInstanceID)},
	}
	machines, err := env.maasController.Machines(args)
	if err != nil {
		return nil, errors.Trace(err)
	}
	if len(machines) != 1 {
		return nil, errors.Errorf("failed to identify unique machine with ID %q; got %v", hostInstanceID, machines)
	}
	machine := machines[0]
	deviceName, err := env.namespace.Hostname(containerTag.Id())
	if err != nil {
		return nil, errors.Trace(err)
	}
	params, err := env.prepareDeviceDetails(deviceName, machine, preparedInfo)
	if err != nil {
		return nil, errors.Trace(err)
	}

	// Check to see if we've already tried to allocate information for this device:
	device, err := env.checkForExistingDevice(params)
	if err != nil {
		return nil, errors.Trace(err)
	}
	if device == nil {
		device, err = env.createAndPopulateDevice(params)
		if err != nil {
			return nil, errors.Annotatef(err,
				"failed to create MAAS device for %q",
				params.Name)
		}
	}

	// TODO(jam): the old code used to reload the device from its SystemID()
	nameToParentName := make(map[string]string)
	for _, nic := range preparedInfo {
		nameToParentName[nic.InterfaceName] = nic.ParentInterfaceName
	}
	interfaces, err := env.deviceInterfaceInfo2(device, nameToParentName, params.CIDRToStaticRoutes)
	if err != nil {
		return nil, errors.Annotate(err, "cannot get device interfaces")
	}
	return interfaces, nil
}

func (env *maasEnviron) ReleaseContainerAddresses(ctx context.ProviderCallContext, interfaces []corenetwork.ProviderInterfaceInfo) error {
	hwAddresses := make([]string, len(interfaces))
	for i, info := range interfaces {
		hwAddresses[i] = info.HardwareAddress
	}

	devices, err := env.maasController.Devices(gomaasapi.DevicesArgs{MACAddresses: hwAddresses})
	if err != nil {
		common.HandleCredentialError(IsAuthorisationFailure, err, ctx)
		return errors.Trace(err)
	}
	// If one device matched on multiple MAC addresses (like for
	// multi-nic containers) it will be in the slice multiple
	// times. Skip devices we've seen already.
	seen := set.NewStrings()
	for _, device := range devices {
		if seen.Contains(device.SystemID()) {
			continue
		}
		seen.Add(device.SystemID())

		err = device.Delete()
		if err != nil {
			return errors.Annotatef(err, "deleting device %s", device.SystemID())
		}
	}
	return nil
}

// AdoptResources updates all the instances to indicate they
// are now associated with the specified controller.
func (env *maasEnviron) AdoptResources(ctx context.ProviderCallContext, controllerUUID string, _ version.Number) error {
	instances, err := env.AllInstances(ctx)
	if err != nil {
		return errors.Trace(err)
	}
	var failed []instance.Id
	for _, inst := range instances {
		maas2Instance, ok := inst.(*maas2Instance)
		if !ok {
			// This should never happen.
			return errors.Errorf("instance %q wasn't a maas2Instance", inst.Id())
		}
		// From the MAAS docs: "[SetOwnerData] will not remove any
		// previous keys unless explicitly passed with an empty
		// string." So not passing all of the keys here is fine.
		// https://maas.ubuntu.com/docs2.0/api.html#machine
		err := maas2Instance.machine.SetOwnerData(map[string]string{tags.JujuController: controllerUUID})
		if err != nil {
			logger.Errorf("error setting controller uuid tag for %q: %v", inst.Id(), err)
			failed = append(failed, inst.Id())
		}
	}

	if failed != nil {
		return errors.Errorf("failed to update controller for some instances: %v", failed)
	}
	return nil
}

// ProviderSpaceInfo implements environs.NetworkingEnviron.
func (*maasEnviron) ProviderSpaceInfo(
	ctx context.ProviderCallContext, space *corenetwork.SpaceInfo,
) (*environs.ProviderSpaceInfo, error) {
	return nil, errors.NotSupportedf("provider space info")
}

// AreSpacesRoutable implements environs.NetworkingEnviron.
func (*maasEnviron) AreSpacesRoutable(ctx context.ProviderCallContext, space1, space2 *environs.ProviderSpaceInfo) (bool, error) {
	return false, nil
}

// SSHAddresses implements environs.SSHAddresses.
func (*maasEnviron) SSHAddresses(ctx context.ProviderCallContext, addresses corenetwork.SpaceAddresses) (corenetwork.SpaceAddresses, error) {
	return addresses, nil
}

// SuperSubnets implements environs.SuperSubnets
func (*maasEnviron) SuperSubnets(ctx context.ProviderCallContext) ([]string, error) {
	return nil, errors.NotSupportedf("super subnets")
}

// Domains gets the domains managed by MAAS. We only need the name of the
// domain at present. If more information is needed this function can be
// updated to parse and return a structure. Client code would need to be
// updated.
func (env *maasEnviron) Domains(ctx context.ProviderCallContext) ([]string, error) {
	maasDomains, err := env.maasController.Domains()
	if err != nil {
		common.HandleCredentialError(IsAuthorisationFailure, err, ctx)
		return nil, errors.Trace(err)
	}
	var result []string
	for _, domain := range maasDomains {
		result = append(result, domain.Name())
	}
	return result, nil
}<|MERGE_RESOLUTION|>--- conflicted
+++ resolved
@@ -47,16 +47,6 @@
 	apiVersion2 = "2.0"
 )
 
-<<<<<<< HEAD
-// A request may fail due to "eventual consistency" semantics, which
-// should resolve fairly quickly.  A request may also fail due to a slow
-// state transition (for instance an instance taking a while to release
-// a security group after termination).  The former failure mode is
-// dealt with by shortAttempt, the latter by LongAttempt.
-var shortAttempt = utils.AttemptStrategy{
-	Total: 5 * time.Second,
-	Delay: 200 * time.Millisecond,
-=======
 var defaultShortRetryStrategy = retry.CallArgs{
 	Clock:       clock.WallClock,
 	Delay:       200 * time.Millisecond,
@@ -66,7 +56,6 @@
 	Clock:       clock.WallClock,
 	Delay:       10 * time.Second,
 	MaxDuration: 1200 * time.Second,
->>>>>>> 0a60c83d
 }
 
 var (
@@ -109,10 +98,7 @@
 
 	// GetCapabilities is a function that connects to MAAS to return its set of
 	// capabilities.
-<<<<<<< HEAD
 	GetCapabilities Capabilities
-=======
-	GetCapabilities MaasCapabilities
 
 	// A request may fail to due "eventual consistency" semantics, which
 	// should resolve fairly quickly.  A request may also fail due to a slow
@@ -121,7 +107,6 @@
 	// dealt with by shortRetryStrategy, the latter by longRetryStrategy
 	shortRetryStrategy retry.CallArgs
 	longRetryStrategy  retry.CallArgs
->>>>>>> 0a60c83d
 }
 
 var _ environs.Environ = (*maasEnviron)(nil)
@@ -191,7 +176,7 @@
 		dialOpts environs.BootstrapDialOpts,
 	) error {
 		// Wait for bootstrap instance to change to deployed state.
-		if err := env.waitForNodeDeployment(callCtx, result.Instance.Id(), dialOpts.Timeout); err != nil {
+		if err := env.waitForNodeDeployment2(callCtx, result.Instance.Id(), dialOpts.Timeout); err != nil {
 			return errors.Annotate(err, "bootstrap instance started but did not change to Deployed state")
 		}
 		return finalizer(ctx, icfg, dialOpts)
@@ -450,17 +435,8 @@
 	caps := make(set.Strings)
 	var result gomaasapi.JSONObject
 
-<<<<<<< HEAD
-	for a := shortAttempt.Start(); a.Next(); {
-		ver := client.GetSubObject("version/")
-		result, err = ver.CallGet("", nil)
-		if err == nil {
-			break
-		}
-=======
 	retryStrategy := defaultShortRetryStrategy
 	retryStrategy.IsFatalError = func(err error) bool {
->>>>>>> 0a60c83d
 		if err, ok := errors.Cause(err).(gomaasapi.ServerError); ok && err.StatusCode == 404 {
 			return true
 		}
@@ -735,37 +711,6 @@
 	return node, nil
 }
 
-<<<<<<< HEAD
-=======
-// startNode installs and boots a node.
-func (env *maasEnviron) startNode(node gomaasapi.MAASObject, series string, userdata []byte) (*gomaasapi.MAASObject, error) {
-	params := url.Values{
-		"distro_series": {series},
-		"user_data":     {string(userdata)},
-	}
-	var result gomaasapi.JSONObject
-
-	retryStrategy := env.shortRetryStrategy
-	retryStrategy.Func = func() error {
-		var err error
-		result, err = node.CallPost("start", params)
-		return err
-	}
-	err := retry.Call(retryStrategy)
-	if err != nil {
-		return nil, retry.LastError(err)
-	}
-
-	var startedNode gomaasapi.MAASObject
-	startedNode, err = result.GetMAASObject()
-	if err != nil {
-		logger.Errorf("cannot process API response after successfully starting node: %v", err)
-		return nil, err
-	}
-	return &startedNode, nil
-}
-
->>>>>>> 0a60c83d
 func (env *maasEnviron) startNode2(node maas2Instance, series string, userdata []byte) (*maas2Instance, error) {
 	err := node.machine.Start(gomaasapi.StartArgs{DistroSeries: series, UserData: string(userdata)})
 	if err != nil {
@@ -961,47 +906,6 @@
 	}
 }
 
-func (env *maasEnviron) waitForNodeDeployment(ctx context.ProviderCallContext, id instance.Id, timeout time.Duration) error {
-<<<<<<< HEAD
-	// TODO(katco): 2016-08-09: lp:1611427
-	longAttempt := utils.AttemptStrategy{
-		Delay: 10 * time.Second,
-		Total: timeout,
-=======
-	if env.usingMAAS2() {
-		return env.waitForNodeDeployment2(ctx, id, timeout)
-	}
-	systemId := extractSystemId(id)
-
-	retryStrategy := env.longRetryStrategy
-	retryStrategy.MaxDuration = timeout
-	retryStrategy.IsFatalError = func(err error) bool {
-		return !errors.IsNotYetAvailable(err)
-	}
-	retryStrategy.Func = func() error {
-		statusValues, err := env.deploymentStatus(ctx, id)
-		if errors.IsNotImplemented(err) {
-			return nil
-		}
-		if err != nil {
-			common.HandleCredentialError(IsAuthorisationFailure, err, ctx)
-			return err
-		}
-		if statusValues[systemId] == "Deployed" {
-			return nil
-		}
-		if statusValues[systemId] == "Failed deployment" {
-			return errors.Errorf("instance %q failed to deploy", id)
-		}
-		return errors.NewNotYetAvailable(nil, "Not yet deployed")
-	}
-	err := retry.Call(retryStrategy)
-	if retry.IsAttemptsExceeded(err) || retry.IsDurationExceeded(err) {
-		return errors.Errorf("instance %q is started but not deployed", id)
-	}
-	return errors.Trace(err)
-}
-
 func (env *maasEnviron) waitForNodeDeployment2(ctx context.ProviderCallContext, id instance.Id, timeout time.Duration) error {
 	retryStrategy := env.longRetryStrategy
 	retryStrategy.MaxDuration = timeout
@@ -1013,7 +917,6 @@
 			return true
 		}
 		return false
->>>>>>> 0a60c83d
 	}
 	retryStrategy.NotifyFunc = func(lastErr error, attempts int) {
 		if errors.IsNotFound(lastErr) {
