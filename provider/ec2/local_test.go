--- conflicted
+++ resolved
@@ -959,17 +959,10 @@
 		AvailabilityZones: []string{"test-unavailable"},
 	}}
 
-<<<<<<< HEAD
-	for _, subnet := range subnets {
-		// We can find the expected data by looking at the CIDR.
-		// subnets isn't in a predictable order due to the use of maps.
-		re := regexp.MustCompile(`10\.10\.(\d+)\.0/24`)
-=======
 	re := regexp.MustCompile(`10\.10\.(\d+)\.0/24`)
 	for _, subnet := range subnets {
 		// We can find the expected data by looking at the CIDR.
 		// subnets isn't in a predictable order due to the use of maps.
->>>>>>> 8d6376e6
 		c.Assert(re.Match([]byte(subnet.CIDR)), jc.IsTrue)
 		index, err := strconv.Atoi(re.FindStringSubmatch(subnet.CIDR)[1])
 		c.Assert(err, jc.ErrorIsNil)
