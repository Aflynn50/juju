// Copyright 2016 Canonical Ltd.
// Licensed under the AGPLv3, see LICENCE file for details.

package azureauth_test

import (
	"bytes"
	"context"
	"fmt"
<<<<<<< HEAD
	"io"
=======
>>>>>>> 523e6158
	"net/http"
	"regexp"
	"time"

	"github.com/Azure/azure-sdk-for-go/sdk/azcore/to"
	"github.com/Azure/azure-sdk-for-go/sdk/resourcemanager/authorization/armauthorization/v3"
	"github.com/google/uuid"
	"github.com/juju/clock/testclock"
	"github.com/juju/errors"
	"github.com/juju/testing"
	jc "github.com/juju/testing/checkers"
	abstractions "github.com/microsoft/kiota-abstractions-go"
	"github.com/microsoft/kiota-abstractions-go/authentication"
	"github.com/microsoft/kiota-abstractions-go/serialization"
	"github.com/microsoft/kiota-abstractions-go/store"
	nethttplibrary "github.com/microsoft/kiota-http-go"
	"github.com/microsoftgraph/msgraph-sdk-go/models"
	"github.com/microsoftgraph/msgraph-sdk-go/models/odataerrors"
	gc "gopkg.in/check.v1"

	"github.com/juju/juju/provider/azure/internal/azureauth"
	"github.com/juju/juju/provider/azure/internal/azuretesting"
)

type requestResult struct {
	PathPattern string
	Params      map[string]string
	Result      serialization.Parsable
	Err         error
}

type MockRequestAdaptor struct {
	*nethttplibrary.NetHttpRequestAdapter

	results []requestResult
}

func (m *MockRequestAdaptor) Send(ctx context.Context, requestInfo *abstractions.RequestInformation, constructor serialization.ParsableFactory, errorMappings abstractions.ErrorMappings) (serialization.Parsable, error) {
	if len(m.results) == 0 {
		return nil, errors.Errorf("no results for %q", requestInfo.PathParameters)
	}
	res := m.results[0]
	m.results = m.results[1:]
	if res.PathPattern != "" {
		matched, err := regexp.MatchString(res.PathPattern, requestInfo.UrlTemplate)
		if err != nil {
			return nil, err
		}
		if !matched {
			return nil, fmt.Errorf(
				"request path %q did not match pattern %q",
				requestInfo.UrlTemplate, res.PathPattern,
			)
		}
	}
	for k, v := range res.Params {
		if val := requestInfo.PathParameters[k]; val != v {
			return nil, fmt.Errorf(
				"request path parameter %q=%q did not match parameter %q",
				k, v, val,
			)
		}
	}
	return res.Result, res.Err
}

type InteractiveSuite struct {
	testing.IsolationSuite
	clock   testclock.AdvanceableClock
	newUUID func() (uuid.UUID, error)
}

var _ = gc.Suite(&InteractiveSuite{})

const fakeTenantId = "11111111-1111-1111-1111-111111111111"

func roleDefinitionListSender() *azuretesting.MockSender {
	roleDefinitions := []*armauthorization.RoleDefinition{{
		ID:   to.Ptr("owner-role-id"),
		Name: to.Ptr("Owner"),
	}}
	return azuretesting.NewSenderWithValue(armauthorization.RoleDefinitionListResult{
		Value: roleDefinitions,
	})
}

func roleAssignmentSender() *azuretesting.MockSender {
	return azuretesting.NewSenderWithValue(armauthorization.RoleAssignment{})
}

func roleAssignmentAlreadyExistsSender() *azuretesting.MockSender {
	sender := &azuretesting.MockSender{}
	body := azuretesting.NewBody(`{"error":{"code":"RoleAssignmentExists", "message":"Odata v4 compliant message"}}`)
	sender.AppendResponse(azuretesting.NewResponseWithBodyAndStatus(body, http.StatusConflict, ""))
	return sender
}

func roleAssignmentPrincipalNotExistSender() *azuretesting.MockSender {
	sender := &azuretesting.MockSender{}
	// Based on https://github.com/Azure/azure-powershell/issues/655#issuecomment-186332230
	body := azuretesting.NewBody(`{"error":{"code":"PrincipalNotFound","message":"Principal foo does not exist in the directory bar"}}`)
	sender.AppendResponse(azuretesting.NewResponseWithBodyAndStatus(body, http.StatusNotFound, ""))
	return sender
}

func (s *InteractiveSuite) SetUpTest(c *gc.C) {
	s.IsolationSuite.SetUpTest(c)
	uuids := []string{
		"33333333-3333-3333-3333-333333333333", // password
		"44444444-4444-4444-4444-444444444444", // password key ID
		"55555555-5555-5555-5555-555555555555", // role assignment ID
	}
	s.newUUID = func() (res uuid.UUID, err error) {
		res, err = uuid.Parse(uuids[0])
		if err != nil {
			return res, err
		}
		uuids = uuids[1:]
		return res, nil
	}
	s.clock = testclock.NewDilatedWallClock(10 * time.Millisecond)
}

func (s *InteractiveSuite) TestInteractive(c *gc.C) {
	ra, err := nethttplibrary.NewNetHttpRequestAdapter(&authentication.AnonymousAuthenticationProvider{})
	c.Assert(err, jc.ErrorIsNil)

	sp := models.NewServicePrincipal()
	sp.SetAppId(to.Ptr("60a04dc9-1857-425f-8076-5ba81ca53d66"))
	sp.SetId(to.Ptr("sp-object-id"))
	cred := models.NewPasswordCredential()
	cred.SetSecretText(to.Ptr("33333333-3333-3333-3333-333333333333"))

	mockAdaptor := &MockRequestAdaptor{NetHttpRequestAdapter: ra}
	mockAdaptor.results = []requestResult{{
		PathPattern: regexp.QuoteMeta("{+baseurl}/servicePrincipals(appId='{appId}')") + ".*",
		Params:      map[string]string{"appId": "60a04dc9-1857-425f-8076-5ba81ca53d66"},
		Result:      sp,
	}, {
		PathPattern: regexp.QuoteMeta("{+baseurl}/servicePrincipals/{servicePrincipal%2Did}/addPassword"),
		Params:      map[string]string{"servicePrincipal%2Did": "sp-object-id"},
		Result:      cred,
	}}

	authSenders := &azuretesting.Senders{
		roleDefinitionListSender(),
		roleAssignmentSender(),
	}
	spc := azureauth.ServicePrincipalCreator{
		Sender:         authSenders,
		RequestAdaptor: mockAdaptor,
		Clock:          s.clock,
		NewUUID:        s.newUUID,
	}

	var stderr bytes.Buffer
	subscriptionId := "22222222-2222-2222-2222-222222222222"
	sdkCtx := context.Background()

	appId, spObjectId, password, err := spc.InteractiveCreate(sdkCtx, &stderr, azureauth.ServicePrincipalParams{
		SubscriptionId: subscriptionId,
		TenantId:       fakeTenantId,
		Credential:     &azuretesting.FakeCredential{},
	})
	c.Assert(err, jc.ErrorIsNil)
	c.Assert(appId, gc.Equals, "60a04dc9-1857-425f-8076-5ba81ca53d66")
	c.Assert(password, gc.Equals, "33333333-3333-3333-3333-333333333333")
	c.Assert(spObjectId, gc.Equals, "sp-object-id")
	c.Assert(stderr.String(), gc.Equals, `
Initiating interactive authentication.

`[1:])
}

func (s *InteractiveSuite) TestInteractiveRoleAssignmentAlreadyExists(c *gc.C) {
	ra, err := nethttplibrary.NewNetHttpRequestAdapter(&authentication.AnonymousAuthenticationProvider{})
	c.Assert(err, jc.ErrorIsNil)

	sp := models.NewServicePrincipal()
	sp.SetAppId(to.Ptr("60a04dc9-1857-425f-8076-5ba81ca53d66"))
	sp.SetId(to.Ptr("sp-object-id"))
	cred := models.NewPasswordCredential()
	cred.SetSecretText(to.Ptr("33333333-3333-3333-3333-333333333333"))

	mockAdaptor := &MockRequestAdaptor{NetHttpRequestAdapter: ra}
	mockAdaptor.results = []requestResult{{
		PathPattern: regexp.QuoteMeta("{+baseurl}/servicePrincipals(appId='{appId}')") + ".*",
		Params:      map[string]string{"appId": "60a04dc9-1857-425f-8076-5ba81ca53d66"},
		Result:      sp,
	}, {
		PathPattern: regexp.QuoteMeta("{+baseurl}/servicePrincipals/{servicePrincipal%2Did}/addPassword"),
		Params:      map[string]string{"servicePrincipal%2Did": "sp-object-id"},
		Result:      cred,
	}}

	authSenders := &azuretesting.Senders{
		roleDefinitionListSender(),
		roleAssignmentAlreadyExistsSender(),
	}
	spc := azureauth.ServicePrincipalCreator{
		Sender:         authSenders,
		RequestAdaptor: mockAdaptor,
		Clock:          s.clock,
		NewUUID:        s.newUUID,
	}

	var stderr bytes.Buffer
	subscriptionId := "22222222-2222-2222-2222-222222222222"
	sdkCtx := context.Background()
<<<<<<< HEAD
	_, _, _, err := spc.InteractiveCreate(sdkCtx, io.Discard, azureauth.ServicePrincipalParams{
		GraphEndpoint:             "https://graph.invalid",
		GraphResourceId:           "https://graph.invalid",
		ResourceManagerEndpoint:   "https://arm.invalid",
		ResourceManagerResourceId: "https://management.core.invalid/",
		AuthEndpoint:              "https://testing.invalid",
		SubscriptionId:            "22222222-2222-2222-2222-222222222222",
		TenantId:                  fakeTenantId,
=======

	appId, spObjectId, password, err := spc.InteractiveCreate(sdkCtx, &stderr, azureauth.ServicePrincipalParams{
		SubscriptionId: subscriptionId,
		TenantId:       fakeTenantId,
		Credential:     &azuretesting.FakeCredential{},
>>>>>>> 523e6158
	})
	c.Assert(err, jc.ErrorIsNil)
	c.Assert(appId, gc.Equals, "60a04dc9-1857-425f-8076-5ba81ca53d66")
	c.Assert(password, gc.Equals, "33333333-3333-3333-3333-333333333333")
	c.Assert(spObjectId, gc.Equals, "sp-object-id")
	c.Assert(stderr.String(), gc.Equals, `
Initiating interactive authentication.

`[1:])
}

func dataError(code string) error {
	result := odataerrors.NewODataError()
	mainErr := odataerrors.NewMainError()
	mainErr.SetCode(to.Ptr(code))
	bs := store.NewInMemoryBackingStore()
	result.SetBackingStore(bs)
	result.SetErrorEscaped(mainErr)
	return result
}

func (s *InteractiveSuite) TestInteractiveServicePrincipalNotFound(c *gc.C) {
	ra, err := nethttplibrary.NewNetHttpRequestAdapter(&authentication.AnonymousAuthenticationProvider{})
	c.Assert(err, jc.ErrorIsNil)

	sp := models.NewServicePrincipal()
	sp.SetAppId(to.Ptr("60a04dc9-1857-425f-8076-5ba81ca53d66"))
	sp.SetId(to.Ptr("sp-object-id"))
	cred := models.NewPasswordCredential()
	cred.SetSecretText(to.Ptr("33333333-3333-3333-3333-333333333333"))

	mockAdaptor := &MockRequestAdaptor{NetHttpRequestAdapter: ra}
	mockAdaptor.results = []requestResult{{
		PathPattern: regexp.QuoteMeta("{+baseurl}/servicePrincipals(appId='{appId}')") + ".*",
		Params:      map[string]string{"appId": "60a04dc9-1857-425f-8076-5ba81ca53d66"},
		Err:         dataError("Request_ResourceNotFound"),
	}, {
		PathPattern: regexp.QuoteMeta("{+baseurl}/servicePrincipals"),
		Result:      sp,
	}, {
		PathPattern: regexp.QuoteMeta("{+baseurl}/servicePrincipals/{servicePrincipal%2Did}/addPassword"),
		Params:      map[string]string{"servicePrincipal%2Did": "sp-object-id"},
		Result:      cred,
	}}

	authSenders := &azuretesting.Senders{
		roleDefinitionListSender(),
		roleAssignmentSender(),
	}
	spc := azureauth.ServicePrincipalCreator{
		Sender:         authSenders,
		RequestAdaptor: mockAdaptor,
		Clock:          s.clock,
		NewUUID:        s.newUUID,
	}

	var stderr bytes.Buffer
	subscriptionId := "22222222-2222-2222-2222-222222222222"
	sdkCtx := context.Background()
<<<<<<< HEAD
	_, spObjectId, password, err := spc.InteractiveCreate(sdkCtx, io.Discard, azureauth.ServicePrincipalParams{
		GraphEndpoint:             "https://graph.invalid",
		GraphResourceId:           "https://graph.invalid",
		ResourceManagerEndpoint:   "https://arm.invalid",
		ResourceManagerResourceId: "https://management.core.invalid/",
		AuthEndpoint:              "https://testing.invalid",
		SubscriptionId:            "22222222-2222-2222-2222-222222222222",
		TenantId:                  fakeTenantId,
=======

	appId, spObjectId, password, err := spc.InteractiveCreate(sdkCtx, &stderr, azureauth.ServicePrincipalParams{
		SubscriptionId: subscriptionId,
		TenantId:       fakeTenantId,
		Credential:     &azuretesting.FakeCredential{},
>>>>>>> 523e6158
	})
	c.Assert(err, jc.ErrorIsNil)
	c.Assert(appId, gc.Equals, "60a04dc9-1857-425f-8076-5ba81ca53d66")
	c.Assert(password, gc.Equals, "33333333-3333-3333-3333-333333333333")
	c.Assert(spObjectId, gc.Equals, "sp-object-id")
}

func (s *InteractiveSuite) TestInteractiveServicePrincipalNotFoundRace(c *gc.C) {
	ra, err := nethttplibrary.NewNetHttpRequestAdapter(&authentication.AnonymousAuthenticationProvider{})
	c.Assert(err, jc.ErrorIsNil)

	sp := models.NewServicePrincipal()
	sp.SetAppId(to.Ptr("60a04dc9-1857-425f-8076-5ba81ca53d66"))
	sp.SetId(to.Ptr("sp-object-id"))
	cred := models.NewPasswordCredential()
	cred.SetSecretText(to.Ptr("33333333-3333-3333-3333-333333333333"))

	mockAdaptor := &MockRequestAdaptor{NetHttpRequestAdapter: ra}
	mockAdaptor.results = []requestResult{{
		PathPattern: regexp.QuoteMeta("{+baseurl}/servicePrincipals(appId='{appId}')") + ".*",
		Params:      map[string]string{"appId": "60a04dc9-1857-425f-8076-5ba81ca53d66"},
		Err:         dataError("Request_ResourceNotFound"),
	}, {
		Err: dataError("Request_MultipleObjectsWithSameKeyValue"),
	}, {
		PathPattern: regexp.QuoteMeta("{+baseurl}/servicePrincipals(appId='{appId}')") + ".*",
		Params:      map[string]string{"appId": "60a04dc9-1857-425f-8076-5ba81ca53d66"},
		Result:      sp,
	}, {
		PathPattern: regexp.QuoteMeta("{+baseurl}/servicePrincipals/{servicePrincipal%2Did}/addPassword"),
		Params:      map[string]string{"servicePrincipal%2Did": "sp-object-id"},
		Result:      cred,
	}}

	authSenders := &azuretesting.Senders{
		roleDefinitionListSender(),
		roleAssignmentSender(),
	}
	spc := azureauth.ServicePrincipalCreator{
		Sender:         authSenders,
		RequestAdaptor: mockAdaptor,
		Clock:          s.clock,
		NewUUID:        s.newUUID,
	}

	var stderr bytes.Buffer
	subscriptionId := "22222222-2222-2222-2222-222222222222"
	sdkCtx := context.Background()
<<<<<<< HEAD
	_, spObjectId, password, err := spc.InteractiveCreate(sdkCtx, io.Discard, azureauth.ServicePrincipalParams{
		GraphEndpoint:             "https://graph.invalid",
		GraphResourceId:           "https://graph.invalid",
		ResourceManagerEndpoint:   "https://arm.invalid",
		ResourceManagerResourceId: "https://management.core.invalid/",
		AuthEndpoint:              "https://testing.invalid",
		SubscriptionId:            "22222222-2222-2222-2222-222222222222",
		TenantId:                  fakeTenantId,
=======

	appId, spObjectId, password, err := spc.InteractiveCreate(sdkCtx, &stderr, azureauth.ServicePrincipalParams{
		SubscriptionId: subscriptionId,
		TenantId:       fakeTenantId, Credential: &azuretesting.FakeCredential{},
>>>>>>> 523e6158
	})
	c.Assert(err, jc.ErrorIsNil)
	c.Assert(appId, gc.Equals, "60a04dc9-1857-425f-8076-5ba81ca53d66")
	c.Assert(password, gc.Equals, "33333333-3333-3333-3333-333333333333")
	c.Assert(spObjectId, gc.Equals, "sp-object-id")
}

func (s *InteractiveSuite) TestInteractiveRetriesRoleAssignment(c *gc.C) {
	ra, err := nethttplibrary.NewNetHttpRequestAdapter(&authentication.AnonymousAuthenticationProvider{})
	c.Assert(err, jc.ErrorIsNil)

	sp := models.NewServicePrincipal()
	sp.SetAppId(to.Ptr("60a04dc9-1857-425f-8076-5ba81ca53d66"))
	sp.SetId(to.Ptr("sp-object-id"))
	cred := models.NewPasswordCredential()
	cred.SetSecretText(to.Ptr("33333333-3333-3333-3333-333333333333"))

	mockAdaptor := &MockRequestAdaptor{NetHttpRequestAdapter: ra}
	mockAdaptor.results = []requestResult{{
		PathPattern: regexp.QuoteMeta("{+baseurl}/servicePrincipals(appId='{appId}')") + ".*",
		Params:      map[string]string{"appId": "60a04dc9-1857-425f-8076-5ba81ca53d66"},
		Result:      sp,
	}, {
		PathPattern: regexp.QuoteMeta("{+baseurl}/servicePrincipals/{servicePrincipal%2Did}/addPassword"),
		Params:      map[string]string{"servicePrincipal%2Did": "sp-object-id"},
		Result:      cred,
	}}

	authSenders := &azuretesting.Senders{
		roleDefinitionListSender(),
		roleAssignmentPrincipalNotExistSender(),
		roleAssignmentSender(),
	}
	spc := azureauth.ServicePrincipalCreator{
		Sender:         authSenders,
		RequestAdaptor: mockAdaptor,
		Clock:          s.clock,
		NewUUID:        s.newUUID,
	}

	var stderr bytes.Buffer
	subscriptionId := "22222222-2222-2222-2222-222222222222"
	sdkCtx := context.Background()
<<<<<<< HEAD
	_, spObjectId, password, err := spc.InteractiveCreate(sdkCtx, io.Discard, azureauth.ServicePrincipalParams{
		GraphEndpoint:             "https://graph.invalid",
		GraphResourceId:           "https://graph.invalid",
		ResourceManagerEndpoint:   "https://arm.invalid",
		ResourceManagerResourceId: "https://management.core.invalid/",
		AuthEndpoint:              "https://testing.invalid",
		SubscriptionId:            "22222222-2222-2222-2222-222222222222",
		TenantId:                  fakeTenantId,
=======
	appId, spObjectId, password, err := spc.InteractiveCreate(sdkCtx, &stderr, azureauth.ServicePrincipalParams{
		SubscriptionId: subscriptionId,
		TenantId:       fakeTenantId, Credential: &azuretesting.FakeCredential{},
>>>>>>> 523e6158
	})
	c.Assert(err, jc.ErrorIsNil)
	c.Assert(appId, gc.Equals, "60a04dc9-1857-425f-8076-5ba81ca53d66")
	c.Assert(password, gc.Equals, "33333333-3333-3333-3333-333333333333")
	c.Assert(spObjectId, gc.Equals, "sp-object-id")
}<|MERGE_RESOLUTION|>--- conflicted
+++ resolved
@@ -7,10 +7,6 @@
 	"bytes"
 	"context"
 	"fmt"
-<<<<<<< HEAD
-	"io"
-=======
->>>>>>> 523e6158
 	"net/http"
 	"regexp"
 	"time"
@@ -220,22 +216,11 @@
 	var stderr bytes.Buffer
 	subscriptionId := "22222222-2222-2222-2222-222222222222"
 	sdkCtx := context.Background()
-<<<<<<< HEAD
-	_, _, _, err := spc.InteractiveCreate(sdkCtx, io.Discard, azureauth.ServicePrincipalParams{
-		GraphEndpoint:             "https://graph.invalid",
-		GraphResourceId:           "https://graph.invalid",
-		ResourceManagerEndpoint:   "https://arm.invalid",
-		ResourceManagerResourceId: "https://management.core.invalid/",
-		AuthEndpoint:              "https://testing.invalid",
-		SubscriptionId:            "22222222-2222-2222-2222-222222222222",
-		TenantId:                  fakeTenantId,
-=======
 
 	appId, spObjectId, password, err := spc.InteractiveCreate(sdkCtx, &stderr, azureauth.ServicePrincipalParams{
 		SubscriptionId: subscriptionId,
 		TenantId:       fakeTenantId,
 		Credential:     &azuretesting.FakeCredential{},
->>>>>>> 523e6158
 	})
 	c.Assert(err, jc.ErrorIsNil)
 	c.Assert(appId, gc.Equals, "60a04dc9-1857-425f-8076-5ba81ca53d66")
@@ -295,22 +280,11 @@
 	var stderr bytes.Buffer
 	subscriptionId := "22222222-2222-2222-2222-222222222222"
 	sdkCtx := context.Background()
-<<<<<<< HEAD
-	_, spObjectId, password, err := spc.InteractiveCreate(sdkCtx, io.Discard, azureauth.ServicePrincipalParams{
-		GraphEndpoint:             "https://graph.invalid",
-		GraphResourceId:           "https://graph.invalid",
-		ResourceManagerEndpoint:   "https://arm.invalid",
-		ResourceManagerResourceId: "https://management.core.invalid/",
-		AuthEndpoint:              "https://testing.invalid",
-		SubscriptionId:            "22222222-2222-2222-2222-222222222222",
-		TenantId:                  fakeTenantId,
-=======
 
 	appId, spObjectId, password, err := spc.InteractiveCreate(sdkCtx, &stderr, azureauth.ServicePrincipalParams{
 		SubscriptionId: subscriptionId,
 		TenantId:       fakeTenantId,
 		Credential:     &azuretesting.FakeCredential{},
->>>>>>> 523e6158
 	})
 	c.Assert(err, jc.ErrorIsNil)
 	c.Assert(appId, gc.Equals, "60a04dc9-1857-425f-8076-5ba81ca53d66")
@@ -359,21 +333,10 @@
 	var stderr bytes.Buffer
 	subscriptionId := "22222222-2222-2222-2222-222222222222"
 	sdkCtx := context.Background()
-<<<<<<< HEAD
-	_, spObjectId, password, err := spc.InteractiveCreate(sdkCtx, io.Discard, azureauth.ServicePrincipalParams{
-		GraphEndpoint:             "https://graph.invalid",
-		GraphResourceId:           "https://graph.invalid",
-		ResourceManagerEndpoint:   "https://arm.invalid",
-		ResourceManagerResourceId: "https://management.core.invalid/",
-		AuthEndpoint:              "https://testing.invalid",
-		SubscriptionId:            "22222222-2222-2222-2222-222222222222",
-		TenantId:                  fakeTenantId,
-=======
 
 	appId, spObjectId, password, err := spc.InteractiveCreate(sdkCtx, &stderr, azureauth.ServicePrincipalParams{
 		SubscriptionId: subscriptionId,
 		TenantId:       fakeTenantId, Credential: &azuretesting.FakeCredential{},
->>>>>>> 523e6158
 	})
 	c.Assert(err, jc.ErrorIsNil)
 	c.Assert(appId, gc.Equals, "60a04dc9-1857-425f-8076-5ba81ca53d66")
@@ -417,20 +380,9 @@
 	var stderr bytes.Buffer
 	subscriptionId := "22222222-2222-2222-2222-222222222222"
 	sdkCtx := context.Background()
-<<<<<<< HEAD
-	_, spObjectId, password, err := spc.InteractiveCreate(sdkCtx, io.Discard, azureauth.ServicePrincipalParams{
-		GraphEndpoint:             "https://graph.invalid",
-		GraphResourceId:           "https://graph.invalid",
-		ResourceManagerEndpoint:   "https://arm.invalid",
-		ResourceManagerResourceId: "https://management.core.invalid/",
-		AuthEndpoint:              "https://testing.invalid",
-		SubscriptionId:            "22222222-2222-2222-2222-222222222222",
-		TenantId:                  fakeTenantId,
-=======
 	appId, spObjectId, password, err := spc.InteractiveCreate(sdkCtx, &stderr, azureauth.ServicePrincipalParams{
 		SubscriptionId: subscriptionId,
 		TenantId:       fakeTenantId, Credential: &azuretesting.FakeCredential{},
->>>>>>> 523e6158
 	})
 	c.Assert(err, jc.ErrorIsNil)
 	c.Assert(appId, gc.Equals, "60a04dc9-1857-425f-8076-5ba81ca53d66")
