// Copyright 2019 Canonical Ltd.
// Licensed under the AGPLv3, see LICENCE file for details.

package provider_test

import (
	"context"

	jc "github.com/juju/testing/checkers"
	gc "gopkg.in/check.v1"
	core "k8s.io/api/core/v1"
	v1 "k8s.io/apimachinery/pkg/apis/meta/v1"

	"github.com/juju/juju/caas/kubernetes/provider"
)

var _ = gc.Suite(&secretsSuite{})

type secretsSuite struct {
	fakeClientSuite
}

func (s *secretsSuite) TestProcessSecretData(c *gc.C) {
	o, err := provider.ProcessSecretData(
		map[string]string{
			"username": "YWRtaW4=",
			"password": "MWYyZDFlMmU2N2Rm",
		},
	)
	c.Assert(err, jc.ErrorIsNil)
	c.Assert(o, gc.DeepEquals, map[string][]byte{
		"username": []byte("admin"),
		"password": []byte("1f2d1e2e67df"),
	})
}

func (s *secretsSuite) TestGetSecretToken(c *gc.C) {
	secret := &core.Secret{
		ObjectMeta: v1.ObjectMeta{
			Name: "secret-1",
			Annotations: map[string]string{
				core.ServiceAccountNameKey: "secret-1",
			},
		},
		Type: core.SecretTypeServiceAccountToken,
		Data: map[string][]byte{
			core.ServiceAccountTokenKey: []byte("token"),
		},
	}
	_, err := s.mockSecrets.Create(context.Background(), secret, v1.CreateOptions{})
	c.Assert(err, jc.ErrorIsNil)

	out, err := s.broker.GetSecretToken(context.Background(), "secret-1")
	c.Assert(err, jc.ErrorIsNil)
	c.Assert(out, gc.Equals, "token")

	result, err := s.mockSecrets.List(context.Background(), v1.ListOptions{})
	c.Assert(err, jc.ErrorIsNil)
	c.Assert(result.Items, gc.HasLen, 1)
	c.Assert(result.Items[0].Name, gc.Equals, "secret-1")
<<<<<<< HEAD
}

func (s *secretsSuite) TestGetJujuSecret(c *gc.C) {
	secret := &core.Secret{
		ObjectMeta: v1.ObjectMeta{
			Name:      "provider-id",
			Namespace: "test",
		},
		Type: core.SecretTypeOpaque,
		Data: map[string][]byte{
			"foo": []byte("bar"),
		},
	}
	_, err := s.mockSecrets.Create(context.Background(), secret, v1.CreateOptions{})
	c.Assert(err, jc.ErrorIsNil)

	value, err := s.broker.GetJujuSecret(context.Background(), "provider-id")
	c.Assert(err, jc.ErrorIsNil)
	data, err := value.Values()
	c.Assert(err, jc.ErrorIsNil)
	c.Assert(data, jc.DeepEquals, map[string]string{
		"foo": "bar",
	})
}

func (s *secretsSuite) TestDeleteJujuSecret(c *gc.C) {
	secret := &core.Secret{
		ObjectMeta: v1.ObjectMeta{
			Name:      "provider-id",
			Namespace: "test",
		},
		Type: core.SecretTypeOpaque,
		Data: map[string][]byte{
			"foo": []byte("bar"),
		},
	}
	_, err := s.mockSecrets.Create(context.Background(), secret, v1.CreateOptions{})
	c.Assert(err, jc.ErrorIsNil)
	another := &core.Secret{
		ObjectMeta: v1.ObjectMeta{
			Name:      "another",
			Namespace: "test",
		},
		Type: core.SecretTypeOpaque,
		Data: map[string][]byte{
			"foo": []byte("bar2"),
		},
	}
	_, err = s.mockSecrets.Create(context.Background(), another, v1.CreateOptions{})
	c.Assert(err, jc.ErrorIsNil)

	err = s.broker.DeleteJujuSecret(context.Background(), "provider-id")
	c.Assert(err, jc.ErrorIsNil)
	err = s.broker.DeleteJujuSecret(context.Background(), "provider-id")
	c.Assert(err, jc.ErrorIs, errors.NotFound)
	result, err := s.mockSecrets.List(context.Background(), v1.ListOptions{})
	c.Assert(err, jc.ErrorIsNil)
	c.Assert(result.Items, gc.HasLen, 1)
	c.Assert(result.Items[0].Name, gc.Equals, "another")
}

func (s *secretsSuite) TestSaveJujuSecret(c *gc.C) {
	uri := secrets.NewURI()
	providerId, err := s.broker.SaveJujuSecret(context.Background(), uri.ID+"-666",
		secrets.NewSecretValue(map[string]string{
			"foo": "YmFy",
		}),
	)
	c.Assert(err, jc.ErrorIsNil)
	c.Assert(providerId, gc.Equals, uri.ID+"-666")
	secret, err := s.mockSecrets.Get(context.Background(), providerId, v1.GetOptions{})
	c.Assert(err, jc.ErrorIsNil)
	c.Assert(secret.Type, gc.Equals, core.SecretTypeOpaque)
	c.Assert(secret.StringData, jc.DeepEquals, map[string]string{
		"foo": "bar",
	})
=======
>>>>>>> 7dbf675a
}<|MERGE_RESOLUTION|>--- conflicted
+++ resolved
@@ -58,83 +58,4 @@
 	c.Assert(err, jc.ErrorIsNil)
 	c.Assert(result.Items, gc.HasLen, 1)
 	c.Assert(result.Items[0].Name, gc.Equals, "secret-1")
-<<<<<<< HEAD
-}
-
-func (s *secretsSuite) TestGetJujuSecret(c *gc.C) {
-	secret := &core.Secret{
-		ObjectMeta: v1.ObjectMeta{
-			Name:      "provider-id",
-			Namespace: "test",
-		},
-		Type: core.SecretTypeOpaque,
-		Data: map[string][]byte{
-			"foo": []byte("bar"),
-		},
-	}
-	_, err := s.mockSecrets.Create(context.Background(), secret, v1.CreateOptions{})
-	c.Assert(err, jc.ErrorIsNil)
-
-	value, err := s.broker.GetJujuSecret(context.Background(), "provider-id")
-	c.Assert(err, jc.ErrorIsNil)
-	data, err := value.Values()
-	c.Assert(err, jc.ErrorIsNil)
-	c.Assert(data, jc.DeepEquals, map[string]string{
-		"foo": "bar",
-	})
-}
-
-func (s *secretsSuite) TestDeleteJujuSecret(c *gc.C) {
-	secret := &core.Secret{
-		ObjectMeta: v1.ObjectMeta{
-			Name:      "provider-id",
-			Namespace: "test",
-		},
-		Type: core.SecretTypeOpaque,
-		Data: map[string][]byte{
-			"foo": []byte("bar"),
-		},
-	}
-	_, err := s.mockSecrets.Create(context.Background(), secret, v1.CreateOptions{})
-	c.Assert(err, jc.ErrorIsNil)
-	another := &core.Secret{
-		ObjectMeta: v1.ObjectMeta{
-			Name:      "another",
-			Namespace: "test",
-		},
-		Type: core.SecretTypeOpaque,
-		Data: map[string][]byte{
-			"foo": []byte("bar2"),
-		},
-	}
-	_, err = s.mockSecrets.Create(context.Background(), another, v1.CreateOptions{})
-	c.Assert(err, jc.ErrorIsNil)
-
-	err = s.broker.DeleteJujuSecret(context.Background(), "provider-id")
-	c.Assert(err, jc.ErrorIsNil)
-	err = s.broker.DeleteJujuSecret(context.Background(), "provider-id")
-	c.Assert(err, jc.ErrorIs, errors.NotFound)
-	result, err := s.mockSecrets.List(context.Background(), v1.ListOptions{})
-	c.Assert(err, jc.ErrorIsNil)
-	c.Assert(result.Items, gc.HasLen, 1)
-	c.Assert(result.Items[0].Name, gc.Equals, "another")
-}
-
-func (s *secretsSuite) TestSaveJujuSecret(c *gc.C) {
-	uri := secrets.NewURI()
-	providerId, err := s.broker.SaveJujuSecret(context.Background(), uri.ID+"-666",
-		secrets.NewSecretValue(map[string]string{
-			"foo": "YmFy",
-		}),
-	)
-	c.Assert(err, jc.ErrorIsNil)
-	c.Assert(providerId, gc.Equals, uri.ID+"-666")
-	secret, err := s.mockSecrets.Get(context.Background(), providerId, v1.GetOptions{})
-	c.Assert(err, jc.ErrorIsNil)
-	c.Assert(secret.Type, gc.Equals, core.SecretTypeOpaque)
-	c.Assert(secret.StringData, jc.DeepEquals, map[string]string{
-		"foo": "bar",
-	})
-=======
->>>>>>> 7dbf675a
 }