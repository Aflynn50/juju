// Copyright 2021 Canonical Ltd.
// Licensed under the AGPLv3, see LICENCE file for details.

package proxy

import (
	"context"
	"encoding/json"
	"fmt"
	"time"

<<<<<<< HEAD
	"github.com/juju/clock"
	"github.com/juju/errors"
=======
	jujuclock "github.com/juju/clock"
	"github.com/juju/errors"
	"github.com/juju/loggo"
>>>>>>> 82fdde72
	"github.com/juju/retry"
	corev1 "k8s.io/api/core/v1"
	rbacv1 "k8s.io/api/rbac/v1"
	k8serrors "k8s.io/apimachinery/pkg/api/errors"
	meta "k8s.io/apimachinery/pkg/apis/meta/v1"
	"k8s.io/apimachinery/pkg/labels"
	core "k8s.io/client-go/kubernetes/typed/core/v1"
	rbac "k8s.io/client-go/kubernetes/typed/rbac/v1"

	"github.com/juju/juju/caas/kubernetes/provider/utils"
)

var logger = loggo.GetLogger("juju.caas.kubernetes.provider.proxy")

// ControllerProxyConfig is used to configure the kubernetes resources made for
// the controller proxy objects.
type ControllerProxyConfig struct {
	// Name to apply to kubernetes resources created for the controller
	// proxy. This name is also used later on for discovery of the proxy config.
	Name string `json:"name"`

	// Namespace to create the proxy kubernetes resources in. This is ultimately
	// used for discovery of the proxy settings.
	Namespace string `json:"namespace"`

	// RemotePort the remote port of the service to use when proxying
	RemotePort string `json:"remote-port"`

	// TargetService the service to target for proxying
	TargetService string `json:"target-service"`
}

const (
	// ProxyConfigMapKey the key to use in the configmap made for the proxy to
	// describe the config key
	ProxyConfigMapKey = "config"
)

<<<<<<< HEAD
var (
	proxyRole = rbacv1.Role{
=======
// CreateControllerProxy establishes the Kubernetes resources needed for
// proxying to a Juju controller. The end result of this function is a service
// account with a set of permissions that the Juju client can use for proxying
// to a controller.
func CreateControllerProxy(
	config ControllerProxyConfig,
	labels labels.Set,
	clock jujuclock.Clock,
	configI core.ConfigMapInterface,
	roleI rbac.RoleInterface,
	roleBindingI rbac.RoleBindingInterface,
	saI core.ServiceAccountInterface,
	secretI core.SecretInterface,
) error {
	objMeta := meta.ObjectMeta{
		Labels: labels,
		Name:   config.Name,
	}

	role := &rbacv1.Role{
		ObjectMeta: objMeta,
>>>>>>> 82fdde72
		Rules: []rbacv1.PolicyRule{
			{
				APIGroups: []string{""},
				Resources: []string{"pods"},
				Verbs:     []string{"list", "get", "watch"},
			},
			{
				APIGroups: []string{""},
				Resources: []string{"services"},
				Verbs:     []string{"get"},
			},
			// The get verb below is not used directly by juju but is for
			// the python lib
			{
				APIGroups: []string{""},
				Resources: []string{"pods/portforward"},
				Verbs:     []string{"create", "get"},
			},
		},
	}
)

// proxyRoleForName builds the role needed for proxying to pods within a given
// namespace.
func proxyRoleForName(name string, lbs labels.Set) *rbacv1.Role {
	role := proxyRole
	role.ObjectMeta = meta.ObjectMeta{
		Labels: lbs,
		Name:   name,
	}
	return &role
}

// EnsureModelProxy ensures there is a proxy service account in existence for
// the namespace of a Kubernetes model.
func EnsureProxyService(
	ctx context.Context,
	lbs labels.Set,
	name string,
	roleI rbac.RoleInterface,
	roleBindingI rbac.RoleBindingInterface,
	saI core.ServiceAccountInterface,
) error {
	lbs = labels.Merge(lbs, utils.LabelsJuju)
	pr := proxyRoleForName(name, lbs)
	roleRVal, err := roleI.Create(ctx, pr, meta.CreateOptions{})

	if k8serrors.IsAlreadyExists(err) {
		roleRVal, err = roleI.Update(ctx, pr, meta.UpdateOptions{})
	}
	if err != nil {
		return errors.Annotate(err, "cannot create proxy service account role")
	}

<<<<<<< HEAD
	sa := &corev1.ServiceAccount{
		ObjectMeta: meta.ObjectMeta{
			Labels: lbs,
			Name:   name,
		},
	}

	saRVal, err := saI.Create(ctx, sa, meta.CreateOptions{})
	if k8serrors.IsAlreadyExists(err) {
		saRVal, err = saI.Get(ctx, sa.Name, meta.GetOptions{})
	}
=======
	sa := &corev1.ServiceAccount{ObjectMeta: objMeta}
	sa, err = saI.Create(context.TODO(), sa, meta.CreateOptions{})
>>>>>>> 82fdde72
	if err != nil {
		return errors.Annotate(err, "creating proxy service account")
	}

	roleBinding := &rbacv1.RoleBinding{
<<<<<<< HEAD
		ObjectMeta: meta.ObjectMeta{
			Labels: lbs,
			Name:   name,
		},
=======
		ObjectMeta: objMeta,
>>>>>>> 82fdde72
		Subjects: []rbacv1.Subject{
			{
				Kind:      "ServiceAccount",
				Name:      saRVal.Name,
				Namespace: saRVal.Namespace,
			},
		},
		RoleRef: rbacv1.RoleRef{
			APIGroup: "rbac.authorization.k8s.io",
			Kind:     "Role",
			Name:     roleRVal.Name,
		},
	}

	_, err = roleBindingI.Create(ctx, roleBinding, meta.CreateOptions{})
	if k8serrors.IsAlreadyExists(err) {
		_, err = roleBindingI.Update(ctx, roleBinding, meta.UpdateOptions{})
	}
	if err != nil {
		return errors.Annotate(err, "creating proxy service account role binding")
	}

	return nil

}

// WaitForProxyService attempt to block the caller until the proxy service is
// fully provisioned within Kubernetes or until the function gives up trying to
// wait. This should be a very quick wait.
func WaitForProxyService(
	ctx context.Context,
	name string,
	saI core.ServiceAccountInterface,
) error {
	hasSASecret := func() error {
		svc, err := saI.Get(ctx, name, meta.GetOptions{})
		if k8serrors.IsNotFound(err) {
			return errors.NewNotFound(err, "proxy service for "+name)
		} else if err != nil {
			return errors.Annotatef(err, "getting proxy service for %s", name)
		}

		if len(svc.Secrets) == 0 {
			return errors.NotProvisionedf("proxy service for %s", name)
		}

		return nil
	}
	return retry.Call(retry.CallArgs{
		Func: hasSASecret,
		IsFatalError: func(err error) bool {
			return !errors.IsNotProvisioned(err)
		},
		Attempts: 5,
		Delay:    time.Second * 3,
		Clock:    clock.WallClock,
	})
}

// CreateControllerProxy establishes the Kubernetes resources needed for
// proxying to a Juju controller. The end result of this function is a service
// account with a set of permissions that the Juju client can use for proxying
// to a controller.
func CreateControllerProxy(
	ctx context.Context,
	config ControllerProxyConfig,
	labels labels.Set,
	configI core.ConfigMapInterface,
	roleI rbac.RoleInterface,
	roleBindingI rbac.RoleBindingInterface,
	saI core.ServiceAccountInterface,
) error {
	err := EnsureProxyService(ctx, labels, config.Name, roleI, roleBindingI, saI)
	if err != nil {
		return errors.Annotate(err, "ensuring proxy service account")
	}
	configJSON, err := json.Marshal(config)
	if err != nil {
		return fmt.Errorf("marshalling proxy configmap data to json: %w", err)
	}

	_, err = EnsureSecretForServiceAccount(sa.GetName(), objMeta, clock, secretI, saI)
	if err != nil {
		return errors.Trace(err)
	}

	cm := &corev1.ConfigMap{
		ObjectMeta: objMeta,
		Data: map[string]string{
			ProxyConfigMapKey: string(configJSON),
		},
	}

	_, err = configI.Create(ctx, cm, meta.CreateOptions{})
	if err != nil {
		return fmt.Errorf("creating proxy config map: %w", err)
	}

	return nil
}

func fetchTokenReadySecret(name string, api core.SecretInterface, clock jujuclock.Clock) (*corev1.Secret, error) {
	var (
		secret *corev1.Secret
		err    error
	)
	// NOTE (tlm) Increased the max duration here to 120 seconds to deal with
	// microk8s bootstrapping. Microk8s is taking a significant amoutn of time
	// to be Kubernetes ready while still reporting that it is ready to go.
	// See lp:1937282
	retryCallArgs := retry.CallArgs{
		Delay:       time.Second,
		MaxDuration: 120 * time.Second,
		Clock:       clock,
		Func: func() error {
			secret, err = api.Get(context.TODO(), name, meta.GetOptions{})
			if k8serrors.IsNotFound(err) {
				return errors.NotFoundf("token for secret %q", name)
			}
			if err == nil {
				if _, ok := secret.Data[corev1.ServiceAccountTokenKey]; !ok {
					return errors.NotFoundf("token for secret %q", name)
				}
			}
			return err
		},
		IsFatalError: func(err error) bool {
			return !errors.IsNotFound(err)
		},
		NotifyFunc: func(err error, attempt int) {
			logger.Debugf("polling caas credential rbac secret, in %d attempt, %v", attempt, err)
		},
	}
	if err = retry.Call(retryCallArgs); err != nil {
		return nil, errors.Trace(err)
	}

	if secret == nil {
		return nil, errors.Annotatef(err, "can not find the caas credential rbac secret %q", name)
	}
	return secret, nil
}

// EnsureSecretForServiceAccount ensures secret for the provided service created and ready to use.
func EnsureSecretForServiceAccount(
	saName string,
	objMeta meta.ObjectMeta,
	clock jujuclock.Clock,
	secretAPI core.SecretInterface,
	saAPI core.ServiceAccountInterface,
) (*corev1.Secret, error) {
	if objMeta.Annotations == nil {
		objMeta.Annotations = map[string]string{}
	}
	objMeta.Annotations[corev1.ServiceAccountNameKey] = saName
	_, err := secretAPI.Create(context.TODO(), &corev1.Secret{
		ObjectMeta: objMeta,
		Type:       corev1.SecretTypeServiceAccountToken,
	}, meta.CreateOptions{})
	if err != nil && !k8serrors.IsAlreadyExists(err) {
		return nil, errors.Trace(err)
	}
	secret, err := fetchTokenReadySecret(objMeta.GetName(), secretAPI, clock)
	if err != nil {
		return nil, errors.Trace(err)
	}
	// sa may be updated already in 1.21 or earlier versions, so get the latest sa.
	sa, err := saAPI.Get(context.TODO(), saName, meta.GetOptions{})
	if err != nil {
		return nil, errors.Trace(err)
	}
	if !isSecretIncluded(*secret, sa.Secrets) {
		sa.Secrets = append(sa.Secrets, corev1.ObjectReference{
			Kind:      secret.Kind,
			Namespace: secret.Namespace,
			Name:      secret.Name,
			UID:       secret.UID,
		})
		_, err = saAPI.Update(context.TODO(), sa, meta.UpdateOptions{})
		if err != nil {
			return nil, errors.Trace(err)
		}
	}
	return secret, nil
}

func isSecretIncluded(secret corev1.Secret, secrets []corev1.ObjectReference) bool {
	for _, item := range secrets {
		if secret.Kind == item.Kind && secret.Name == item.Name && secret.Namespace == item.Namespace {
			return true
		}
	}
	return false
}<|MERGE_RESOLUTION|>--- conflicted
+++ resolved
@@ -9,14 +9,9 @@
 	"fmt"
 	"time"
 
-<<<<<<< HEAD
 	"github.com/juju/clock"
 	"github.com/juju/errors"
-=======
-	jujuclock "github.com/juju/clock"
-	"github.com/juju/errors"
 	"github.com/juju/loggo"
->>>>>>> 82fdde72
 	"github.com/juju/retry"
 	corev1 "k8s.io/api/core/v1"
 	rbacv1 "k8s.io/api/rbac/v1"
@@ -55,32 +50,8 @@
 	ProxyConfigMapKey = "config"
 )
 
-<<<<<<< HEAD
 var (
 	proxyRole = rbacv1.Role{
-=======
-// CreateControllerProxy establishes the Kubernetes resources needed for
-// proxying to a Juju controller. The end result of this function is a service
-// account with a set of permissions that the Juju client can use for proxying
-// to a controller.
-func CreateControllerProxy(
-	config ControllerProxyConfig,
-	labels labels.Set,
-	clock jujuclock.Clock,
-	configI core.ConfigMapInterface,
-	roleI rbac.RoleInterface,
-	roleBindingI rbac.RoleBindingInterface,
-	saI core.ServiceAccountInterface,
-	secretI core.SecretInterface,
-) error {
-	objMeta := meta.ObjectMeta{
-		Labels: labels,
-		Name:   config.Name,
-	}
-
-	role := &rbacv1.Role{
-		ObjectMeta: objMeta,
->>>>>>> 82fdde72
 		Rules: []rbacv1.PolicyRule{
 			{
 				APIGroups: []string{""},
@@ -120,14 +91,14 @@
 	ctx context.Context,
 	lbs labels.Set,
 	name string,
+	clock clock.Clock,
 	roleI rbac.RoleInterface,
 	roleBindingI rbac.RoleBindingInterface,
 	saI core.ServiceAccountInterface,
+	secretI core.SecretInterface,
 ) error {
-	lbs = labels.Merge(lbs, utils.LabelsJuju)
 	pr := proxyRoleForName(name, lbs)
 	roleRVal, err := roleI.Create(ctx, pr, meta.CreateOptions{})
-
 	if k8serrors.IsAlreadyExists(err) {
 		roleRVal, err = roleI.Update(ctx, pr, meta.UpdateOptions{})
 	}
@@ -135,7 +106,6 @@
 		return errors.Annotate(err, "cannot create proxy service account role")
 	}
 
-<<<<<<< HEAD
 	sa := &corev1.ServiceAccount{
 		ObjectMeta: meta.ObjectMeta{
 			Labels: lbs,
@@ -147,23 +117,15 @@
 	if k8serrors.IsAlreadyExists(err) {
 		saRVal, err = saI.Get(ctx, sa.Name, meta.GetOptions{})
 	}
-=======
-	sa := &corev1.ServiceAccount{ObjectMeta: objMeta}
-	sa, err = saI.Create(context.TODO(), sa, meta.CreateOptions{})
->>>>>>> 82fdde72
 	if err != nil {
 		return errors.Annotate(err, "creating proxy service account")
 	}
 
 	roleBinding := &rbacv1.RoleBinding{
-<<<<<<< HEAD
 		ObjectMeta: meta.ObjectMeta{
 			Labels: lbs,
 			Name:   name,
 		},
-=======
-		ObjectMeta: objMeta,
->>>>>>> 82fdde72
 		Subjects: []rbacv1.Subject{
 			{
 				Kind:      "ServiceAccount",
@@ -184,6 +146,14 @@
 	}
 	if err != nil {
 		return errors.Annotate(err, "creating proxy service account role binding")
+	}
+	objMeta := meta.ObjectMeta{
+		Labels: lbs,
+		Name:   name,
+	}
+	_, err = EnsureSecretForServiceAccount(sa.GetName(), objMeta, clock, secretI, saI)
+	if err != nil {
+		return errors.Trace(err)
 	}
 
 	return nil
@@ -230,13 +200,17 @@
 func CreateControllerProxy(
 	ctx context.Context,
 	config ControllerProxyConfig,
-	labels labels.Set,
+	lbs labels.Set,
+	clock clock.Clock,
 	configI core.ConfigMapInterface,
 	roleI rbac.RoleInterface,
 	roleBindingI rbac.RoleBindingInterface,
 	saI core.ServiceAccountInterface,
+	secretI core.SecretInterface,
 ) error {
-	err := EnsureProxyService(ctx, labels, config.Name, roleI, roleBindingI, saI)
+	lbs = labels.Merge(lbs, utils.LabelsJuju)
+
+	err := EnsureProxyService(ctx, lbs, config.Name, clock, roleI, roleBindingI, saI, secretI)
 	if err != nil {
 		return errors.Annotate(err, "ensuring proxy service account")
 	}
@@ -245,13 +219,11 @@
 		return fmt.Errorf("marshalling proxy configmap data to json: %w", err)
 	}
 
-	_, err = EnsureSecretForServiceAccount(sa.GetName(), objMeta, clock, secretI, saI)
-	if err != nil {
-		return errors.Trace(err)
-	}
-
 	cm := &corev1.ConfigMap{
-		ObjectMeta: objMeta,
+		ObjectMeta: meta.ObjectMeta{
+			Labels: lbs,
+			Name:   config.Name,
+		},
 		Data: map[string]string{
 			ProxyConfigMapKey: string(configJSON),
 		},
@@ -265,13 +237,13 @@
 	return nil
 }
 
-func fetchTokenReadySecret(name string, api core.SecretInterface, clock jujuclock.Clock) (*corev1.Secret, error) {
+func fetchTokenReadySecret(name string, api core.SecretInterface, clock clock.Clock) (*corev1.Secret, error) {
 	var (
 		secret *corev1.Secret
 		err    error
 	)
 	// NOTE (tlm) Increased the max duration here to 120 seconds to deal with
-	// microk8s bootstrapping. Microk8s is taking a significant amoutn of time
+	// microk8s bootstrapping. Microk8s is taking a significant amount of time
 	// to be Kubernetes ready while still reporting that it is ready to go.
 	// See lp:1937282
 	retryCallArgs := retry.CallArgs{
@@ -311,7 +283,7 @@
 func EnsureSecretForServiceAccount(
 	saName string,
 	objMeta meta.ObjectMeta,
-	clock jujuclock.Clock,
+	clock clock.Clock,
 	secretAPI core.SecretInterface,
 	saAPI core.ServiceAccountInterface,
 ) (*corev1.Secret, error) {
