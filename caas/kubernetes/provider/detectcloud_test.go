// Copyright 2019 Canonical Ltd.
// Licensed under the AGPLv3, see LICENCE file for details.

package provider_test

import (
	"io/ioutil"
	"os"

	"github.com/juju/errors"
	"github.com/juju/testing"
	jc "github.com/juju/testing/checkers"
	"github.com/juju/utils/v2/exec"
	gc "gopkg.in/check.v1"

	"github.com/juju/juju/caas"
	k8s "github.com/juju/juju/caas/kubernetes"
	"github.com/juju/juju/caas/kubernetes/provider"
	"github.com/juju/juju/cloud"
	jujucloud "github.com/juju/juju/cloud"
	"github.com/juju/juju/environs"
)

var (
	_ = gc.Suite(&detectCloudSuite{})
)

type detectCloudSuite struct{}

type builtinCloudRet struct {
	cloud          cloud.Cloud
	credential     jujucloud.Credential
	credentialName string
	err            error
}

type dummyRunner struct {
	*testing.CallMocker
}

func (d dummyRunner) RunCommands(run exec.RunParams) (*exec.ExecResponse, error) {
	results := d.MethodCall(d, "RunCommands", run)
	return results[0].(*exec.ExecResponse), testing.TypeAssertError(results[1])
}

func cloudGetterFunc(args builtinCloudRet) func(provider.CommandRunner) (cloud.Cloud, error) {
	return func(provider.CommandRunner) (cloud.Cloud, error) {
		return args.cloud, args.err
	}
}

func credentialGetterFunc(args builtinCloudRet) func(provider.CommandRunner) (cloud.Credential, error) {
	return func(provider.CommandRunner) (jujucloud.Credential, error) {
		return args.credential, args.err
	}
}

func (s *detectCloudSuite) getProvider(builtin builtinCloudRet) caas.ContainerEnvironProvider {
	return provider.NewProviderWithFakes(
		dummyRunner{},
<<<<<<< HEAD
		getterFunc(builtin),
		func(environs.OpenParams) (k8s.ClusterMetadataChecker, error) {
=======
		credentialGetterFunc(builtin),
		cloudGetterFunc(builtin),
		func(environs.OpenParams) (caas.ClusterMetadataChecker, error) {
>>>>>>> 8334bb50
			return &fakeK8sClusterMetadataChecker{}, nil
		},
	)
}

func (s *detectCloudSuite) TestDetectCloudsWithoutKubeConfig(c *gc.C) {
	err := os.Setenv("KUBECONFIG", "")
	c.Assert(err, jc.ErrorIsNil)
	k8sCloud := jujucloud.Cloud{
		Name: "testingMicrok8s",
	}
	p := s.getProvider(builtinCloudRet{cloud: k8sCloud, err: nil})
	cloudDetector := p.(environs.CloudDetector)

	clouds, err := cloudDetector.DetectClouds()
	c.Assert(err, jc.ErrorIsNil)
	c.Assert(clouds, gc.HasLen, 1)
	c.Assert(clouds[0], jc.DeepEquals, k8sCloud)
}

func (s *detectCloudSuite) TestDetectCloudsMicroK8sNotFoundWithoutKubeConfig(c *gc.C) {
	err := os.Setenv("KUBECONFIG", "")
	c.Assert(err, jc.ErrorIsNil)
	p := s.getProvider(builtinCloudRet{err: errors.NotFoundf("")})
	cloudDetector := p.(environs.CloudDetector)

	clouds, err := cloudDetector.DetectClouds()
	c.Assert(err, jc.ErrorIsNil)
	c.Assert(clouds, gc.HasLen, 0)
}

func (s *detectCloudSuite) TestDetectCloudsWithKubeConfig(c *gc.C) {
	kubeConfig := `
apiVersion: v1
clusters:
- cluster:
    server: https://localhost:8443
  name: detect-example
contexts:
- context:
    cluster: detect-example
    namespace: default
    user: user1
  name: detect-example
users:
- name: user1
  user:
    username: test
    password: test
`

	file, err := ioutil.TempFile("", "")
	c.Assert(err, jc.ErrorIsNil)
	defer file.Close()

	_, err = file.Write([]byte(kubeConfig))
	c.Assert(err, jc.ErrorIsNil)

	err = os.Setenv("KUBECONFIG", file.Name())
	c.Assert(err, jc.ErrorIsNil)

	k8sCloud := jujucloud.Cloud{
		Name: "testingMicrok8s",
	}
	p := s.getProvider(builtinCloudRet{cloud: k8sCloud, err: nil})
	cloudDetector := p.(environs.CloudDetector)

	clouds, err := cloudDetector.DetectClouds()
	c.Assert(err, jc.ErrorIsNil)
	c.Assert(clouds, gc.HasLen, 2)
	c.Assert(clouds[1], jc.DeepEquals, k8sCloud)
}

func (s *detectCloudSuite) TestDetectCloudMicrok8s(c *gc.C) {
	k8sCloud := jujucloud.Cloud{
		Name: "testingMicrok8s",
	}
	p := s.getProvider(builtinCloudRet{cloud: k8sCloud, err: nil})
	cloudDetector := p.(environs.CloudDetector)

	cloud, err := cloudDetector.DetectCloud("microk8s")
	c.Assert(err, jc.ErrorIsNil)
	c.Assert(cloud, jc.DeepEquals, k8sCloud)
}

func (s *detectCloudSuite) TestDetectCloudNotMicroK8s(c *gc.C) {
	p := s.getProvider(builtinCloudRet{})
	cloudDetector := p.(environs.CloudDetector)

	cloud, err := cloudDetector.DetectCloud("notmicrok8s")
	c.Assert(err, gc.ErrorMatches, `cloud notmicrok8s not found`)
	c.Assert(cloud, jc.DeepEquals, jujucloud.Cloud{})
}

func (s *detectCloudSuite) TestDetectCloudMicroK8sErrorsNotFound(c *gc.C) {
	p := s.getProvider(builtinCloudRet{err: errors.NotFoundf("")})
	cloudDetector := p.(environs.CloudDetector)

	cloud, err := cloudDetector.DetectCloud("notmicrok8s")
	c.Assert(err, gc.ErrorMatches, `cloud notmicrok8s not found`)
	c.Assert(cloud, jc.DeepEquals, jujucloud.Cloud{})
}<|MERGE_RESOLUTION|>--- conflicted
+++ resolved
@@ -58,14 +58,9 @@
 func (s *detectCloudSuite) getProvider(builtin builtinCloudRet) caas.ContainerEnvironProvider {
 	return provider.NewProviderWithFakes(
 		dummyRunner{},
-<<<<<<< HEAD
-		getterFunc(builtin),
-		func(environs.OpenParams) (k8s.ClusterMetadataChecker, error) {
-=======
 		credentialGetterFunc(builtin),
 		cloudGetterFunc(builtin),
-		func(environs.OpenParams) (caas.ClusterMetadataChecker, error) {
->>>>>>> 8334bb50
+		func(environs.OpenParams) (k8s.ClusterMetadataChecker, error) {
 			return &fakeK8sClusterMetadataChecker{}, nil
 		},
 	)
