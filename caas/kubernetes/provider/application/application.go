// Copyright 2020 Canonical Ltd.
// Licensed under the AGPLv3, see LICENCE file for details.

package application

import (
	"context"
	"fmt"
	"sort"
	"strings"

	"github.com/juju/clock"
	"github.com/juju/collections/set"
	"github.com/juju/errors"
	"github.com/juju/loggo"
	"github.com/kr/pretty"
	appsv1 "k8s.io/api/apps/v1"
	corev1 "k8s.io/api/core/v1"
	storagev1 "k8s.io/api/storage/v1"
	"k8s.io/apimachinery/pkg/api/resource"
	metav1 "k8s.io/apimachinery/pkg/apis/meta/v1"
	"k8s.io/apimachinery/pkg/fields"
	"k8s.io/apimachinery/pkg/util/intstr"
	"k8s.io/client-go/informers"
	"k8s.io/client-go/kubernetes"
	cache "k8s.io/client-go/tools/cache"

	"github.com/juju/juju/caas"
	"github.com/juju/juju/caas/kubernetes/provider/constants"
	"github.com/juju/juju/caas/kubernetes/provider/resources"
	"github.com/juju/juju/caas/kubernetes/provider/storage"
	k8sutils "github.com/juju/juju/caas/kubernetes/provider/utils"
	k8swatcher "github.com/juju/juju/caas/kubernetes/provider/watcher"
	"github.com/juju/juju/core/annotations"
	"github.com/juju/juju/core/paths"
	"github.com/juju/juju/core/watcher"
	jujustorage "github.com/juju/juju/storage"
)

var logger = loggo.GetLogger("juju.kubernetes.provider.application")

const (
<<<<<<< HEAD
	unitContainerName     = "juju-unit-agent"
	jujuDataDirVolumeName = "juju-data-dir"
=======
	unitContainerName            = "juju-unit-agent"
	agentProbeInitialDelay int32 = 30
	agentProbePeriod       int32 = 10
	agentProbeSuccess      int32 = 1
	agentProbeFailure      int32 = 2
>>>>>>> 25bde121
)

type app struct {
	name           string
	namespace      string
	model          string
	deploymentType caas.DeploymentType
	client         kubernetes.Interface
	newWatcher     k8swatcher.NewK8sWatcherFunc
	clock          clock.Clock

	// randomPrefix generates an annotation for stateful sets.
	randomPrefix k8sutils.RandomPrefixFunc

	newApplier func() resources.Applier
}

// NewApplication returns an application.
func NewApplication(
	name string,
	namespace string,
	model string,
	deploymentType caas.DeploymentType,
	client kubernetes.Interface,
	newWatcher k8swatcher.NewK8sWatcherFunc,
	clock clock.Clock,
	randomPrefix k8sutils.RandomPrefixFunc,
) caas.Application {
	return newApplication(
		name,
		namespace,
		model,
		deploymentType,
		client,
		newWatcher,
		clock,
		randomPrefix,
		resources.NewApplier,
	)
}

func newApplication(
	name string,
	namespace string,
	model string,
	deploymentType caas.DeploymentType,
	client kubernetes.Interface,
	newWatcher k8swatcher.NewK8sWatcherFunc,
	clock clock.Clock,
	randomPrefix k8sutils.RandomPrefixFunc,
	newApplier func() resources.Applier,
) caas.Application {
	return &app{
		name:           name,
		namespace:      namespace,
		model:          model,
		deploymentType: deploymentType,
		client:         client,
		newWatcher:     newWatcher,
		clock:          clock,
		randomPrefix:   randomPrefix,
		newApplier:     newApplier,
	}
}

// Ensure creates or updates an application pod with the given application
// name, agent path, and application config.
func (a *app) Ensure(config caas.ApplicationConfig) (err error) {
	// TODO: add support `numUnits`, `Constraints` and `Devices`.
	// TODO: storage handling for deployment/daemonset enhancement.
	defer func() {
		if err != nil {
			logger.Errorf("Ensure %s", err)
		}
	}()
	logger.Debugf("creating/updating %s application", a.name)

	applier := a.newApplier()
	secret := resources.Secret{
		Secret: corev1.Secret{
			ObjectMeta: metav1.ObjectMeta{
				Name:        a.secretName(),
				Namespace:   a.namespace,
				Labels:      a.labels(),
				Annotations: a.annotations(config),
			},
			Data: map[string][]byte{
				"JUJU_K8S_APPLICATION":          []byte(a.name),
				"JUJU_K8S_MODEL":                []byte(a.model),
				"JUJU_K8S_APPLICATION_PASSWORD": []byte(config.IntroductionSecret),
				"JUJU_K8S_CONTROLLER_ADDRESSES": []byte(config.ControllerAddresses),
				"JUJU_K8S_CONTROLLER_CA_CERT":   []byte(config.ControllerCertBundle),
			},
		},
	}
	applier.Apply(&secret)

	if err := a.configureDefaultService(a.annotations(config)); err != nil {
		return errors.Annotatef(err, "ensuring the default service %q", a.name)
	}

	// Set up the parameters for creating charm storage (if required).
	podSpec, err := a.applicationPodSpec(config)
	if err != nil {
		return errors.Annotate(err, "generating application podspec")
	}

	var handleVolume handleVolumeFunc = func(v corev1.Volume, mountPath string, readOnly bool) (*corev1.VolumeMount, error) {
		if err := storage.PushUniqueVolume(podSpec, v, false); err != nil {
			return nil, errors.Trace(err)
		}
		return &corev1.VolumeMount{
			Name:      v.Name,
			ReadOnly:  readOnly,
			MountPath: mountPath,
		}, nil
	}
	var handleVolumeMount handleVolumeMountFunc = func(storageName string, m corev1.VolumeMount) error {
		for i := range podSpec.Containers {
			name := podSpec.Containers[i].Name
			if name == unitContainerName {
				podSpec.Containers[i].VolumeMounts = append(podSpec.Containers[i].VolumeMounts, m)
				continue
			}
			for _, mount := range config.Containers[name].Mounts {
				if mount.StorageName == storageName {
					volumeMountCopy := m
					// TODO(embedded): volumeMountCopy.MountPath was defined in `caas.ApplicationConfig.Filesystems[*].Attachment.Path`.
					// Consolidate `caas.ApplicationConfig.Filesystems[*].Attachment.Path` and `caas.ApplicationConfig.Containers[*].Mounts[*].Path`!!!
					volumeMountCopy.MountPath = mount.Path
					podSpec.Containers[i].VolumeMounts = append(podSpec.Containers[i].VolumeMounts, volumeMountCopy)
				}
			}
		}
		return nil
	}
	var handlePVCForStatelessResource handlePVCFunc = func(pvc corev1.PersistentVolumeClaim, mountPath string, readOnly bool) (*corev1.VolumeMount, error) {
		// Ensure PVC.
		r := resources.NewPersistentVolumeClaim(pvc.GetName(), a.namespace, &pvc)
		applier.Apply(r)

		// Push the volume to podspec.
		vol := corev1.Volume{
			Name: r.GetName(),
			VolumeSource: corev1.VolumeSource{
				PersistentVolumeClaim: &corev1.PersistentVolumeClaimVolumeSource{
					ClaimName: r.GetName(),
					ReadOnly:  readOnly,
				},
			},
		}
		return handleVolume(vol, mountPath, readOnly)
	}
	storageClasses, err := resources.ListStorageClass(context.Background(), a.client, metav1.ListOptions{})
	if err != nil {
		return errors.Trace(err)
	}
	var handleStorageClass = func(sc storagev1.StorageClass) error {
		applier.Apply(&resources.StorageClass{StorageClass: sc})
		return nil
	}
	var configureStorage = func(storageUniqueID string, handlePVC handlePVCFunc) error {
		err := a.configureStorage(
			storageUniqueID,
			config.Filesystems,
			storageClasses,
			handleVolume, handleVolumeMount, handlePVC, handleStorageClass,
		)
		return errors.Trace(err)
	}

	switch a.deploymentType {
	case caas.DeploymentStateful:
		if err := a.configureHeadlessService(a.name, a.annotations(config)); err != nil {
			return errors.Annotatef(err, "creating or updating headless service for %q %q", a.deploymentType, a.name)
		}

		storageUniqueID, err := a.getStorageUniqPrefix(func() (annotationGetter, error) {
			return a.getStatefulSet()
		})
		numPods := int32(1)
		statefulset := resources.StatefulSet{
			StatefulSet: appsv1.StatefulSet{
				ObjectMeta: metav1.ObjectMeta{
					Name:      a.name,
					Namespace: a.namespace,
					Labels:    a.labels(),
					Annotations: a.annotations(config).
						Add(constants.AnnotationApplicationUUIDKey(), storageUniqueID),
				},
				Spec: appsv1.StatefulSetSpec{
					Replicas: &numPods,
					Selector: &metav1.LabelSelector{
						MatchLabels: a.labels(),
					},
					Template: corev1.PodTemplateSpec{
						ObjectMeta: metav1.ObjectMeta{
							Labels:      a.labels(),
							Annotations: a.annotations(config),
						},
						Spec: *podSpec,
					},
					PodManagementPolicy: appsv1.ParallelPodManagement,
				},
			},
		}

		if err = configureStorage(
			storageUniqueID,
			func(pvc corev1.PersistentVolumeClaim, mountPath string, readOnly bool) (*corev1.VolumeMount, error) {
				if err := storage.PushUniqueVolumeClaimTemplate(&statefulset.Spec, pvc); err != nil {
					return nil, errors.Trace(err)
				}
				return &corev1.VolumeMount{
					Name:      pvc.GetName(),
					ReadOnly:  readOnly,
					MountPath: mountPath,
				}, nil
			},
		); err != nil {
			return errors.Trace(err)
		}

		applier.Apply(&statefulset)
	case caas.DeploymentStateless:
		storageUniqueID, err := a.getStorageUniqPrefix(func() (annotationGetter, error) {
			return a.getDeployment()
		})
		// Config storage to update the podspec with storage info.
		if err = configureStorage(storageUniqueID, handlePVCForStatelessResource); err != nil {
			return errors.Trace(err)
		}
		numPods := int32(1)
		deployment := resources.Deployment{
			Deployment: appsv1.Deployment{
				ObjectMeta: metav1.ObjectMeta{
					Name:      a.name,
					Namespace: a.namespace,
					Labels:    a.labels(),
					Annotations: a.annotations(config).
						Add(constants.AnnotationApplicationUUIDKey(), storageUniqueID),
				},
				Spec: appsv1.DeploymentSpec{
					Replicas: &numPods,
					Selector: &metav1.LabelSelector{
						MatchLabels: a.labels(),
					},
					Template: corev1.PodTemplateSpec{
						ObjectMeta: metav1.ObjectMeta{
							Labels:      a.labels(),
							Annotations: a.annotations(config),
						},
						Spec: *podSpec,
					},
				},
			},
		}

		applier.Apply(&deployment)
	case caas.DeploymentDaemon:
		storageUniqueID, err := a.getStorageUniqPrefix(func() (annotationGetter, error) {
			return a.getDaemonSet()
		})
		// Config storage to update the podspec with storage info.
		if err = configureStorage(storageUniqueID, handlePVCForStatelessResource); err != nil {
			return errors.Trace(err)
		}
		daemonset := resources.DaemonSet{
			DaemonSet: appsv1.DaemonSet{
				ObjectMeta: metav1.ObjectMeta{
					Name:      a.name,
					Namespace: a.namespace,
					Labels:    a.labels(),
					Annotations: a.annotations(config).
						Add(constants.AnnotationApplicationUUIDKey(), storageUniqueID),
				},
				Spec: appsv1.DaemonSetSpec{
					Selector: &metav1.LabelSelector{
						MatchLabels: a.labels(),
					},
					Template: corev1.PodTemplateSpec{
						ObjectMeta: metav1.ObjectMeta{
							Labels:      a.labels(),
							Annotations: a.annotations(config),
						},
						Spec: *podSpec,
					},
				},
			},
		}
		applier.Apply(&daemonset)
	default:
		return errors.NotSupportedf("unknown deployment type")
	}

	return applier.Run(context.Background(), a.client, false)
}

// Exists indicates if the application for the specified
// application exists, and whether the application is terminating.
func (a *app) Exists() (caas.DeploymentState, error) {
	checks := []struct {
		label            string
		check            func() (bool, bool, error)
		forceTerminating bool
	}{
		{},
		{"secret", a.secretExists, false},
		{"service", a.serviceExists, false},
	}
	switch a.deploymentType {
	case caas.DeploymentStateful:
		checks[0].label = "statefulset"
		checks[0].check = a.statefulSetExists
	case caas.DeploymentStateless:
		checks[0].label = "deployment"
		checks[0].check = a.deploymentExists
	case caas.DeploymentDaemon:
		checks[0].label = "daemonset"
		checks[0].check = a.daemonSetExists
	default:
		return caas.DeploymentState{}, errors.NotSupportedf("unknown deployment type")
	}

	state := caas.DeploymentState{}
	for _, c := range checks {
		exists, terminating, err := c.check()
		if err != nil {
			return caas.DeploymentState{}, errors.Annotatef(err, "%s resource check", c.label)
		}
		if !exists {
			continue
		}
		state.Exists = true
		if terminating || c.forceTerminating {
			// Terminating is always set to true regardless of whether the resource is failed as terminating
			// since it's the overall state that is reported baca.
			logger.Debugf("application %q exists and is terminating due to dangling %s resource(s)", a.name, c.label)
			return caas.DeploymentState{Exists: true, Terminating: true}, nil
		}
	}
	return state, nil
}

func headlessServiceName(appName string) string {
	return fmt.Sprintf("%s-endpoints", appName)
}

func (a *app) configureHeadlessService(name string, annotation annotations.Annotation) error {
	svc := resources.NewService(headlessServiceName(name), a.namespace, &corev1.Service{
		ObjectMeta: metav1.ObjectMeta{
			Labels: a.labels(),
			Annotations: annotation.
				Add("service.alpha.kubernetes.io/tolerate-unready-endpoints", "true"),
		},
		Spec: corev1.ServiceSpec{
			Selector:                 a.labels(),
			Type:                     corev1.ServiceTypeClusterIP,
			ClusterIP:                "None",
			PublishNotReadyAddresses: true,
		},
	})
	return svc.Apply(context.Background(), a.client)
}

// configureDefaultService configures the default service for the application.
// It's only configured once when the application was deployed in the first time.
func (a *app) configureDefaultService(annotation annotations.Annotation) (err error) {
	svc := resources.NewService(a.name, a.namespace, &corev1.Service{
		ObjectMeta: metav1.ObjectMeta{
			Labels:      a.labels(),
			Annotations: annotation,
		},
		Spec: corev1.ServiceSpec{
			Selector: a.labels(),
			Type:     corev1.ServiceTypeClusterIP,
			Ports: []corev1.ServicePort{{
				Name: "placeholder",
				Port: 65535,
			}},
		},
	})
	if err = svc.Get(context.Background(), a.client); errors.IsNotFound(err) {
		return svc.Apply(context.Background(), a.client)
	}
	return errors.Trace(err)
}

// UpdateService updates the default service with specific service type and port mappings.
func (a *app) UpdateService(param caas.ServiceParam) error {
	// TODO(embedded): the special `65535` port mapping needs to be excluded for any service mutation.

	// This method will be used for juju [un]expose.
	// TODO(embedded): it might be changed later when we have proper modelling for the juju expose for the embedded charms.
	svc, err := a.getService()
	if err != nil {
		return errors.Annotatef(err, "getting existing service %q", a.name)
	}
	svc.Service.Spec.Type = corev1.ServiceType(param.Type)
	svc.Service.Spec.Ports = make([]corev1.ServicePort, len(param.Ports))
	for i, p := range param.Ports {
		svc.Service.Spec.Ports[i] = convertServicePort(p)
	}

	applier := a.newApplier()
	applier.Apply(svc)
	if err := a.updateContainerPorts(applier, svc.Service.Spec.Ports); err != nil {
		return errors.Trace(err)
	}
	return applier.Run(context.Background(), a.client, false)
}

func convertServicePort(p caas.ServicePort) corev1.ServicePort {
	return corev1.ServicePort{
		Name:       p.Name,
		Port:       int32(p.Port),
		TargetPort: intstr.FromInt(p.TargetPort),
		Protocol:   corev1.Protocol(p.Protocol),
	}
}

func (a *app) getService() (*resources.Service, error) {
	svc := resources.NewService(a.name, a.namespace, nil)
	if err := svc.Get(context.Background(), a.client); err != nil {
		return nil, errors.Trace(err)
	}
	return svc, nil
}

// UpdatePorts updates port mappings on the specified service.
func (a *app) UpdatePorts(ports []caas.ServicePort, updateContainerPorts bool) (err error) {
	// TODO(embedded): the special `65535` port mapping needs to be excluded for any service mutation.
	svc, err := a.getService()
	if err != nil {
		return errors.Annotatef(err, "getting existing service %q", a.name)
	}
	svc.Service.Spec.Ports = make([]corev1.ServicePort, len(ports))
	for i, port := range ports {
		svc.Service.Spec.Ports[i] = convertServicePort(port)
	}
	applier := a.newApplier()
	applier.Apply(svc)

	if updateContainerPorts {
		if err = a.updateContainerPorts(applier, svc.Service.Spec.Ports); err != nil {
			return errors.Trace(err)
		}
	}
	err = applier.Run(context.Background(), a.client, false)
	return nil
}

func convertContainerPort(p corev1.ServicePort) corev1.ContainerPort {
	return corev1.ContainerPort{
		Name:          p.Name,
		ContainerPort: p.TargetPort.IntVal,
		Protocol:      p.Protocol,
	}
}

func (a *app) updateContainerPorts(applier resources.Applier, ports []corev1.ServicePort) error {
	updatePodSpec := func(spec *corev1.PodSpec, containerPorts []corev1.ContainerPort) {
		for i, c := range spec.Containers {
			ps := containerPorts
			if c.Name != unitContainerName {
				spec.Containers[i].Ports = ps
			}
		}
	}

	containerPorts := make([]corev1.ContainerPort, len(ports))
	for i, p := range ports {
		containerPorts[i] = convertContainerPort(p)
	}

	switch a.deploymentType {
	case caas.DeploymentStateful:
		ss := resources.NewStatefulSet(a.name, a.namespace, nil)
		if err := ss.Get(context.Background(), a.client); err != nil {
			return errors.Trace(err)
		}

		updatePodSpec(&ss.StatefulSet.Spec.Template.Spec, containerPorts)
		applier.Apply(ss)
	case caas.DeploymentStateless:
		d := resources.NewDeployment(a.name, a.namespace, nil)
		if err := d.Get(context.Background(), a.client); err != nil {
			return errors.Trace(err)
		}

		updatePodSpec(&d.Deployment.Spec.Template.Spec, containerPorts)
		applier.Apply(d)
	case caas.DeploymentDaemon:
		d := resources.NewDaemonSet(a.name, a.namespace, nil)
		if err := d.Get(context.Background(), a.client); err != nil {
			return errors.Trace(err)
		}

		updatePodSpec(&d.DaemonSet.Spec.Template.Spec, containerPorts)
		applier.Apply(d)
	default:
		return errors.NotSupportedf("unknown deployment type")
	}
	return nil
}

func (a *app) getStatefulSet() (*resources.StatefulSet, error) {
	ss := resources.NewStatefulSet(a.name, a.namespace, nil)
	if err := ss.Get(context.Background(), a.client); err != nil {
		return nil, err
	}
	return ss, nil
}

func (a *app) getDeployment() (*resources.Deployment, error) {
	ss := resources.NewDeployment(a.name, a.namespace, nil)
	if err := ss.Get(context.Background(), a.client); err != nil {
		return nil, err
	}
	return ss, nil
}

func (a *app) getDaemonSet() (*resources.DaemonSet, error) {
	ss := resources.NewDaemonSet(a.name, a.namespace, nil)
	if err := ss.Get(context.Background(), a.client); err != nil {
		return nil, err
	}
	return ss, nil
}

func (a *app) statefulSetExists() (exists bool, terminating bool, err error) {
	ss := resources.NewStatefulSet(a.name, a.namespace, nil)
	err = ss.Get(context.Background(), a.client)
	if errors.IsNotFound(err) {
		return false, false, nil
	} else if err != nil {
		return false, false, errors.Trace(err)
	}
	return true, ss.DeletionTimestamp != nil, nil
}

func (a *app) deploymentExists() (exists bool, terminating bool, err error) {
	ss := resources.NewDeployment(a.name, a.namespace, nil)
	err = ss.Get(context.Background(), a.client)
	if errors.IsNotFound(err) {
		return false, false, nil
	} else if err != nil {
		return false, false, errors.Trace(err)
	}
	return true, ss.DeletionTimestamp != nil, nil
}

func (a *app) daemonSetExists() (exists bool, terminating bool, err error) {
	ss := resources.NewDaemonSet(a.name, a.namespace, nil)
	err = ss.Get(context.Background(), a.client)
	if errors.IsNotFound(err) {
		return false, false, nil
	} else if err != nil {
		return false, false, errors.Trace(err)
	}
	return true, ss.DeletionTimestamp != nil, nil
}

func (a *app) secretExists() (exists bool, terminating bool, err error) {
	ss := resources.NewSecret(a.secretName(), a.namespace, nil)
	err = ss.Get(context.Background(), a.client)
	if errors.IsNotFound(err) {
		return false, false, nil
	} else if err != nil {
		return false, false, errors.Trace(err)
	}
	return true, ss.DeletionTimestamp != nil, nil
}

func (a *app) serviceExists() (exists bool, terminating bool, err error) {
	ss := resources.NewService(a.name, a.namespace, nil)
	err = ss.Get(context.Background(), a.client)
	if errors.IsNotFound(err) {
		return false, false, nil
	} else if err != nil {
		return false, false, errors.Trace(err)
	}
	return true, ss.DeletionTimestamp != nil, nil
}

// Delete deletes the specified application.
func (a *app) Delete() error {
	logger.Debugf("deleting %s application", a.name)
	applier := a.newApplier()
	switch a.deploymentType {
	case caas.DeploymentStateful:
		applier.Delete(resources.NewStatefulSet(a.name, a.namespace, nil))
		applier.Delete(resources.NewService(headlessServiceName(a.name), a.namespace, nil))
	case caas.DeploymentStateless:
		applier.Delete(resources.NewDeployment(a.name, a.namespace, nil))
	case caas.DeploymentDaemon:
		applier.Delete(resources.NewDaemonSet(a.name, a.namespace, nil))
	default:
		return errors.NotSupportedf("unknown deployment type")
	}
	applier.Delete(resources.NewService(a.name, a.namespace, nil))
	applier.Delete(resources.NewSecret(a.secretName(), a.namespace, nil))
	return applier.Run(context.Background(), a.client, false)
}

// Watch returns a watcher which notifies when there
// are changes to the application of the specified application.
func (a *app) Watch() (watcher.NotifyWatcher, error) {
	factory := informers.NewSharedInformerFactoryWithOptions(a.client, 0,
		informers.WithNamespace(a.namespace),
		informers.WithTweakListOptions(func(o *metav1.ListOptions) {
			o.FieldSelector = a.fieldSelector()
		}),
	)
	var informer cache.SharedIndexInformer
	switch a.deploymentType {
	case caas.DeploymentStateful:
		informer = factory.Apps().V1().StatefulSets().Informer()
	case caas.DeploymentStateless:
		informer = factory.Apps().V1().Deployments().Informer()
	case caas.DeploymentDaemon:
		informer = factory.Apps().V1().DaemonSets().Informer()
	default:
		return nil, errors.NotSupportedf("unknown deployment type")
	}
	return a.newWatcher(informer, a.name, a.clock)
}

func (a *app) WatchReplicas() (watcher.NotifyWatcher, error) {
	factory := informers.NewSharedInformerFactoryWithOptions(a.client, 0,
		informers.WithNamespace(a.namespace),
		informers.WithTweakListOptions(func(o *metav1.ListOptions) {
			o.LabelSelector = a.labelSelector()
		}),
	)
	return a.newWatcher(factory.Core().V1().Pods().Informer(), a.name, a.clock)
}

func (a *app) State() (caas.ApplicationState, error) {
	state := caas.ApplicationState{}
	switch a.deploymentType {
	case caas.DeploymentStateful:
		ss := resources.NewStatefulSet(a.name, a.namespace, nil)
		err := ss.Get(context.Background(), a.client)
		if err != nil {
			return caas.ApplicationState{}, errors.Trace(err)
		}
		if ss.Spec.Replicas == nil {
			return caas.ApplicationState{}, errors.Errorf("missing replicas")
		}
		state.DesiredReplicas = int(*ss.Spec.Replicas)
	case caas.DeploymentStateless:
		d := resources.NewDeployment(a.name, a.namespace, nil)
		err := d.Get(context.Background(), a.client)
		if err != nil {
			return caas.ApplicationState{}, errors.Trace(err)
		}
		if d.Spec.Replicas == nil {
			return caas.ApplicationState{}, errors.Errorf("missing replicas")
		}
		state.DesiredReplicas = int(*d.Spec.Replicas)
	case caas.DeploymentDaemon:
		d := resources.NewDaemonSet(a.name, a.namespace, nil)
		err := d.Get(context.Background(), a.client)
		if err != nil {
			return caas.ApplicationState{}, errors.Trace(err)
		}
		state.DesiredReplicas = int(d.Status.DesiredNumberScheduled)
	default:
		return caas.ApplicationState{}, errors.NotSupportedf("unknown deployment type")
	}
	next := ""
	for {
		res, err := a.client.CoreV1().Pods(a.namespace).List(context.Background(), metav1.ListOptions{
			LabelSelector: a.labelSelector(),
			Continue:      next,
		})
		if err != nil {
			return caas.ApplicationState{}, errors.Trace(err)
		}
		for _, pod := range res.Items {
			state.Replicas = append(state.Replicas, pod.Name)
		}
		if res.RemainingItemCount == nil || *res.RemainingItemCount == 0 {
			break
		}
		next = res.Continue
	}
	sort.Strings(state.Replicas)
	return state, nil
}

// applicationPodSpec returns a PodSpec for the application pod
// of the specified application.
func (a *app) applicationPodSpec(config caas.ApplicationConfig) (*corev1.PodSpec, error) {
	appSecret := a.secretName()

	jujuDataDir, err := paths.DataDir("kubernetes")
	if err != nil {
		return nil, errors.Trace(err)
	}

	containerNames := []string(nil)
	containers := []caas.ContainerConfig(nil)
	for _, v := range config.Containers {
		containerNames = append(containerNames, v.Name)
		containers = append(containers, v)
	}
	sort.Strings(containerNames)
	sort.Slice(containers, func(i, j int) bool {
		return containers[i].Name < containers[j].Name
	})

	containerSpecs := []corev1.Container{{
		Name:            unitContainerName,
		ImagePullPolicy: corev1.PullIfNotPresent,
		Image:           config.CharmBaseImage.RegistryPath,
		WorkingDir:      jujuDataDir,
		Command:         []string{"/usr/bin/k8sagent"},
		Args:            []string{"unit", "--data-dir", jujuDataDir},
		Env: []corev1.EnvVar{{
			Name:  "JUJU_CONTAINER_NAMES",
			Value: strings.Join(containerNames, ","),
		}},
		VolumeMounts: []corev1.VolumeMount{
			{
				Name:      jujuDataDirVolumeName,
				MountPath: "/usr/bin/k8sagent",
				SubPath:   "usr/bin/k8sagent",
				ReadOnly:  true,
			},
			{
				Name:      jujuDataDirVolumeName,
				MountPath: jujuDataDir,
				SubPath:   strings.TrimPrefix(jujuDataDir, "/"),
			},
			{
				Name:      jujuDataDirVolumeName,
				MountPath: "/var/run/containers",
				SubPath:   "var/run/containers",
			},
		},
	}}

	for _, v := range containers {
		container := corev1.Container{
			Name:            v.Name,
			ImagePullPolicy: corev1.PullIfNotPresent,
			Image:           v.Image.RegistryPath,
			Command:         []string{"/usr/bin/pebble"},
			Env: []corev1.EnvVar{{
				Name:  "JUJU_CONTAINER_NAME",
				Value: v.Name,
			}},
			VolumeMounts: []corev1.VolumeMount{
				{
					Name:      jujuDataDirVolumeName,
					MountPath: "/usr/bin/pebble",
					SubPath:   "usr/bin/pebble",
					ReadOnly:  true,
				},
				{
					Name:      jujuDataDirVolumeName,
					MountPath: "/var/run/container",
					SubPath:   fmt.Sprintf("var/run/containers/%s", v.Name),
				},
			},
		}
		containerSpecs = append(containerSpecs, container)
	}

	automountToken := false
	return &corev1.PodSpec{
		AutomountServiceAccountToken: &automountToken,
		InitContainers: []corev1.Container{{
			Name:            "juju-unit-init",
			ImagePullPolicy: corev1.PullIfNotPresent,
			Image:           config.AgentImagePath,
			WorkingDir:      jujuDataDir,
			Command:         []string{"/opt/k8sagent"},
			Args:            []string{"init"},
			Env: []corev1.EnvVar{
				{
					Name:  "JUJU_CONTAINER_NAMES",
					Value: strings.Join(containerNames, ","),
				},
				{
					Name: "JUJU_K8S_POD_NAME",
					ValueFrom: &corev1.EnvVarSource{
						FieldRef: &corev1.ObjectFieldSelector{
							FieldPath: "metadata.name",
						},
					},
				},
				{
					Name: "JUJU_K8S_POD_UUID",
					ValueFrom: &corev1.EnvVarSource{
						FieldRef: &corev1.ObjectFieldSelector{
							FieldPath: "metadata.uid",
						},
					},
				},
			},
			EnvFrom: []corev1.EnvFromSource{
				{
					SecretRef: &corev1.SecretEnvSource{
						LocalObjectReference: corev1.LocalObjectReference{
							Name: appSecret,
						},
					},
				},
<<<<<<< HEAD
			},
			VolumeMounts: []corev1.VolumeMount{
				{
					Name:      jujuDataDirVolumeName,
					MountPath: jujuDataDir,
					SubPath:   strings.TrimPrefix(jujuDataDir, "/"),
				},
				{
					Name:      jujuDataDirVolumeName,
					MountPath: "/shared/usr/bin",
					SubPath:   "usr/bin",
				},
				{
					Name:      jujuDataDirVolumeName,
					MountPath: "/var/run/containers",
					SubPath:   "var/run/containers",
=======
			}},
			VolumeMounts: []corev1.VolumeMount{{
				Name:      "juju-data-dir",
				MountPath: jujuDataDir,
				SubPath:   strings.TrimPrefix(jujuDataDir, "/"),
			}, {
				Name:      "juju-data-dir",
				MountPath: "/shared/usr/bin",
				SubPath:   "usr/bin",
			}},
		}},
		Containers: []corev1.Container{{
			Name:            unitContainerName,
			ImagePullPolicy: corev1.PullIfNotPresent,
			Image:           config.AgentImagePath,
			WorkingDir:      jujuDataDir,
			Command:         []string{"/opt/k8sagent"},
			Args:            []string{"unit", "--data-dir", jujuDataDir},
			Env: []corev1.EnvVar{
				corev1.EnvVar{
					Name:  constants.EnvAgentHTTPProbePort,
					Value: constants.AgentHTTPProbePort,
				},
			},
			LivenessProbe: &corev1.Probe{
				Handler: corev1.Handler{
					HTTPGet: &corev1.HTTPGetAction{
						Path: constants.AgentHTTPPathLiveness,
						Port: intstr.FromString(constants.AgentHTTPProbePort),
					},
				},
				InitialDelaySeconds: agentProbeInitialDelay,
				PeriodSeconds:       agentProbePeriod,
				SuccessThreshold:    agentProbeSuccess,
				FailureThreshold:    agentProbeFailure,
			},
			ReadinessProbe: &corev1.Probe{
				Handler: corev1.Handler{
					HTTPGet: &corev1.HTTPGetAction{
						Path: constants.AgentHTTPPathReadiness,
						Port: intstr.FromString(constants.AgentHTTPProbePort),
					},
				},
				InitialDelaySeconds: agentProbeInitialDelay,
				PeriodSeconds:       agentProbePeriod,
				SuccessThreshold:    agentProbeSuccess,
				FailureThreshold:    agentProbeFailure,
			},
			StartupProbe: &corev1.Probe{
				Handler: corev1.Handler{
					HTTPGet: &corev1.HTTPGetAction{
						Path: constants.AgentHTTPPathStartup,
						Port: intstr.FromString(constants.AgentHTTPProbePort),
					},
				},
				InitialDelaySeconds: agentProbeInitialDelay,
				PeriodSeconds:       agentProbePeriod,
				SuccessThreshold:    agentProbeSuccess,
				FailureThreshold:    agentProbeFailure,
			},
			VolumeMounts: []corev1.VolumeMount{{
				Name:      "juju-data-dir",
				MountPath: jujuDataDir,
				SubPath:   strings.TrimPrefix(jujuDataDir, "/"),
			}},
		}, {
			Name:            config.Charm.Meta().Name,
			ImagePullPolicy: corev1.PullIfNotPresent,
			Image:           containerImageName,
			Command:         []string{"/usr/bin/pebble"},
			VolumeMounts: []corev1.VolumeMount{{
				Name:      "juju-data-dir",
				MountPath: "/usr/bin/pebble",
				SubPath:   "usr/bin/pebble",
				ReadOnly:  true,
			}},
		}},
		Volumes: []corev1.Volume{{
			Name: "juju-data-dir",
			VolumeSource: corev1.VolumeSource{
				EmptyDir: &corev1.EmptyDirVolumeSource{
					SizeLimit: resource.NewScaledQuantity(1, resource.Giga),
>>>>>>> 25bde121
				},
			},
		}},
		Containers: containerSpecs,
		Volumes: []corev1.Volume{
			{
				Name: jujuDataDirVolumeName,
				VolumeSource: corev1.VolumeSource{
					EmptyDir: &corev1.EmptyDirVolumeSource{},
				},
			},
		},
	}, nil
}

func (a *app) annotations(config caas.ApplicationConfig) annotations.Annotation {
	return k8sutils.ResourceTagsToAnnotations(config.ResourceTags).
		Add(constants.LabelVersion, config.AgentVersion.String())
}

func (a *app) labels() map[string]string {
	// TODO: add modelUUID for global resources?
	return map[string]string{constants.LabelApplication: a.name}
}

func (a *app) labelSelector() string {
	return k8sutils.LabelSetToSelector(map[string]string{
		constants.LabelApplication: a.name,
	}).String()
}

func (a *app) fieldSelector() string {
	return fields.AndSelectors(
		fields.OneTermEqualSelector("metadata.name", a.name),
		fields.OneTermEqualSelector("metadata.namespace", a.namespace),
	).String()
}

func (a *app) secretName() string {
	return a.name + "-application-config"
}

type annotationGetter interface {
	GetAnnotations() map[string]string
}

func (a *app) getStorageUniqPrefix(getMeta func() (annotationGetter, error)) (string, error) {
	if r, err := getMeta(); err == nil {
		// TODO: remove this function with existing one once we consolidated the annotation keys.
		if uniqID := r.GetAnnotations()[constants.AnnotationApplicationUUIDKey()]; len(uniqID) > 0 {
			return uniqID, nil
		}
	} else if !errors.IsNotFound(err) {
		return "", errors.Trace(err)
	}
	return a.randomPrefix()
}

type handleVolumeFunc func(vol corev1.Volume, mountPath string, readOnly bool) (*corev1.VolumeMount, error)
type handlePVCFunc func(pvc corev1.PersistentVolumeClaim, mountPath string, readOnly bool) (*corev1.VolumeMount, error)
type handleVolumeMountFunc func(string, corev1.VolumeMount) error
type handleStorageClassFunc func(storagev1.StorageClass) error

func (a *app) volumeName(storageName string) string {
	return fmt.Sprintf("%s-%s", a.name, storageName)
}

func (a *app) configureStorage(
	storageUniqueID string,
	filesystems []jujustorage.KubernetesFilesystemParams,
	storageClasses []resources.StorageClass,
	handleVolume handleVolumeFunc,
	handleVolumeMount handleVolumeMountFunc,
	handlePVC handlePVCFunc,
	handleStorageClass handleStorageClassFunc,
) error {
	storageClassMap := make(map[string]resources.StorageClass)
	for _, v := range storageClasses {
		storageClassMap[v.Name] = v
	}

	fsNames := set.NewStrings()
	for index, fs := range filesystems {
		if fsNames.Contains(fs.StorageName) {
			return errors.NotValidf("duplicated storage name %q for %q", fs.StorageName, a.name)
		}
		fsNames.Add(fs.StorageName)

		logger.Debugf("%s has filesystem %s: %s", a.name, fs.StorageName, pretty.Sprint(fs))

		readOnly := false
		if fs.Attachment != nil {
			readOnly = fs.Attachment.ReadOnly
		}

		name := a.volumeName(fs.StorageName)
		pvcNameGetter := func(volName string) string { return fmt.Sprintf("%s-%s", volName, storageUniqueID) }

		vol, pvc, sc, err := a.filesystemToVolumeInfo(name, fs, storageClassMap, pvcNameGetter)
		if err != nil {
			return errors.Trace(err)
		}

		var volumeMount *corev1.VolumeMount
		mountPath := storage.GetMountPathForFilesystem(index, a.name, fs)
		if vol != nil && handleVolume != nil {
			logger.Debugf("using volume for %s filesystem %s: %s", a.name, fs.StorageName, pretty.Sprint(*vol))
			volumeMount, err = handleVolume(*vol, mountPath, readOnly)
			if err != nil {
				return errors.Trace(err)
			}
		}
		if sc != nil && handleStorageClass != nil {
			logger.Debugf("creating storage class for %s filesystem %s: %s", a.name, fs.StorageName, pretty.Sprint(*sc))
			if err = handleStorageClass(*sc); err != nil {
				return errors.Trace(err)
			}
			storageClassMap[sc.Name] = resources.StorageClass{StorageClass: *sc}
		}
		if pvc != nil && handlePVC != nil {
			logger.Debugf("using persistent volume claim for %s filesystem %s: %s", a.name, fs.StorageName, pretty.Sprint(*pvc))
			volumeMount, err = handlePVC(*pvc, mountPath, readOnly)
			if err != nil {
				return errors.Trace(err)
			}
		}

		if volumeMount != nil {
			if err = handleVolumeMount(fs.StorageName, *volumeMount); err != nil {
				return errors.Trace(err)
			}
		}
	}
	return nil
}

func (a *app) filesystemToVolumeInfo(name string,
	fs jujustorage.KubernetesFilesystemParams,
	storageClasses map[string]resources.StorageClass,
	pvcNameGetter func(volName string) string,
) (*corev1.Volume, *corev1.PersistentVolumeClaim, *storagev1.StorageClass, error) {
	fsSize, err := resource.ParseQuantity(fmt.Sprintf("%dMi", fs.Size))
	if err != nil {
		return nil, nil, nil, errors.Annotatef(err, "invalid volume size %v", fs.Size)
	}

	volumeSource, err := storage.VolumeSourceForFilesystem(fs)
	if err != nil {
		return nil, nil, nil, errors.Trace(err)
	}
	if volumeSource != nil {
		vol := &corev1.Volume{
			Name:         name,
			VolumeSource: *volumeSource,
		}
		return vol, nil, nil, nil
	}

	params, err := storage.ParseVolumeParams(pvcNameGetter(name), fsSize, fs.Attributes)
	if err != nil {
		return nil, nil, nil, errors.Annotatef(err, "getting volume params for %s", fs.StorageName)
	}

	var newStorageClass *storagev1.StorageClass
	qualifiedStorageClassName := constants.QualifiedStorageClassName(a.namespace, params.StorageConfig.StorageClass)
	if _, ok := storageClasses[params.StorageConfig.StorageClass]; ok {
		// Do nothing
	} else if _, ok := storageClasses[qualifiedStorageClassName]; ok {
		params.StorageConfig.StorageClass = qualifiedStorageClassName
	} else {
		sp := storage.StorageProvisioner(a.namespace, *params)
		newStorageClass = storage.StorageClassSpec(sp)
		params.StorageConfig.StorageClass = newStorageClass.Name
	}

	pvcSpec := storage.PersistentVolumeClaimSpec(*params)
	pvc := &corev1.PersistentVolumeClaim{
		ObjectMeta: metav1.ObjectMeta{
			Name: params.Name,
			Annotations: k8sutils.ResourceTagsToAnnotations(fs.ResourceTags).
				Add(constants.LabelStorage, fs.StorageName).ToMap(),
		},
		Spec: *pvcSpec,
	}
	return nil, pvc, newStorageClass, nil
}

func int32Ptr(v int32) *int32 {
	return &v
}

func int64Ptr(v int64) *int64 {
	return &v
}

func boolPtr(b bool) *bool {
	return &b
}

func strPtr(b string) *string {
	return &b
}<|MERGE_RESOLUTION|>--- conflicted
+++ resolved
@@ -40,16 +40,12 @@
 var logger = loggo.GetLogger("juju.kubernetes.provider.application")
 
 const (
-<<<<<<< HEAD
-	unitContainerName     = "juju-unit-agent"
-	jujuDataDirVolumeName = "juju-data-dir"
-=======
 	unitContainerName            = "juju-unit-agent"
+	jujuDataDirVolumeName        = "juju-data-dir"
 	agentProbeInitialDelay int32 = 30
 	agentProbePeriod       int32 = 10
 	agentProbeSuccess      int32 = 1
 	agentProbeFailure      int32 = 2
->>>>>>> 25bde121
 )
 
 type app struct {
@@ -770,10 +766,52 @@
 		WorkingDir:      jujuDataDir,
 		Command:         []string{"/usr/bin/k8sagent"},
 		Args:            []string{"unit", "--data-dir", jujuDataDir},
-		Env: []corev1.EnvVar{{
-			Name:  "JUJU_CONTAINER_NAMES",
-			Value: strings.Join(containerNames, ","),
-		}},
+		Env: []corev1.EnvVar{
+			{
+				Name:  "JUJU_CONTAINER_NAMES",
+				Value: strings.Join(containerNames, ","),
+			},
+			{
+				Name:  constants.EnvAgentHTTPProbePort,
+				Value: constants.AgentHTTPProbePort,
+			},
+		},
+		LivenessProbe: &corev1.Probe{
+			Handler: corev1.Handler{
+				HTTPGet: &corev1.HTTPGetAction{
+					Path: constants.AgentHTTPPathLiveness,
+					Port: intstr.FromString(constants.AgentHTTPProbePort),
+				},
+			},
+			InitialDelaySeconds: agentProbeInitialDelay,
+			PeriodSeconds:       agentProbePeriod,
+			SuccessThreshold:    agentProbeSuccess,
+			FailureThreshold:    agentProbeFailure,
+		},
+		ReadinessProbe: &corev1.Probe{
+			Handler: corev1.Handler{
+				HTTPGet: &corev1.HTTPGetAction{
+					Path: constants.AgentHTTPPathReadiness,
+					Port: intstr.FromString(constants.AgentHTTPProbePort),
+				},
+			},
+			InitialDelaySeconds: agentProbeInitialDelay,
+			PeriodSeconds:       agentProbePeriod,
+			SuccessThreshold:    agentProbeSuccess,
+			FailureThreshold:    agentProbeFailure,
+		},
+		StartupProbe: &corev1.Probe{
+			Handler: corev1.Handler{
+				HTTPGet: &corev1.HTTPGetAction{
+					Path: constants.AgentHTTPPathStartup,
+					Port: intstr.FromString(constants.AgentHTTPProbePort),
+				},
+			},
+			InitialDelaySeconds: agentProbeInitialDelay,
+			PeriodSeconds:       agentProbePeriod,
+			SuccessThreshold:    agentProbeSuccess,
+			FailureThreshold:    agentProbeFailure,
+		},
 		VolumeMounts: []corev1.VolumeMount{
 			{
 				Name:      jujuDataDirVolumeName,
@@ -861,7 +899,6 @@
 						},
 					},
 				},
-<<<<<<< HEAD
 			},
 			VolumeMounts: []corev1.VolumeMount{
 				{
@@ -878,90 +915,6 @@
 					Name:      jujuDataDirVolumeName,
 					MountPath: "/var/run/containers",
 					SubPath:   "var/run/containers",
-=======
-			}},
-			VolumeMounts: []corev1.VolumeMount{{
-				Name:      "juju-data-dir",
-				MountPath: jujuDataDir,
-				SubPath:   strings.TrimPrefix(jujuDataDir, "/"),
-			}, {
-				Name:      "juju-data-dir",
-				MountPath: "/shared/usr/bin",
-				SubPath:   "usr/bin",
-			}},
-		}},
-		Containers: []corev1.Container{{
-			Name:            unitContainerName,
-			ImagePullPolicy: corev1.PullIfNotPresent,
-			Image:           config.AgentImagePath,
-			WorkingDir:      jujuDataDir,
-			Command:         []string{"/opt/k8sagent"},
-			Args:            []string{"unit", "--data-dir", jujuDataDir},
-			Env: []corev1.EnvVar{
-				corev1.EnvVar{
-					Name:  constants.EnvAgentHTTPProbePort,
-					Value: constants.AgentHTTPProbePort,
-				},
-			},
-			LivenessProbe: &corev1.Probe{
-				Handler: corev1.Handler{
-					HTTPGet: &corev1.HTTPGetAction{
-						Path: constants.AgentHTTPPathLiveness,
-						Port: intstr.FromString(constants.AgentHTTPProbePort),
-					},
-				},
-				InitialDelaySeconds: agentProbeInitialDelay,
-				PeriodSeconds:       agentProbePeriod,
-				SuccessThreshold:    agentProbeSuccess,
-				FailureThreshold:    agentProbeFailure,
-			},
-			ReadinessProbe: &corev1.Probe{
-				Handler: corev1.Handler{
-					HTTPGet: &corev1.HTTPGetAction{
-						Path: constants.AgentHTTPPathReadiness,
-						Port: intstr.FromString(constants.AgentHTTPProbePort),
-					},
-				},
-				InitialDelaySeconds: agentProbeInitialDelay,
-				PeriodSeconds:       agentProbePeriod,
-				SuccessThreshold:    agentProbeSuccess,
-				FailureThreshold:    agentProbeFailure,
-			},
-			StartupProbe: &corev1.Probe{
-				Handler: corev1.Handler{
-					HTTPGet: &corev1.HTTPGetAction{
-						Path: constants.AgentHTTPPathStartup,
-						Port: intstr.FromString(constants.AgentHTTPProbePort),
-					},
-				},
-				InitialDelaySeconds: agentProbeInitialDelay,
-				PeriodSeconds:       agentProbePeriod,
-				SuccessThreshold:    agentProbeSuccess,
-				FailureThreshold:    agentProbeFailure,
-			},
-			VolumeMounts: []corev1.VolumeMount{{
-				Name:      "juju-data-dir",
-				MountPath: jujuDataDir,
-				SubPath:   strings.TrimPrefix(jujuDataDir, "/"),
-			}},
-		}, {
-			Name:            config.Charm.Meta().Name,
-			ImagePullPolicy: corev1.PullIfNotPresent,
-			Image:           containerImageName,
-			Command:         []string{"/usr/bin/pebble"},
-			VolumeMounts: []corev1.VolumeMount{{
-				Name:      "juju-data-dir",
-				MountPath: "/usr/bin/pebble",
-				SubPath:   "usr/bin/pebble",
-				ReadOnly:  true,
-			}},
-		}},
-		Volumes: []corev1.Volume{{
-			Name: "juju-data-dir",
-			VolumeSource: corev1.VolumeSource{
-				EmptyDir: &corev1.EmptyDirVolumeSource{
-					SizeLimit: resource.NewScaledQuantity(1, resource.Giga),
->>>>>>> 25bde121
 				},
 			},
 		}},
