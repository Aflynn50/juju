// Copyright 2012, 2013 Canonical Ltd.
// Licensed under the AGPLv3, see LICENCE file for details.

package rpc

import (
	"context"
	"io"
	"reflect"
	"runtime/debug"
	"strings"
	"sync"

	"github.com/juju/errors"
	"github.com/juju/loggo"

	"github.com/juju/juju/rpc/rpcreflect"
)

const codeNotImplemented = "not implemented"

var logger = loggo.GetLogger("juju.rpc")

// A Codec implements reading and writing of messages in an RPC
// session.  The RPC code calls WriteMessage to write a message to the
// connection and calls ReadHeader and ReadBody in pairs to read
// messages.
type Codec interface {
	// ReadHeader reads a message header into hdr.
	ReadHeader(hdr *Header) error

	// ReadBody reads a message body into the given body value.  The
	// isRequest parameter specifies whether the message being read
	// is a request; if not, it's a response.  The body value will
	// be a non-nil struct pointer, or nil to signify that the body
	// should be read and discarded.
	ReadBody(body interface{}, isRequest bool) error

	// WriteMessage writes a message with the given header and body.
	// The body will always be a struct. It may be called concurrently
	// with ReadHeader and ReadBody, but will not be called
	// concurrently with itself.
	WriteMessage(hdr *Header, body interface{}) error

	// Close closes the codec. It may be called concurrently
	// and should cause the Read methods to unblock.
	Close() error
}

// Header is a header written before every RPC call.  Since RPC requests
// can be initiated from either side, the header may represent a request
// from the other side or a response to an outstanding request.
type Header struct {
	// RequestId holds the sequence number of the request.
	// For replies, it holds the sequence number of the request
	// that is being replied to.
	RequestId uint64

	// Request holds the action to invoke.
	Request Request

	// Error holds the error, if any.
	Error string

	// ErrorCode holds the code of the error, if any.
	ErrorCode string

	// Version defines the wire format of the request and response structure.
	Version int
}

// Request represents an RPC to be performed, absent its parameters.
type Request struct {
	// Type holds the type of object to act on.
	Type string

	// Version holds the version of Type we will be acting on
	Version int

	// Id holds the id of the object to act on.
	Id string

	// Action holds the action to perform on the object.
	Action string
}

// IsRequest returns whether the header represents an RPC request.  If
// it is not a request, it is a response.
func (hdr *Header) IsRequest() bool {
	return hdr.Request.Type != "" || hdr.Request.Action != ""
}

// RecorderFactory is a function that returns a recorder to record
// details of a single request/response.
type RecorderFactory func() Recorder

// Recorder represents something the connection uses to record
// requests and replies. Recording a message can fail (for example for
// audit logging), and when it does the request should be failed as
// well.
type Recorder interface {
	HandleRequest(hdr *Header, body interface{}) error
	HandleReply(req Request, replyHdr *Header, body interface{}) error
}

// Note that we use "client request" and "server request" to name
// requests initiated locally and remotely respectively.

// Conn represents an RPC endpoint.  It can both initiate and receive
// RPC requests.  There may be multiple outstanding Calls associated
// with a single Client, and a Client may be used by multiple goroutines
// simultaneously.
type Conn struct {
	// codec holds the underlying RPC connection.
	codec Codec

	// srvPending represents the current server requests.
	srvPending sync.WaitGroup

	// sending guards the write side of the codec - it ensures
	// that codec.WriteMessage is not called concurrently.
	// It also guards shutdown.
	sending sync.Mutex

	// mutex guards the following values.
	mutex sync.Mutex

	// root represents  the current root object that serves the RPC requests.
	// It may be nil if nothing is being served.
	root Root

	// transformErrors is used to transform returned errors.
	transformErrors func(error) error

	// reqId holds the latest client request id.
	reqId uint64

	// clientPending holds all pending client requests.
	clientPending map[uint64]*Call

	// closing is set when the connection is shutting down via
	// Close.  When this is set, no more client or server requests
	// will be initiated.
	closing bool

	// shutdown is set when the input loop terminates. When this
	// is set, no more client requests will be sent to the server.
	shutdown bool

	// dead is closed when the input loop terminates.
	dead chan struct{}

	// context is created when the connection is started, and is
	// cancelled when the connection is closed.
	context       context.Context
	cancelContext context.CancelFunc

	// inputLoopError holds the error that caused the input loop to
	// terminate prematurely.  It is set before dead is closed.
	inputLoopError error

	recorderFactory RecorderFactory
}

// NewConn creates a new connection that uses the given codec for
// transport, but it does not start it. Conn.Start must be called
// before any requests are sent or received. If recorderFactory is
// non-nil, it will be called to get a new recorder for every request.
func NewConn(codec Codec, factory RecorderFactory) *Conn {
	return &Conn{
		codec:           codec,
		clientPending:   make(map[uint64]*Call),
		recorderFactory: ensureFactory(factory),
	}
}

// Start starts the RPC connection running.  It must be called at
// least once for any RPC connection (client or server side) It has no
// effect if it has already been called.  By default, a connection
// serves no methods.  See Conn.Serve for a description of how to
// serve methods on a Conn.
//
// The context passed in will be propagated to requests served by
// the connection.
func (conn *Conn) Start(ctx context.Context) {
	conn.mutex.Lock()
	defer conn.mutex.Unlock()
	if conn.dead == nil {
		conn.context, conn.cancelContext = context.WithCancel(ctx)
		conn.dead = make(chan struct{})
		go conn.input()
	}
}

// Serve serves RPC requests on the connection by invoking methods on
// root. Note that it does not start the connection running,
// though it may be called once the connection is already started.
//
// The server executes each client request by calling a method on root
// to obtain an object to act on; then it invokes an method on that
// object with the request parameters, possibly returning some result.
//
// Methods on the root value are of the form:
//
//      M(id string) (O, error)
//
// where M is an exported name, conventionally naming the object type,
// id is some identifier for the object and O is the type of the
// returned object.
//
// Methods defined on O may defined in one of the following forms, where
// T and R must be struct types.
//
//	Method([context.Context])
//	Method([context.Context]) R
//	Method([context.Context]) (R, error)
//	Method([context.Context]) error
//	Method([context.Context,]T)
//	Method([context.Context,]T) R
//	Method([context.Context,]T) (R, error)
//	Method([context.Context,]T) error
//
// If transformErrors is non-nil, it will be called on all returned
// non-nil errors, for example to transform the errors into ServerErrors
// with specified codes.  There will be a panic if transformErrors
// returns nil.
//
// Serve may be called at any time on a connection to change the
// set of methods being served by the connection. This will have
// no effect on calls that are currently being services.
// If root is nil, the connection will serve no methods.
func (conn *Conn) Serve(root interface{}, factory RecorderFactory, transformErrors func(error) error) {
	rootValue := rpcreflect.ValueOf(reflect.ValueOf(root))
	if rootValue.IsValid() {
		conn.serve(rootValue, factory, transformErrors)
	} else {
		conn.serve(nil, factory, transformErrors)
	}
}

// ServeRoot is like Serve except that it gives the root object dynamic
// control over what methods are available instead of using reflection
// on the type.
//
// The server executes each client request by calling FindMethod to obtain a
// method to invoke. It invokes that method with the request parameters,
// possibly returning some result.
//
// The Kill method will be called when the connection is closed.
func (conn *Conn) ServeRoot(root Root, factory RecorderFactory, transformErrors func(error) error) {
	conn.serve(root, factory, transformErrors)
}

func (conn *Conn) serve(root Root, factory RecorderFactory, transformErrors func(error) error) {
	if transformErrors == nil {
		transformErrors = noopTransform
	}
	conn.mutex.Lock()
	defer conn.mutex.Unlock()
	conn.root = root
	conn.recorderFactory = ensureFactory(factory)
	conn.transformErrors = transformErrors
}

// noopTransform is used when transformErrors is not supplied to Serve.
func noopTransform(err error) error {
	return err
}

// Dead returns a channel that is closed when the connection
// has been closed or the underlying transport has received
// an error. There may still be outstanding requests.
// Dead must be called after conn.Start has been called.
func (conn *Conn) Dead() <-chan struct{} {
	return conn.dead
}

// Close closes the connection and its underlying codec; it returns when
// all requests have been terminated.
//
// If the connection is serving requests, and the root value implements
// the Killer interface, its Kill method will be called.  The codec will
// then be closed only when all its outstanding server calls have
// completed.
//
// Calling Close multiple times is not an error.
func (conn *Conn) Close() error {
	conn.mutex.Lock()
	if conn.closing {
		conn.mutex.Unlock()
		// Golang's net/rpc returns rpc.ErrShutdown if you ask to close
		// a closing or shutdown connection. Our choice is that Close
		// is an idempotent way to ask for resources to be released and
		// isn't a failure if called multiple times.
		return nil
	}
	conn.closing = true
	if conn.root != nil {
		// Kill calls down into the resources to stop all the resources which
		// includes watchers. The watches need to be killed in order for their
		// API methods to return, otherwise they are just waiting.
		conn.root.Kill()
	}
	conn.mutex.Unlock()

	// Wait for any outstanding server requests to complete
	// and write their replies before closing the codec. We
	// cancel the context so that any requests that would
	// block will be notified that the server is shutting
	// down.
	conn.cancelContext()
	conn.srvPending.Wait()

	conn.mutex.Lock()
	if conn.root != nil {
		// It is possible that since we last Killed the root, other resources
		// may have been added during some of the pending call resoulutions.
		// So to release these resources, double tap the root.
		conn.root.Kill()
	}
	conn.mutex.Unlock()

	// Closing the codec should cause the input loop to terminate.
	if err := conn.codec.Close(); err != nil {
		logger.Debugf("error closing codec: %v", err)
	}
	<-conn.dead

	return conn.inputLoopError
}

// ErrorCoder represents an any error that has an associated
// error code. An error code is a short string that represents the
// kind of an error.
type ErrorCoder interface {
	ErrorCode() string
}

// Root represents a type that can be used to lookup a Method and place
// calls on that method.
type Root interface {
	FindMethod(rootName string, version int, methodName string) (rpcreflect.MethodCaller, error)
	Killer
}

// Killer represents a type that can be asked to abort any outstanding
// requests.  The Kill method should return immediately.
type Killer interface {
	Kill()
}

// input reads messages from the connection and handles them
// appropriately.
func (conn *Conn) input() {
	err := conn.loop()
	conn.sending.Lock()
	defer conn.sending.Unlock()
	conn.mutex.Lock()
	defer conn.mutex.Unlock()

	if conn.closing || errors.Cause(err) == io.EOF {
		err = ErrShutdown
	} else {
		// Make the error available for Conn.Close to see.
		conn.inputLoopError = err
	}
	// Terminate all client requests.
	for _, call := range conn.clientPending {
		call.Error = err
		call.done()
	}
	conn.clientPending = nil
	conn.shutdown = true
	close(conn.dead)
}

// loop implements the looping part of Conn.input.
func (conn *Conn) loop() error {
	defer conn.cancelContext()
	for {
		var hdr Header
		err := conn.codec.ReadHeader(&hdr)
		switch {
		case errors.Cause(err) == io.EOF:
			// handle sentinel error specially
			return err
		case err != nil:
			return errors.Annotate(err, "codec.ReadHeader error")
		case hdr.IsRequest():
			if err := conn.handleRequest(&hdr); err != nil {
				return errors.Annotatef(err, "codec.handleRequest %#v error", hdr)
			}
		default:
			if err := conn.handleResponse(&hdr); err != nil {
				return errors.Annotatef(err, "codec.handleResponse %#v error", hdr)
			}
		}
	}
}

func (conn *Conn) readBody(resp interface{}, isRequest bool) error {
	if resp == nil {
		resp = &struct{}{}
	}
	return conn.codec.ReadBody(resp, isRequest)
}

func (conn *Conn) getRecorder() Recorder {
	conn.mutex.Lock()
	defer conn.mutex.Unlock()
	return conn.recorderFactory()
}

func (conn *Conn) handleRequest(hdr *Header) error {
	recorder := conn.getRecorder()
	req, err := conn.bindRequest(hdr)
	if err != nil {
		if err := recorder.HandleRequest(hdr, nil); err != nil {
			return errors.Trace(err)
		}
		if err := conn.readBody(nil, true); err != nil {
			return err
		}
		// We don't transform the error here. bindRequest will have
		// already transformed it and returned a zero req.
		return conn.writeErrorResponse(hdr, err, recorder)
	}
	var argp interface{}
	var arg reflect.Value
	if req.ParamsType() != nil {
		v := reflect.New(req.ParamsType())
		arg = v.Elem()
		argp = v.Interface()
	}
	if err := conn.readBody(argp, true); err != nil {
		if err := recorder.HandleRequest(hdr, nil); err != nil {
			return errors.Trace(err)
		}

		// If we get EOF, we know the connection is a
		// goner, so don't try to respond.
		if err == io.EOF || err == io.ErrUnexpectedEOF {
			return err
		}
		// An error reading the body often indicates bad
		// request parameters rather than an issue with
		// the connection itself, so we reply with an
		// error rather than tearing down the connection
		// unless it's obviously a connection issue.  If
		// the error is actually a framing or syntax
		// problem, then the next ReadHeader should pick
		// up the problem and abort.
		return conn.writeErrorResponse(hdr, req.transformErrors(err), recorder)
	}
	var body interface{} = struct{}{}
	if req.ParamsType() != nil {
		body = arg.Interface()
	}
	if err := recorder.HandleRequest(hdr, body); err != nil {
		logger.Errorf("error recording request %+v with arg %+v: %T %+v", req, arg, err, err)
		return conn.writeErrorResponse(hdr, req.transformErrors(err), recorder)
	}
	conn.mutex.Lock()
	closing := conn.closing
	if !closing {
		conn.srvPending.Add(1)
		go conn.runRequest(req, arg, hdr.Version, recorder)
	}
	conn.mutex.Unlock()
	if closing {
		// We're closing down - no new requests may be initiated.
		return conn.writeErrorResponse(hdr, req.transformErrors(ErrShutdown), recorder)
	}
	return nil
}

func (conn *Conn) writeErrorResponse(reqHdr *Header, err error, recorder Recorder) error {
	conn.sending.Lock()
	defer conn.sending.Unlock()
	hdr := &Header{
		RequestId: reqHdr.RequestId,
		Version:   reqHdr.Version,
	}
	if err, ok := err.(ErrorCoder); ok {
		hdr.ErrorCode = err.ErrorCode()
	} else {
		hdr.ErrorCode = ""
	}
	hdr.Error = err.Error()
	if err := recorder.HandleReply(reqHdr.Request, hdr, struct{}{}); err != nil {
		logger.Errorf("error recording reply %+v: %T %+v", hdr, err, err)
	}

	return conn.codec.WriteMessage(hdr, struct{}{})
}

// boundRequest represents an RPC request that is
// bound to an actual implementation.
type boundRequest struct {
	rpcreflect.MethodCaller
	transformErrors func(error) error
	hdr             Header
}

// bindRequest searches for methods implementing the
// request held in the given header and returns
// a boundRequest that can call those methods.
func (conn *Conn) bindRequest(hdr *Header) (boundRequest, error) {
	conn.mutex.Lock()
	root := conn.root
	transformErrors := conn.transformErrors
	conn.mutex.Unlock()

	if root == nil {
		return boundRequest{}, errors.New("no service")
	}
	caller, err := root.FindMethod(
		hdr.Request.Type, hdr.Request.Version, hdr.Request.Action)
	if err != nil {
		if _, ok := err.(*rpcreflect.CallNotImplementedError); ok {
			err = &serverError{
				error: err,
			}
		} else {
			err = transformErrors(err)
		}
		return boundRequest{}, err
	}
	return boundRequest{
		MethodCaller:    caller,
		transformErrors: transformErrors,
		hdr:             *hdr,
	}, nil
}

// runRequest runs the given request and sends the reply.
<<<<<<< HEAD
func (conn *Conn) runRequest(
	req boundRequest,
	arg reflect.Value,
	version int,
	observer Observer,
) {
=======
func (conn *Conn) runRequest(req boundRequest, arg reflect.Value, version int, recorder Recorder) {
>>>>>>> 9fe44fef
	// If the request causes a panic, ensure we log that before closing the connection.
	defer func() {
		if panicResult := recover(); panicResult != nil {
			logger.Criticalf(
				"panic running request %+v with arg %+v: %v\n%v", req, arg, panicResult, string(debug.Stack()))
			conn.writeErrorResponse(&req.hdr, errors.Errorf("%v", panicResult), recorder)
		}
	}()
	defer conn.srvPending.Done()

	// Create a request-specific context, cancelled when the
	// request returns.
	//
	// TODO(axw) provide a means for clients to cancel a request.
	ctx, cancel := context.WithCancel(conn.context)
	defer cancel()

	rv, err := req.Call(ctx, req.hdr.Request.Id, arg)
	if err != nil {
		err = conn.writeErrorResponse(&req.hdr, req.transformErrors(err), recorder)
	} else {
		hdr := &Header{
			RequestId: req.hdr.RequestId,
			Version:   version,
		}
		var rvi interface{}
		if rv.IsValid() {
			rvi = rv.Interface()
		} else {
			rvi = struct{}{}
		}
		if err := recorder.HandleReply(req.hdr.Request, hdr, rvi); err != nil {
			logger.Errorf("error recording reply %+v: %T %+v", hdr, err, err)
		}
		conn.sending.Lock()
		err = conn.codec.WriteMessage(hdr, rvi)
		conn.sending.Unlock()
	}
	if err != nil {
		// If the message failed due to the other end closing the socket, that
		// is expected when an agent restarts so no need to log an  error.
		// The error type here is errors.errorString so all we can do is a match
		// on the error string content.
		msg := err.Error()
		if !strings.Contains(msg, "websocket: close sent") &&
			!strings.Contains(msg, "write: broken pipe") {
			logger.Errorf("error writing response: %T %+v", err, err)
		}
	}
}

type serverError struct {
	error
}

func (e *serverError) ErrorCode() string {
	// serverError only knows one error code.
	return codeNotImplemented
}

func ensureFactory(f RecorderFactory) RecorderFactory {
	if f != nil {
		return f
	}
	var nop nopRecorder
	return func() Recorder {
		return &nop
	}
}

type nopRecorder struct{}

func (nopRecorder) HandleRequest(hdr *Header, body interface{}) error { return nil }

func (nopRecorder) HandleReply(req Request, hdr *Header, body interface{}) error { return nil }<|MERGE_RESOLUTION|>--- conflicted
+++ resolved
@@ -534,16 +534,12 @@
 }
 
 // runRequest runs the given request and sends the reply.
-<<<<<<< HEAD
 func (conn *Conn) runRequest(
 	req boundRequest,
 	arg reflect.Value,
 	version int,
-	observer Observer,
+	recorder Recorder,
 ) {
-=======
-func (conn *Conn) runRequest(req boundRequest, arg reflect.Value, version int, recorder Recorder) {
->>>>>>> 9fe44fef
 	// If the request causes a panic, ensure we log that before closing the connection.
 	defer func() {
 		if panicResult := recover(); panicResult != nil {
