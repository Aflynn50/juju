// Copyright 2013 Canonical Ltd.
// Licensed under the AGPLv3, see LICENCE file for details.

package apiserver

import (
	"context"
	"fmt"
	"io"
	"net/http"
	"net/url"
	"os"
	"path"
	"path/filepath"
	"strconv"
	"strings"
	"sync"
	"sync/atomic"
	"time"

	"github.com/juju/clock"
	"github.com/juju/errors"
	"github.com/juju/loggo"
	"github.com/juju/names/v5"
	"github.com/juju/pubsub/v2"
	"github.com/juju/ratelimit"
	"github.com/prometheus/client_golang/prometheus"
	"gopkg.in/tomb.v2"

	"github.com/juju/juju/apiserver/apiserverhttp"
	"github.com/juju/juju/apiserver/authentication"
	"github.com/juju/juju/apiserver/authentication/jwt"
	"github.com/juju/juju/apiserver/authentication/macaroon"
	"github.com/juju/juju/apiserver/common"
	"github.com/juju/juju/apiserver/common/apihttp"
	"github.com/juju/juju/apiserver/common/crossmodel"
	apiservererrors "github.com/juju/juju/apiserver/errors"
	"github.com/juju/juju/apiserver/facade"
	"github.com/juju/juju/apiserver/httpcontext"
	"github.com/juju/juju/apiserver/logsink"
	"github.com/juju/juju/apiserver/observer"
	"github.com/juju/juju/apiserver/stateauthenticator"
	"github.com/juju/juju/apiserver/websocket"
	"github.com/juju/juju/controller"
	"github.com/juju/juju/core/auditlog"
	"github.com/juju/juju/core/changestream"
	"github.com/juju/juju/core/database"
	"github.com/juju/juju/core/lease"
	"github.com/juju/juju/core/multiwatcher"
	"github.com/juju/juju/core/presence"
	"github.com/juju/juju/core/resources"
	coretrace "github.com/juju/juju/core/trace"
	controllermsg "github.com/juju/juju/internal/pubsub/controller"
	"github.com/juju/juju/internal/resource"
	"github.com/juju/juju/internal/servicefactory"
	"github.com/juju/juju/internal/worker/objectstore"
	"github.com/juju/juju/internal/worker/syslogger"
	"github.com/juju/juju/internal/worker/trace"
	"github.com/juju/juju/rpc"
	"github.com/juju/juju/rpc/jsoncodec"
	"github.com/juju/juju/state"
)

var logger = loggo.GetLogger("juju.apiserver")

var defaultHTTPMethods = []string{"GET", "POST", "HEAD", "PUT", "DELETE", "OPTIONS"}

// Server holds the server side of the API.
type Server struct {
	tomb      tomb.Tomb
	clock     clock.Clock
	pingClock clock.Clock
	wg        sync.WaitGroup

	shared *sharedServerContext

	// tag of the machine where the API server is running.
	tag     names.Tag
	dataDir string
	logDir  string
	facades *facade.Registry

	localMacaroonAuthenticator macaroon.LocalMacaroonAuthenticator
	jwtAuthenticator           jwt.Authenticator

	httpAuthenticators  []authentication.HTTPAuthenticator
	loginAuthenticators []authentication.LoginAuthenticator

	offerAuthCtxt          *crossmodel.AuthContext
	lastConnectionID       uint64
	newObserver            observer.ObserverFactory
	allowModelAccess       bool
	logSinkWriter          io.WriteCloser
	logsinkRateLimitConfig logsink.RateLimitConfig
	apiServerLoggers       apiServerLoggers
	getAuditConfig         func() auditlog.Config
	upgradeComplete        func() bool
	mux                    *apiserverhttp.Mux
	metricsCollector       *Collector
	execEmbeddedCommand    ExecEmbeddedCommandFunc

	// mu guards the fields below it.
	mu sync.Mutex

	// healthStatus is returned from the health endpoint.
	healthStatus string

	// publicDNSName_ holds the value that will be returned in
	// LoginResult.PublicDNSName. Currently this is set once and does
	// not change but in the future it may change when a server
	// certificate is explicitly set, hence it's here guarded by the
	// mutex.
	publicDNSName_ string

	// agentRateLimitMax and agentRateLimitRate are values used to create
	// the token bucket that ratelimits the agent connections. These values
	// come from controller config, and can be updated on the fly to adjust
	// the rate limiting.
	agentRateLimitMax  int
	agentRateLimitRate time.Duration
	agentRateLimit     *ratelimit.Bucket

	// resourceLock is used to limit the number of
	// concurrent resource downloads to units.
	resourceLock resource.ResourceDownloadLock

	// registerIntrospectionHandlers is a function that will
	// call a function with (path, http.Handler) tuples. This
	// is to support registering the handlers underneath the
	// "/introspection" prefix.
	registerIntrospectionHandlers func(func(string, http.Handler))
}

// ServerConfig holds parameters required to set up an API server.
type ServerConfig struct {
	Clock     clock.Clock
	PingClock clock.Clock
	Tag       names.Tag
	DataDir   string
	LogDir    string
	Hub       *pubsub.StructuredHub
	Presence  presence.Recorder
	Mux       *apiserverhttp.Mux

	// LocalMacaroonAuthenticator is the request authenticator used for verifying
	// local user macaroons.
	LocalMacaroonAuthenticator macaroon.LocalMacaroonAuthenticator

	// JWTAuthenticator is the request authenticator used for validating jwt
	// tokens when the controller has been bootstrapped with a trusted token
	// provider.
	JWTAuthenticator jwt.Authenticator

	// MultiwatcherFactory is used by the API server to create
	// multiwatchers. The real factory is managed by the multiwatcher
	// worker.
	MultiwatcherFactory multiwatcher.Factory

	// StatePool is the StatePool used for looking up State
	// to pass to facades. StatePool will not be closed by the
	// server; it is the callers responsibility to close it
	// after the apiserver has exited.
	StatePool *state.StatePool

	// UpgradeComplete is a function that reports whether or not
	// the if the agent running the API server has completed
	// running upgrade steps. This is used by the API server to
	// limit logins during upgrades.
	UpgradeComplete func() bool

	// PublicDNSName is reported to the API clients who connect.
	PublicDNSName string

	// AllowModelAccess holds whether users will be allowed to
	// access models that they have access rights to even when
	// they don't have access to the controller.
	AllowModelAccess bool

	// NewObserver is a function which will return an observer. This
	// is used per-connection to instantiate a new observer to be
	// notified of key events during API requests.
	NewObserver observer.ObserverFactory

	// RegisterIntrospectionHandlers is a function that will
	// call a function with (path, http.Handler) tuples. This
	// is to support registering the handlers underneath the
	// "/introspection" prefix.
	RegisterIntrospectionHandlers func(func(string, http.Handler))

	// LogSinkConfig holds parameters to control the API server's
	// logsink endpoint behaviour. If this is nil, the values from
	// DefaultLogSinkConfig() will be used.
	LogSinkConfig *LogSinkConfig

	// SysLogger is a logger that will tee the output from logging
	// to the local syslog.
	SysLogger syslogger.SysLogger

	// GetAuditConfig holds a function that returns the current audit
	// logging config. The function may return updated values, so
	// should be called every time a new login is handled.
	GetAuditConfig func() auditlog.Config

	// LeaseManager gives access to leadership and singular claimers
	// and checkers for use in API facades.
	LeaseManager lease.Manager

	// MetricsCollector defines all the metrics to be collected for the
	// apiserver
	MetricsCollector *Collector

	// ExecEmbeddedCommand is a function which creates an embedded Juju CLI instance.
	ExecEmbeddedCommand ExecEmbeddedCommandFunc

	// CharmhubHTTPClient is the HTTP client used for Charmhub API requests.
	CharmhubHTTPClient facade.HTTPClient

	// ServiceFactoryGetter provides access to the services.
	ServiceFactoryGetter servicefactory.ServiceFactoryGetter

	// DBGetter returns WatchableDB implementations based on namespace.
	DBGetter changestream.WatchableDBGetter

	// TracerGetter returns a tracer for the given namespace, this is used
	// for opentelmetry tracing.
	TracerGetter trace.TracerGetter

	// ObjectStoreGetter returns an object store for the given namespace.
	// This is used for retrieving blobs for charms and agents.
	ObjectStoreGetter objectstore.ObjectStoreGetter
}

// Validate validates the API server configuration.
func (c ServerConfig) Validate() error {
	if c.StatePool == nil {
		return errors.NotValidf("missing StatePool")
	}
	if c.MultiwatcherFactory == nil {
		return errors.NotValidf("missing MultiwatcherFactory")
	}
	if c.Hub == nil {
		return errors.NotValidf("missing Hub")
	}
	if c.Presence == nil {
		return errors.NotValidf("missing Presence")
	}
	if c.Mux == nil {
		return errors.NotValidf("missing Mux")
	}
	if c.LocalMacaroonAuthenticator == nil {
		return errors.NotValidf("missing local macaroon authenticator")
	}
	if c.Clock == nil {
		return errors.NotValidf("missing Clock")
	}
	if c.NewObserver == nil {
		return errors.NotValidf("missing NewObserver")
	}
	if c.UpgradeComplete == nil {
		return errors.NotValidf("nil UpgradeComplete")
	}
	if c.GetAuditConfig == nil {
		return errors.NotValidf("missing GetAuditConfig")
	}
	if c.LogSinkConfig != nil {
		if err := c.LogSinkConfig.Validate(); err != nil {
			return errors.Annotate(err, "validating logsink configuration")
		}
	}
	if c.SysLogger == nil {
		return errors.NotValidf("nil SysLogger")
	}
	if c.MetricsCollector == nil {
		return errors.NotValidf("missing MetricsCollector")
	}
	if c.ServiceFactoryGetter == nil {
		return errors.NotValidf("missing ServiceFactoryGetter")
	}
	if c.TracerGetter == nil {
		return errors.NotValidf("missing TracerGetter")
	}
	if c.ObjectStoreGetter == nil {
		return errors.NotValidf("missing ObjectStoreGetter")
	}
	return nil
}

func (c ServerConfig) pingClock() clock.Clock {
	if c.PingClock == nil {
		return c.Clock
	}
	return c.PingClock
}

// NewServer serves API requests using the given configuration.
func NewServer(ctx context.Context, cfg ServerConfig) (*Server, error) {
	if cfg.LogSinkConfig == nil {
		logSinkConfig := DefaultLogSinkConfig()
		cfg.LogSinkConfig = &logSinkConfig
	}
	if err := cfg.Validate(); err != nil {
		return nil, errors.Trace(err)
	}
	// Important note:
	// Do not manipulate the state within NewServer as the API
	// server needs to run before mongo upgrades have happened and
	// any state manipulation may be relying on features of the
	// database added by upgrades. Here be dragons.
	return newServer(ctx, cfg)
}

const readyTimeout = time.Second * 30

func newServer(ctx context.Context, cfg ServerConfig) (_ *Server, err error) {
	controllerConfigService := cfg.ServiceFactoryGetter.FactoryForModel(database.ControllerNS).ControllerConfig()
	controllerConfig, err := controllerConfigService.ControllerConfig(ctx)
	if err != nil {
		return nil, errors.Annotate(err, "unable to get controller config")
	}

	systemState, err := cfg.StatePool.SystemState()
	if err != nil {
		return nil, errors.Trace(err)
	}
	model, err := systemState.Model()
	if err != nil {
		return nil, errors.Trace(err)
	}
	modelConfig, err := model.Config()
	if err != nil {
		return nil, errors.Trace(err)
	}
	loggingOutputs, _ := modelConfig.LoggingOutput()

	httpAuthenticators := []authentication.HTTPAuthenticator{cfg.LocalMacaroonAuthenticator}
	loginAuthenticators := []authentication.LoginAuthenticator{cfg.LocalMacaroonAuthenticator}
	// We only want to add the jwt authenticator if it's not nil.
	if cfg.JWTAuthenticator != nil {
		httpAuthenticators = append([]authentication.HTTPAuthenticator{cfg.JWTAuthenticator}, httpAuthenticators...)
		loginAuthenticators = append([]authentication.LoginAuthenticator{cfg.JWTAuthenticator}, loginAuthenticators...)
	}

	shared, err := newSharedServerContext(sharedServerConfig{
		statePool:            cfg.StatePool,
		multiwatcherFactory:  cfg.MultiwatcherFactory,
		centralHub:           cfg.Hub,
		presence:             cfg.Presence,
		leaseManager:         cfg.LeaseManager,
		controllerConfig:     controllerConfig,
		logger:               loggo.GetLogger("juju.apiserver"),
		charmhubHTTPClient:   cfg.CharmhubHTTPClient,
		dbGetter:             cfg.DBGetter,
		serviceFactoryGetter: cfg.ServiceFactoryGetter,
		tracerGetter:         cfg.TracerGetter,
		objectStoreGetter:    cfg.ObjectStoreGetter,
		machineTag:           cfg.Tag,
		dataDir:              cfg.DataDir,
		logDir:               cfg.LogDir,
	})
	if err != nil {
		return nil, errors.Trace(err)
	}

	srv := &Server{
		clock:                         cfg.Clock,
		pingClock:                     cfg.pingClock(),
		newObserver:                   cfg.NewObserver,
		shared:                        shared,
		tag:                           cfg.Tag,
		dataDir:                       cfg.DataDir,
		logDir:                        cfg.LogDir,
		upgradeComplete:               cfg.UpgradeComplete,
		facades:                       AllFacades(),
		mux:                           cfg.Mux,
		localMacaroonAuthenticator:    cfg.LocalMacaroonAuthenticator,
		jwtAuthenticator:              cfg.JWTAuthenticator,
		httpAuthenticators:            httpAuthenticators,
		loginAuthenticators:           loginAuthenticators,
		allowModelAccess:              cfg.AllowModelAccess,
		publicDNSName_:                cfg.PublicDNSName,
		registerIntrospectionHandlers: cfg.RegisterIntrospectionHandlers,
		logsinkRateLimitConfig: logsink.RateLimitConfig{
			Refill: cfg.LogSinkConfig.RateLimitRefill,
			Burst:  cfg.LogSinkConfig.RateLimitBurst,
			Clock:  cfg.Clock,
		},
		getAuditConfig: cfg.GetAuditConfig,
		apiServerLoggers: apiServerLoggers{
			syslogger:           cfg.SysLogger,
			loggingOutputs:      loggingOutputs,
			clock:               cfg.Clock,
			loggerBufferSize:    cfg.LogSinkConfig.DBLoggerBufferSize,
			loggerFlushInterval: cfg.LogSinkConfig.DBLoggerFlushInterval,
		},
		metricsCollector:    cfg.MetricsCollector,
		execEmbeddedCommand: cfg.ExecEmbeddedCommand,

		healthStatus: "starting",
	}
	srv.updateAgentRateLimiter(controllerConfig)
	srv.updateResourceDownloadLimiters(controllerConfig)

	// We are able to get the current controller config before subscribing to changes
	// because the changes are only ever published in response to an API call,
	// and we know that we can't make any API calls until the server has started.
	unsubscribeControllerConfig, err := cfg.Hub.Subscribe(
		controllermsg.ConfigChanged,
		func(topic string, data controllermsg.ConfigChangedMessage, err error) {
			if err != nil {
				logger.Criticalf("programming error in %s message data: %v", topic, err)
				return
			}
			srv.updateAgentRateLimiter(data.Config)
			srv.updateResourceDownloadLimiters(data.Config)
		})
	if err != nil {
		logger.Criticalf("programming error in subscribe function: %v", err)
		return nil, errors.Trace(err)
	}

	// The auth context for authenticating access to application offers.
	srv.offerAuthCtxt, err = newOfferAuthcontext(cfg.StatePool)
	if err != nil {
		unsubscribeControllerConfig()
		return nil, errors.Trace(err)
	}

	if model.Type() == state.ModelTypeCAAS {
		// CAAS controller writes log to stdout. We should ensure that we don't
		// close the logSinkWriter when we stopping the tomb, otherwise we get
		// no output to stdout anymore.
		srv.logSinkWriter = nonCloseableWriter{
			WriteCloser: os.Stdout,
		}
	} else {
		srv.logSinkWriter, err = logsink.NewFileWriter(
			filepath.Join(srv.logDir, "logsink.log"),
			controllerConfig.AgentLogfileMaxSizeMB(),
			controllerConfig.AgentLogfileMaxBackups(),
		)
		if err != nil {
			return nil, errors.Annotate(err, "creating logsink writer")
		}
	}

	ready := make(chan struct{})
	srv.tomb.Go(func() error {
		defer srv.apiServerLoggers.dispose()
		defer srv.logSinkWriter.Close()
		defer srv.shared.Close()
		defer unsubscribeControllerConfig()
		return srv.loop(ready)
	})

	// Don't return until all handlers have been registered.
	select {
	case <-ready:
	case <-srv.clock.After(readyTimeout):
		return nil, errors.New("loop never signalled ready")
	}

	return srv, nil
}

// nonCloseableWriter ensures that we never close the underlying writer. If the
// underlying writer is os.stdout and we close that, then nothing will be
// written until a new instance of the program is launched.
type nonCloseableWriter struct {
	io.WriteCloser
}

// Close does not do anything in this instance.
func (nonCloseableWriter) Close() error {
	return nil
}

// Report is shown in the juju_engine_report.
func (srv *Server) Report() map[string]interface{} {
	srv.mu.Lock()
	defer srv.mu.Unlock()
	result := map[string]interface{}{
		"agent-ratelimit-max":  srv.agentRateLimitMax,
		"agent-ratelimit-rate": srv.agentRateLimitRate,
	}

	if srv.publicDNSName_ != "" {
		result["public-dns-name"] = srv.publicDNSName_
	}
	return result
}

// Dead returns a channel that signals when the server has exited.
func (srv *Server) Dead() <-chan struct{} {
	return srv.tomb.Dead()
}

// Stop stops the server and returns when all running requests
// have completed.
func (srv *Server) Stop() error {
	srv.tomb.Kill(nil)
	return srv.tomb.Wait()
}

// Kill implements worker.Worker.Kill.
func (srv *Server) Kill() {
	srv.tomb.Kill(nil)
}

// Wait implements worker.Worker.Wait.
func (srv *Server) Wait() error {
	return srv.tomb.Wait()
}

func (srv *Server) updateAgentRateLimiter(cfg controller.Config) {
	srv.mu.Lock()
	defer srv.mu.Unlock()
	srv.agentRateLimitMax = cfg.AgentRateLimitMax()
	srv.agentRateLimitRate = cfg.AgentRateLimitRate()
	if srv.agentRateLimitMax > 0 {
		srv.agentRateLimit = ratelimit.NewBucketWithClock(
			srv.agentRateLimitRate, int64(srv.agentRateLimitMax), rateClock{srv.clock})
	} else {
		srv.agentRateLimit = nil
	}
}

func (srv *Server) updateResourceDownloadLimiters(cfg controller.Config) {
	srv.mu.Lock()
	defer srv.mu.Unlock()
	globalLimit := cfg.ControllerResourceDownloadLimit()
	appLimit := cfg.ApplicationResourceDownloadLimit()
	srv.resourceLock = resource.NewResourceDownloadLimiter(globalLimit, appLimit)
}

func (srv *Server) getResourceDownloadLimiter() resource.ResourceDownloadLock {
	srv.mu.Lock()
	defer srv.mu.Unlock()
	return srv.resourceLock
}

type rateClock struct {
	clock.Clock
}

func (rateClock) Sleep(time.Duration) {
	// no-op, we don't sleep.
}

func (srv *Server) getAgentToken() error {
	srv.mu.Lock()
	defer srv.mu.Unlock()
	// agentRateLimit is nil if rate limiting is disabled.
	if srv.agentRateLimit == nil {
		return nil
	}

	// Try to take one token, but don't wait any time for it.
	if _, ok := srv.agentRateLimit.TakeMaxDuration(1, 0); !ok {
		return apiservererrors.ErrTryAgain
	}
	return nil
}

// logsinkMetricsCollectorWrapper defines a wrapper for exposing the essentials
// for the logsink api handler to interact with the metrics collector.
type logsinkMetricsCollectorWrapper struct {
	collector *Collector
}

func (w logsinkMetricsCollectorWrapper) TotalConnections() prometheus.Counter {
	return w.collector.TotalConnections
}

func (w logsinkMetricsCollectorWrapper) Connections() prometheus.Gauge {
	return w.collector.APIConnections.WithLabelValues("logsink")
}

func (w logsinkMetricsCollectorWrapper) PingFailureCount(modelUUID string) prometheus.Counter {
	return w.collector.PingFailureCount.WithLabelValues(modelUUID, "logsink")
}

func (w logsinkMetricsCollectorWrapper) LogWriteCount(modelUUID, state string) prometheus.Counter {
	return w.collector.LogWriteCount.WithLabelValues(modelUUID, state)
}

func (w logsinkMetricsCollectorWrapper) LogReadCount(modelUUID, state string) prometheus.Counter {
	return w.collector.LogReadCount.WithLabelValues(modelUUID, state)
}

// httpRequestRecorderWrapper defines a wrapper from exposing the
// essentials for the http request recorder.
type httpRequestRecorderWrapper struct {
	collector *Collector
	modelUUID string
}

// Record an outgoing request which produced an http.Response.
func (w httpRequestRecorderWrapper) Record(method string, url *url.URL, res *http.Response, rtt time.Duration) {
	// Note: Do not log url.Path as REST queries _can_ include the name of the
	// entities (charms, architectures, etc).
	w.collector.TotalRequests.WithLabelValues(w.modelUUID, url.Host, strconv.FormatInt(int64(res.StatusCode), 10)).Inc()
	if res.StatusCode >= 400 {
		w.collector.TotalRequestErrors.WithLabelValues(w.modelUUID, url.Host).Inc()
	}
	w.collector.TotalRequestsDuration.WithLabelValues(w.modelUUID, url.Host).Observe(rtt.Seconds())
}

// RecordError records an outgoing request that returned back an error.
func (w httpRequestRecorderWrapper) RecordError(method string, url *url.URL, err error) {
	// Note: Do not log url.Path as REST queries _can_ include the name of the
	// entities (charms, architectures, etc).
	w.collector.TotalRequests.WithLabelValues(w.modelUUID, url.Host, "unknown").Inc()
	w.collector.TotalRequestErrors.WithLabelValues(w.modelUUID, url.Host).Inc()
}

// loop is the main loop for the server.
func (srv *Server) loop(ready chan struct{}) error {
	// for pat based handlers, they are matched in-order of being
	// registered, first match wins. So more specific ones have to be
	// registered first.
	endpoints, err := srv.endpoints()
	if err != nil {
		return errors.Trace(err)
	}
	for _, ep := range endpoints {
		_ = srv.mux.AddHandler(ep.Method, ep.Pattern, ep.Handler)
		defer srv.mux.RemoveHandler(ep.Method, ep.Pattern)
		if ep.Method == "GET" {
			_ = srv.mux.AddHandler("HEAD", ep.Pattern, ep.Handler)
			defer srv.mux.RemoveHandler("HEAD", ep.Pattern)
		}
	}

	close(ready)
	srv.mu.Lock()
	srv.healthStatus = "running"
	srv.mu.Unlock()

	<-srv.tomb.Dying()

	srv.mu.Lock()
	srv.healthStatus = "stopping"
	srv.mu.Unlock()

	srv.wg.Wait() // wait for any outstanding requests to complete.
	return tomb.ErrDying
}

const (
	modelRoutePrefix         = "/model/:modeluuid"
	charmsObjectsRoutePrefix = "/model-:modeluuid/charms/:object"
)

func (srv *Server) endpoints() ([]apihttp.Endpoint, error) {
	type handler struct {
		pattern         string
		methods         []string
		handler         http.Handler
		unauthenticated bool
		authorizer      authentication.Authorizer
		tracked         bool
		noModelUUID     bool
	}

	var endpoints []apihttp.Endpoint
	systemState, err := srv.shared.statePool.SystemState()
	if err != nil {
		return nil, errors.Trace(err)
	}
	controllerModelUUID := systemState.ModelUUID()

	httpAuthenticator := authentication.HTTPStrategicAuthenticator(srv.httpAuthenticators)

	addHandler := func(handler handler) {
		methods := handler.methods
		if methods == nil {
			methods = defaultHTTPMethods
		}
		h := handler.handler
		if handler.tracked {
			h = srv.trackRequests(h)
		}
		if !handler.unauthenticated {
			h = &httpcontext.AuthHandler{
				NextHandler:   h,
				Authenticator: httpAuthenticator,
				Authorizer:    handler.authorizer,
			}
		}
		if !handler.noModelUUID {
			if strings.HasPrefix(handler.pattern, modelRoutePrefix) {
				h = &httpcontext.QueryModelHandler{
					Handler: h,
					Query:   ":modeluuid",
				}
			} else if strings.HasPrefix(handler.pattern, charmsObjectsRoutePrefix) {
				h = &httpcontext.BucketModelHandler{
					Handler: h,
					Query:   ":modeluuid",
				}
			} else {
				h = &httpcontext.ImpliedModelHandler{
					Handler:   h,
					ModelUUID: controllerModelUUID,
				}
			}
		}
		for _, method := range methods {
			endpoints = append(endpoints, apihttp.Endpoint{
				Pattern: handler.pattern,
				Method:  method,
				Handler: h,
			})
		}
	}

	httpCtxt := httpContext{srv: srv}
	mainAPIHandler := http.HandlerFunc(srv.apiHandler)
	healthHandler := http.HandlerFunc(srv.healthHandler)
	logStreamHandler := newLogStreamEndpointHandler(httpCtxt)
	embeddedCLIHandler := newEmbeddedCLIHandler(httpCtxt)
	debugLogHandler := newDebugLogDBHandler(
		httpCtxt,
		httpAuthenticator,
		tagKindAuthorizer{
			names.MachineTagKind,
			names.ControllerAgentTagKind,
			names.UserTagKind,
			names.ApplicationTagKind,
		},
	)
	pubsubHandler := newPubSubHandler(httpCtxt, srv.shared.centralHub)
	logSinkHandler := logsink.NewHTTPHandler(
		newAgentLogWriteCloserFunc(httpCtxt, srv.logSinkWriter, &srv.apiServerLoggers),
		httpCtxt.stop(),
		&srv.logsinkRateLimitConfig,
		logsinkMetricsCollectorWrapper{collector: srv.metricsCollector},
		controllerModelUUID,
	)
	logSinkAuthorizer := tagKindAuthorizer(stateauthenticator.AgentTags)
	logTransferHandler := logsink.NewHTTPHandler(
		// We don't need to save the migrated logs
		// to a logfile as well as to the DB.
		newMigrationLogWriteCloserFunc(httpCtxt, &srv.apiServerLoggers),
		httpCtxt.stop(),
		nil, // no rate-limiting
		logsinkMetricsCollectorWrapper{collector: srv.metricsCollector},
		controllerModelUUID,
	)
	modelRestHandler := &modelRestHandler{
		ctxt:              httpCtxt,
		dataDir:           srv.dataDir,
		objectStoreGetter: srv.shared.objectStoreGetter,
	}
	modelRestServer := &RestHTTPHandler{
		GetHandler: modelRestHandler.ServeGet,
	}
	modelCharmsHandler := &charmsHandler{
		ctxt:              httpCtxt,
		dataDir:           srv.dataDir,
		stateAuthFunc:     httpCtxt.stateForRequestAuthenticatedUser,
		objectStoreGetter: srv.shared.objectStoreGetter,
		logger:            logger.Child("charms-handler"),
	}
	modelCharmsHTTPHandler := &CharmsHTTPHandler{
		PostHandler: modelCharmsHandler.ServePost,
		GetHandler:  modelCharmsHandler.ServeGet,
	}
	modelCharmsUploadAuthorizer := tagKindAuthorizer{names.UserTagKind}

	modelObjectsCharmsHTTPHandler := &objectsCharmHTTPHandler{
		ctxt:                httpCtxt,
		objectStoreGetter:   srv.shared.objectStoreGetter,
		LegacyCharmsHandler: modelCharmsHTTPHandler,
	}

	modelToolsUploadHandler := &toolsUploadHandler{
		ctxt:          httpCtxt,
		stateAuthFunc: httpCtxt.stateForRequestAuthenticatedUser,
	}
	modelToolsUploadAuthorizer := tagKindAuthorizer{names.UserTagKind}
	modelToolsDownloadHandler := newToolsDownloadHandler(httpCtxt)
	resourcesHandler := &ResourcesHandler{
		StateAuthFunc: func(req *http.Request, tagKinds ...string) (ResourcesBackend, state.PoolHelper, names.Tag,
			error) {
			st, entity, err := httpCtxt.stateForRequestAuthenticatedTag(req, tagKinds...)
			if err != nil {
				return nil, nil, nil, errors.Trace(err)
			}

			store, err := httpCtxt.objectStoreForRequest(req)
			if err != nil {
				return nil, nil, nil, errors.Trace(err)
			}
			rst := st.Resources(store)
			return rst, st, entity.Tag(), nil
		},
		ChangeAllowedFunc: func(req *http.Request) error {
			st, err := httpCtxt.stateForRequestUnauthenticated(req)
			if err != nil {
				return errors.Trace(err)
			}
			defer st.Release()

			blockChecker := common.NewBlockChecker(st)
			if err := blockChecker.ChangeAllowed(req.Context()); err != nil {
				return errors.Trace(err)
			}
			return nil
		},
	}
	unitResourcesHandler := &UnitResourcesHandler{
		NewOpener: func(req *http.Request, tagKinds ...string) (resources.Opener, state.PoolHelper, error) {
			st, _, err := httpCtxt.stateForRequestAuthenticatedTag(req, tagKinds...)
			if err != nil {
				return nil, nil, errors.Trace(err)
			}
			store, err := httpCtxt.objectStoreForRequest(req)
			if err != nil {
				return nil, nil, errors.Trace(err)
			}

			tagStr := req.URL.Query().Get(":unit")
			tag, err := names.ParseUnitTag(tagStr)
			if err != nil {
				return nil, nil, errors.Trace(err)
			}
			opener, err := resource.NewResourceOpener(st.State, store, srv.getResourceDownloadLimiter, tag.Id())
			if err != nil {
				return nil, nil, errors.Trace(err)
			}
			return opener, st, nil
		},
	}

	controllerAdminAuthorizer := controllerAdminAuthorizer{
		controllerTag: systemState.ControllerTag(),
	}
	migrateCharmsHandler := &charmsHandler{
		ctxt:              httpCtxt,
		dataDir:           srv.dataDir,
		stateAuthFunc:     httpCtxt.stateForMigrationImporting,
		objectStoreGetter: srv.shared.objectStoreGetter,
		logger:            logger.Child("charms-handler"),
	}
	migrateCharmsHTTPHandler := &CharmsHTTPHandler{
		PostHandler: migrateCharmsHandler.ServePost,
		GetHandler:  migrateCharmsHandler.ServeUnsupported,
	}
	migrateToolsUploadHandler := &toolsUploadHandler{
		ctxt:          httpCtxt,
		stateAuthFunc: httpCtxt.stateForMigrationImporting,
	}
	resourcesMigrationUploadHandler := &resourcesMigrationUploadHandler{
		ctxt:          httpCtxt,
		stateAuthFunc: httpCtxt.stateForMigrationImporting,
		objectStore:   httpCtxt.objectStoreForRequest,
	}
	backupHandler := &backupHandler{ctxt: httpCtxt}
	registerHandler := &registerUserHandler{ctxt: httpCtxt}

	// HTTP handler for application offer macaroon authentication.
	addOfferAuthHandlers(srv.offerAuthCtxt, srv.mux)

	handlers := []handler{{
		// This handler is model specific even though it only
		// ever makes sense for a controller because the API
		// caller that is handed to the worker that is forwarding
		// the messages between controllers is bound to the
		// /model/:modeluuid namespace.
		pattern:    modelRoutePrefix + "/pubsub",
		handler:    pubsubHandler,
		tracked:    true,
		authorizer: controllerAuthorizer{},
	}, {
		pattern: modelRoutePrefix + "/logstream",
		handler: logStreamHandler,
		tracked: true,
	}, {
		pattern: modelRoutePrefix + "/log",
		handler: debugLogHandler,
		tracked: true,
		// The authentication is handled within the debugLogHandler in order
		// for discharge required errors to be handled correctly.
		unauthenticated: true,
	}, {
		pattern:    modelRoutePrefix + "/logsink",
		handler:    logSinkHandler,
		tracked:    true,
		authorizer: logSinkAuthorizer,
	}, {
		pattern:         modelRoutePrefix + "/api",
		handler:         mainAPIHandler,
		tracked:         true,
		unauthenticated: true,
	}, {
		pattern:         modelRoutePrefix + "/commands",
		handler:         embeddedCLIHandler,
		tracked:         true,
		unauthenticated: true,
	}, {
		pattern: modelRoutePrefix + "/rest/1.0/:entity/:name/:attribute",
		handler: modelRestServer,
	}, {
		// GET /charms has no authorizer
		pattern: modelRoutePrefix + "/charms",
		methods: []string{"GET"},
		handler: modelCharmsHTTPHandler,
	}, {
		pattern:    modelRoutePrefix + "/charms",
		methods:    []string{"POST"},
		handler:    modelCharmsHTTPHandler,
		authorizer: modelCharmsUploadAuthorizer,
	}, {
		pattern:    modelRoutePrefix + "/tools",
		handler:    modelToolsUploadHandler,
		authorizer: modelToolsUploadAuthorizer,
	}, {
		pattern:         modelRoutePrefix + "/tools/:version",
		handler:         modelToolsDownloadHandler,
		unauthenticated: true,
	}, {
		pattern: modelRoutePrefix + "/applications/:application/resources/:resource",
		handler: resourcesHandler,
	}, {
		pattern: modelRoutePrefix + "/units/:unit/resources/:resource",
		handler: unitResourcesHandler,
	}, {
		pattern:    modelRoutePrefix + "/backups",
		handler:    backupHandler,
		authorizer: controllerAdminAuthorizer,
	}, {
		pattern:    "/migrate/charms",
		handler:    migrateCharmsHTTPHandler,
		authorizer: controllerAdminAuthorizer,
	}, {
		pattern:    "/migrate/tools",
		handler:    migrateToolsUploadHandler,
		authorizer: controllerAdminAuthorizer,
	}, {
		pattern:    "/migrate/resources",
		handler:    resourcesMigrationUploadHandler,
		authorizer: controllerAdminAuthorizer,
	}, {
		pattern:    "/migrate/logtransfer",
		handler:    logTransferHandler,
		tracked:    true,
		authorizer: controllerAdminAuthorizer,
	}, {
		pattern:         "/api",
		handler:         mainAPIHandler,
		tracked:         true,
		unauthenticated: true,
		noModelUUID:     true,
	}, {
		pattern:         "/commands",
		handler:         embeddedCLIHandler,
		unauthenticated: true,
		noModelUUID:     true,
	}, {
		// Serve the API at / for backward compatibility. Note that the
		// pat muxer special-cases / so that it does not serve all
		// possible endpoints, but only / itself.
		pattern:         "/",
		handler:         mainAPIHandler,
		tracked:         true,
		unauthenticated: true,
		noModelUUID:     true,
	}, {
		pattern:         "/health",
		methods:         []string{"GET"},
		handler:         healthHandler,
		unauthenticated: true,
		noModelUUID:     true,
	}, {
		pattern:         "/register",
		handler:         registerHandler,
		unauthenticated: true,
	}, {
		pattern:    "/tools",
		handler:    modelToolsUploadHandler,
		authorizer: modelToolsUploadAuthorizer,
	}, {
		pattern:         "/tools/:version",
		handler:         modelToolsDownloadHandler,
		unauthenticated: true,
	}, {
		pattern: "/log",
		handler: debugLogHandler,
		tracked: true,
		// The authentication is handled within the debugLogHandler in order
		// for discharge required errors to be handled correctly.
		unauthenticated: true,
	}, {
<<<<<<< HEAD
=======
		// GET /charms has no authorizer
		pattern: "/charms",
		methods: []string{"GET"},
		handler: modelCharmsHTTPHandler,
	}, {
		pattern:    "/charms",
		methods:    []string{"POST"},
		handler:    modelCharmsHTTPHandler,
		authorizer: modelCharmsUploadAuthorizer,
	}, {
		// GET has no authorizer
>>>>>>> 897ac877
		pattern: charmsObjectsRoutePrefix,
		methods: []string{"GET"},
		handler: modelObjectsCharmsHTTPHandler,
	}, {
		pattern:    charmsObjectsRoutePrefix,
		methods:    []string{"PUT"},
		handler:    modelObjectsCharmsHTTPHandler,
		authorizer: modelCharmsUploadAuthorizer,
	}}
	if srv.registerIntrospectionHandlers != nil {
		add := func(subpath string, h http.Handler) {
			handlers = append(handlers, handler{
				pattern: path.Join("/introspection/", subpath),
				handler: introspectionHandler{httpCtxt, h},
			})
		}
		srv.registerIntrospectionHandlers(add)
	}

	// Construct endpoints from handler structs.
	for _, handler := range handlers {
		addHandler(handler)
	}

	return endpoints, nil
}

// trackRequests wraps a http.Handler, incrementing and decrementing
// the apiserver's WaitGroup and blocking request when the apiserver
// is shutting down.
//
// Note: It is only safe to use trackRequests with API handlers which
// are interruptible (i.e. they pay attention to the apiserver tomb)
// or are guaranteed to be short-lived. If it's used with long running
// API handlers which don't watch the apiserver's tomb, apiserver
// shutdown will be blocked until the API handler returns.
func (srv *Server) trackRequests(handler http.Handler) http.Handler {
	return http.HandlerFunc(func(w http.ResponseWriter, r *http.Request) {
		// Care must be taken to not increment the waitgroup count
		// after the listener has closed.
		//
		// First we check to see if the tomb has not yet been killed
		// because the closure of the listener depends on the tomb being
		// killed to trigger the defer block in srv.run.
		select {
		case <-srv.tomb.Dying():
			// This request was accepted before the listener was closed
			// but after the tomb was killed. As we're in the process of
			// shutting down, do not consider this request as in progress,
			// just send a 503 and return.
			http.Error(w, "apiserver shutdown in progress", http.StatusServiceUnavailable)
		default:
			// If we get here then the tomb was not killed therefore the
			// listener is still open. It is safe to increment the
			// wg counter as wg.Wait in srv.run has not yet been called.
			srv.wg.Add(1)
			defer srv.wg.Done()
			handler.ServeHTTP(w, r)
		}
	})
}

func (srv *Server) healthHandler(w http.ResponseWriter, req *http.Request) {
	srv.mu.Lock()
	status := srv.healthStatus
	srv.mu.Unlock()
	if status != "running" {
		w.WriteHeader(http.StatusServiceUnavailable)
	}

	fmt.Fprintf(w, "%s\n", status)
}

func (srv *Server) apiHandler(w http.ResponseWriter, req *http.Request) {
	srv.metricsCollector.TotalConnections.Inc()

	gauge := srv.metricsCollector.APIConnections.WithLabelValues("api")
	gauge.Inc()
	defer gauge.Dec()

	connectionID := atomic.AddUint64(&srv.lastConnectionID, 1)

	apiObserver := srv.newObserver()
	apiObserver.Join(req, connectionID)
	defer apiObserver.Leave()

	websocket.Serve(w, req, func(conn *websocket.Conn) {
		modelUUID := httpcontext.RequestModelUUID(req)
		logger.Tracef("got a request for model %q", modelUUID)
		if err := srv.serveConn(
			srv.tomb.Context(req.Context()),
			conn,
			modelUUID,
			connectionID,
			apiObserver,
			req.Host,
		); err != nil {
			logger.Errorf("error serving RPCs: %v", err)
		}
	})
}

func (srv *Server) serveConn(
	ctx context.Context,
	wsConn *websocket.Conn,
	modelUUID string,
	connectionID uint64,
	apiObserver observer.Observer,
	host string,
) error {
	codec := jsoncodec.NewWebsocket(wsConn.Conn)
	recorderFactory := observer.NewRecorderFactory(
		apiObserver, nil, observer.NoCaptureArgs)
	conn := rpc.NewConn(codec, recorderFactory)

	// Note that we don't overwrite modelUUID here because
	// newAPIHandler treats an empty modelUUID as signifying
	// the API version used.
	resolvedModelUUID := modelUUID
	statePool := srv.shared.statePool
	if modelUUID == "" {
		systemState, err := statePool.SystemState()
		if err != nil {
			return errors.Trace(err)
		}
		resolvedModelUUID = systemState.ModelUUID()
	}

	tracer, err := srv.shared.tracerGetter.GetTracer(
		ctx,
		coretrace.Namespace("apiserver", resolvedModelUUID),
	)
	if err != nil {
		logger.Infof("failed to get tracer for model %q: %v", modelUUID, err)
		tracer = coretrace.NoopTracer{}
	}

	// Grab the object store for the model.
	objectStore, err := srv.shared.objectStoreGetter.GetObjectStore(ctx, resolvedModelUUID)
	if err != nil {
		return errors.Annotatef(err, "getting object store for model %q", resolvedModelUUID)
	}

	// Grab the object store for the controller, this is primarily used for
	// the agent tools.
	controllerObjectStore, err := srv.shared.objectStoreGetter.GetObjectStore(ctx, database.ControllerNS)
	if err != nil {
		return errors.Annotatef(err, "getting controller object store")
	}

	serviceFactory := srv.shared.serviceFactoryGetter.FactoryForModel(resolvedModelUUID)

	var handler *apiHandler
	st, err := statePool.Get(resolvedModelUUID)
	if err == nil {
		defer st.Release()
		handler, err = newAPIHandler(srv, st.State, conn, serviceFactory, tracer, objectStore, controllerObjectStore, modelUUID, connectionID, host)
	}
	if errors.Is(err, errors.NotFound) {
		err = fmt.Errorf("%w: %q", apiservererrors.UnknownModelError, resolvedModelUUID)
	}

	if err != nil {
		conn.ServeRoot(&errRoot{err: errors.Trace(err)}, recorderFactory, serverError)
	} else {
		// Set up the admin apis used to accept logins and direct
		// requests to the relevant business facade.
		// There may be more than one since we need a new API each
		// time login changes in a non-backwards compatible way.
		adminAPIs := make(map[int]interface{})
		for apiVersion, factory := range adminAPIFactories {
			adminAPIs[apiVersion] = factory(srv, handler, apiObserver)
		}
		conn.ServeRoot(newAdminRoot(handler, adminAPIs), recorderFactory, serverError)
	}
	conn.Start(ctx)
	select {
	case <-conn.Dead():
	case <-srv.tomb.Dying():
	}
	return conn.Close()
}

// publicDNSName returns the current public hostname.
func (srv *Server) publicDNSName() string {
	srv.mu.Lock()
	defer srv.mu.Unlock()
	return srv.publicDNSName_
}

// GetAuditConfig returns a copy of the current audit logging
// configuration.
func (srv *Server) GetAuditConfig() auditlog.Config {
	// Delegates to the getter passed in.
	return srv.getAuditConfig()
}

func serverError(err error) error {
	return apiservererrors.ServerError(err)
}<|MERGE_RESOLUTION|>--- conflicted
+++ resolved
@@ -992,20 +992,6 @@
 		// for discharge required errors to be handled correctly.
 		unauthenticated: true,
 	}, {
-<<<<<<< HEAD
-=======
-		// GET /charms has no authorizer
-		pattern: "/charms",
-		methods: []string{"GET"},
-		handler: modelCharmsHTTPHandler,
-	}, {
-		pattern:    "/charms",
-		methods:    []string{"POST"},
-		handler:    modelCharmsHTTPHandler,
-		authorizer: modelCharmsUploadAuthorizer,
-	}, {
-		// GET has no authorizer
->>>>>>> 897ac877
 		pattern: charmsObjectsRoutePrefix,
 		methods: []string{"GET"},
 		handler: modelObjectsCharmsHTTPHandler,
