--- conflicted
+++ resolved
@@ -3,26 +3,9 @@
 
 package client
 
-<<<<<<< HEAD
-import (
-	"context"
-
-	"github.com/juju/juju/environs"
-)
-
-=======
->>>>>>> 8ad001fa
 // Filtering exports
 var (
 	MatchPortRanges = matchPortRanges
 	MatchSubnet     = matchSubnet
-<<<<<<< HEAD
-)
-
-func SetNewEnviron(c *Client, newEnviron func(context.Context) (environs.BootstrapEnviron, error)) {
-	c.newEnviron = newEnviron
-}
-=======
 	NewFacade       = newFacadeV8
-)
->>>>>>> 8ad001fa
+)