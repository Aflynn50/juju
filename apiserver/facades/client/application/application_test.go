--- conflicted
+++ resolved
@@ -595,10 +595,7 @@
 	c.Assert(errorResults.Results[0].Error, tc.ErrorMatches, "\"bad\" not a valid charm origin source")
 }
 
-<<<<<<< HEAD
-func (s *applicationSuite) TestGetApplicationConstraintsAppNotFound(c *tc.C) {
-=======
-func (s *applicationSuite) TestGetCharmURLOriginAppNotFound(c *gc.C) {
+func (s *applicationSuite) TestGetCharmURLOriginAppNotFound(c *tc.C) {
 	defer s.setupMocks(c).Finish()
 
 	s.setupAPI(c)
@@ -608,11 +605,11 @@
 	res, err := s.api.GetCharmURLOrigin(context.Background(), params.ApplicationGet{
 		ApplicationName: "foo",
 	})
-	c.Assert(err, jc.ErrorIsNil)
-	c.Assert(res.Error, jc.Satisfies, params.IsCodeNotFound)
-}
-
-func (s *applicationSuite) TestGetCharmURLOrigin(c *gc.C) {
+	c.Assert(err, tc.ErrorIsNil)
+	c.Assert(res.Error, tc.Satisfies, params.IsCodeNotFound)
+}
+
+func (s *applicationSuite) TestGetCharmURLOrigin(c *tc.C) {
 	defer s.setupMocks(c).Finish()
 
 	s.setupAPI(c)
@@ -640,9 +637,9 @@
 	res, err := s.api.GetCharmURLOrigin(context.Background(), params.ApplicationGet{
 		ApplicationName: "foo",
 	})
-	c.Assert(err, jc.ErrorIsNil)
-	c.Check(res.URL, gc.Equals, "ch:arm64/foo-42")
-	c.Check(res.Origin, gc.DeepEquals, params.CharmOrigin{
+	c.Assert(err, tc.ErrorIsNil)
+	c.Check(res.URL, tc.Equals, "ch:arm64/foo-42")
+	c.Check(res.Origin, tc.DeepEquals, params.CharmOrigin{
 		Source:       "charm-hub",
 		Revision:     ptr(42),
 		Risk:         "stable",
@@ -656,7 +653,7 @@
 	})
 }
 
-func (s *applicationSuite) TestGetCharmURLOriginNoOptionals(c *gc.C) {
+func (s *applicationSuite) TestGetCharmURLOriginNoOptionals(c *tc.C) {
 	defer s.setupMocks(c).Finish()
 
 	s.setupAPI(c)
@@ -680,9 +677,9 @@
 	res, err := s.api.GetCharmURLOrigin(context.Background(), params.ApplicationGet{
 		ApplicationName: "foo",
 	})
-	c.Assert(err, jc.ErrorIsNil)
-	c.Check(res.URL, gc.Equals, fmt.Sprintf("local:%s/foo-42", arch))
-	c.Check(res.Origin, gc.DeepEquals, params.CharmOrigin{
+	c.Assert(err, tc.ErrorIsNil)
+	c.Check(res.URL, tc.Equals, fmt.Sprintf("local:%s/foo-42", arch))
+	c.Check(res.Origin, tc.DeepEquals, params.CharmOrigin{
 		Source:       "local",
 		Revision:     ptr(42),
 		Architecture: arch,
@@ -694,8 +691,7 @@
 	})
 }
 
-func (s *applicationSuite) TestGetApplicationConstraintsAppNotFound(c *gc.C) {
->>>>>>> 2b1d188d
+func (s *applicationSuite) TestGetApplicationConstraintsAppNotFound(c *tc.C) {
 	defer s.setupMocks(c).Finish()
 
 	s.setupAPI(c)
