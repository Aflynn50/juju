// Copyright 2014 Canonical Ltd.
// Licensed under the AGPLv3, see LICENCE file for details.

package application_test

import (
	"fmt"
	"regexp"
	"time"

	"github.com/juju/charm/v9"
	charmresource "github.com/juju/charm/v9/resource"
	"github.com/juju/errors"
	"github.com/juju/names/v4"
	jc "github.com/juju/testing/checkers"
	gc "gopkg.in/check.v1"

	unitassignerapi "github.com/juju/juju/api/agent/unitassigner"
	"github.com/juju/juju/apiserver/common"
	commontesting "github.com/juju/juju/apiserver/common/testing"
	"github.com/juju/juju/apiserver/facades/client/application"
	apiservertesting "github.com/juju/juju/apiserver/testing"
	"github.com/juju/juju/charmhub"
	"github.com/juju/juju/core/arch"
	"github.com/juju/juju/core/constraints"
	"github.com/juju/juju/core/instance"
	"github.com/juju/juju/core/model"
	"github.com/juju/juju/core/network"
	"github.com/juju/juju/core/network/firewall"
	"github.com/juju/juju/core/status"
	jujutesting "github.com/juju/juju/juju/testing"
	"github.com/juju/juju/rpc/params"
	"github.com/juju/juju/state"
	"github.com/juju/juju/state/stateenvirons"
	statetesting "github.com/juju/juju/state/testing"
	"github.com/juju/juju/storage"
	"github.com/juju/juju/storage/poolmanager"
	"github.com/juju/juju/testcharms"
	"github.com/juju/juju/testing"
	"github.com/juju/juju/testing/factory"
)

type applicationSuite struct {
	jujutesting.JujuConnSuite
	commontesting.BlockHelper

	applicationAPI *application.APIv14
	application    *state.Application
	authorizer     *apiservertesting.FakeAuthorizer
	lastKnownRev   map[string]int
}

var _ = gc.Suite(&applicationSuite{})

func (s *applicationSuite) SetUpTest(c *gc.C) {
	s.JujuConnSuite.SetUpTest(c)
	s.BlockHelper = commontesting.NewBlockHelper(s.APIState)
	s.AddCleanup(func(*gc.C) { s.BlockHelper.Close() })

	s.application = s.Factory.MakeApplication(c, nil)

	s.authorizer = &apiservertesting.FakeAuthorizer{
		Tag: s.AdminUserTag(c),
	}
	s.applicationAPI = s.makeAPI(c)
	s.lastKnownRev = make(map[string]int)
}

func (s *applicationSuite) makeAPI(c *gc.C) *application.APIv14 {
	resources := common.NewResources()
	c.Assert(resources.RegisterNamed("dataDir", common.StringResource(c.MkDir())), jc.ErrorIsNil)
	storageAccess, err := application.GetStorageState(s.State)
	c.Assert(err, jc.ErrorIsNil)
	model, err := s.State.Model()
	c.Assert(err, jc.ErrorIsNil)
	blockChecker := common.NewBlockChecker(s.State)
	registry := stateenvirons.NewStorageProviderRegistry(s.Environ)
	pm := poolmanager.New(state.NewStateSettings(s.State), registry)
	api, err := application.NewAPIBase(
		application.GetState(s.State),
		storageAccess,
		s.authorizer,
		nil,
		blockChecker,
		application.GetModel(model),
		nil, // leadership not used in these tests.
		application.CharmToStateCharm,
		application.DeployApplication,
		pm,
		registry,
		common.NewResources(),
		nil, // CAAS Broker not used in this suite.
	)
	c.Assert(err, jc.ErrorIsNil)
	return &application.APIv14{api}
}

func (s *applicationSuite) TestCharmConfig(c *gc.C) {
	s.setUpConfigTest(c)

	branchName := "test-branch"
	c.Assert(s.State.AddBranch(branchName, "test-user"), jc.ErrorIsNil)

	results, err := s.applicationAPI.CharmConfig(params.ApplicationGetArgs{
		Args: []params.ApplicationGet{
			{ApplicationName: "foo", BranchName: branchName},
			{ApplicationName: "bar", BranchName: branchName},
			{ApplicationName: "wat", BranchName: branchName},
		},
	})
	assertConfigTest(c, results, err, []params.ConfigResult{})
}

<<<<<<< HEAD
=======
func (s *applicationSuite) TestCharmConfigV8(c *gc.C) {
	s.setUpConfigTest(c)
	api := &application.APIv8{
		APIv9: &application.APIv9{
			APIv10: &application.APIv10{
				APIv11: &application.APIv11{
					APIv12: &application.APIv12{
						APIv13: &application.APIv13{
							s.applicationAPI,
						},
					},
				},
			},
		},
	}
	results, err := api.CharmConfig(params.Entities{
		Entities: []params.Entity{
			{Tag: "wat"}, {Tag: "machine-0"}, {Tag: "user-foo"},
			{Tag: "application-foo"}, {Tag: "application-bar"}, {Tag: "application-wat"},
		},
	})
	assertConfigTest(c, results, err, []params.ConfigResult{
		{Error: &params.Error{Message: `"wat" is not a valid tag`}},
		{Error: &params.Error{Message: `unexpected tag type, expected application, got machine`}},
		{Error: &params.Error{Message: `unexpected tag type, expected application, got user`}},
	})
}

>>>>>>> e561dafa
func (s *applicationSuite) TestGetConfig(c *gc.C) {
	s.setUpConfigTest(c)
	results, err := s.applicationAPI.GetConfig(params.Entities{
		Entities: []params.Entity{
			{Tag: "wat"}, {Tag: "machine-0"}, {Tag: "user-foo"},
			{Tag: "application-foo"}, {Tag: "application-bar"}, {Tag: "application-wat"},
		},
	})
	assertConfigTest(c, results, err, []params.ConfigResult{
		{Error: &params.Error{Message: `"wat" is not a valid tag`}},
		{Error: &params.Error{Message: `unexpected tag type, expected application, got machine`}},
		{Error: &params.Error{Message: `unexpected tag type, expected application, got user`}},
	})
}

func (s *applicationSuite) setUpConfigTest(c *gc.C) {
	fooConfig := map[string]interface{}{
		"title":       "foo",
		"skill-level": 42,
	}
	dummy := s.Factory.MakeCharm(c, &factory.CharmParams{
		Name: "dummy",
	})
	s.Factory.MakeApplication(c, &factory.ApplicationParams{
		Name:        "foo",
		Charm:       dummy,
		CharmConfig: fooConfig,
	})
	barConfig := map[string]interface{}{
		"title":   "bar",
		"outlook": "fantastic",
	}
	s.Factory.MakeApplication(c, &factory.ApplicationParams{
		Name:        "bar",
		Charm:       dummy,
		CharmConfig: barConfig,
	})
}

func assertConfigTest(c *gc.C, results params.ApplicationGetConfigResults, err error, resPrefix []params.ConfigResult) {
	c.Assert(err, jc.ErrorIsNil)
	c.Assert(results, jc.DeepEquals, params.ApplicationGetConfigResults{
		Results: append(resPrefix, []params.ConfigResult{
			{
				Config: map[string]interface{}{
					"outlook": map[string]interface{}{
						"description": "No default outlook.",
						"source":      "unset",
						"type":        "string",
					},
					"skill-level": map[string]interface{}{
						"description": "A number indicating skill.",
						"source":      "user",
						"type":        "int",
						"value":       42,
					},
					"title": map[string]interface{}{
						"default":     "My Title",
						"description": "A descriptive title used for the application.",
						"source":      "user",
						"type":        "string",
						"value":       "foo",
					},
					"username": map[string]interface{}{
						"default":     "admin001",
						"description": "The name of the initial account (given admin permissions).",
						"source":      "default",
						"type":        "string",
						"value":       "admin001",
					},
				},
			}, {
				Config: map[string]interface{}{
					"outlook": map[string]interface{}{
						"description": "No default outlook.",
						"source":      "user",
						"type":        "string",
						"value":       "fantastic",
					},
					"skill-level": map[string]interface{}{
						"description": "A number indicating skill.",
						"source":      "unset",
						"type":        "int",
					},
					"title": map[string]interface{}{
						"default":     "My Title",
						"description": "A descriptive title used for the application.",
						"source":      "user",
						"type":        "string",
						"value":       "bar",
					},
					"username": map[string]interface{}{
						"default":     "admin001",
						"description": "The name of the initial account (given admin permissions).",
						"source":      "default",
						"type":        "string",
						"value":       "admin001",
					},
				},
			}, {
				Error: &params.Error{Message: `application "wat" not found`, Code: "not found"},
			},
		}...)})
}

func (s *applicationSuite) TestSetMetricCredentials(c *gc.C) {
	ch := s.Factory.MakeCharm(c, &factory.CharmParams{Name: "wordpress"})
	wordpress := s.Factory.MakeApplication(c, &factory.ApplicationParams{
		Charm: ch,
	})
	tests := []struct {
		about   string
		args    params.ApplicationMetricCredentials
		results params.ErrorResults
	}{
		{
			"test one argument and it passes",
			params.ApplicationMetricCredentials{Creds: []params.ApplicationMetricCredential{{
				ApplicationName:   s.application.Name(),
				MetricCredentials: []byte("creds 1234"),
			}}},
			params.ErrorResults{Results: []params.ErrorResult{{Error: nil}}},
		},
		{
			"test two arguments and both pass",
			params.ApplicationMetricCredentials{Creds: []params.ApplicationMetricCredential{
				{
					ApplicationName:   s.application.Name(),
					MetricCredentials: []byte("creds 1234"),
				},
				{
					ApplicationName:   wordpress.Name(),
					MetricCredentials: []byte("creds 4567"),
				},
			}},
			params.ErrorResults{Results: []params.ErrorResult{
				{Error: nil},
				{Error: nil},
			}},
		},
		{
			"test two arguments and second one fails",
			params.ApplicationMetricCredentials{Creds: []params.ApplicationMetricCredential{
				{
					ApplicationName:   s.application.Name(),
					MetricCredentials: []byte("creds 1234"),
				},
				{
					ApplicationName:   "not-a-application",
					MetricCredentials: []byte("creds 4567"),
				},
			}},
			params.ErrorResults{Results: []params.ErrorResult{
				{Error: nil},
				{Error: &params.Error{Message: `application "not-a-application" not found`, Code: "not found"}},
			}},
		},
	}
	for i, t := range tests {
		c.Logf("Running test %d %v", i, t.about)
		results, err := s.applicationAPI.SetMetricCredentials(t.args)
		c.Assert(err, jc.ErrorIsNil)
		c.Assert(results.Results, gc.HasLen, len(t.results.Results))
		c.Assert(results, gc.DeepEquals, t.results)

		for i, a := range t.args.Creds {
			if t.results.Results[i].Error == nil {
				app, err := s.State.Application(a.ApplicationName)
				c.Assert(err, jc.ErrorIsNil)
				creds := app.MetricCredentials()
				c.Assert(creds, gc.DeepEquals, a.MetricCredentials)
			}
		}
	}
}

func (s *applicationSuite) TestCompatibleSettingsParsing(c *gc.C) {
	// Test the exported settings parsing in a compatible way.
	s.AddTestingApplication(c, "dummy", s.AddTestingCharm(c, "dummy"))
	app, err := s.State.Application("dummy")
	c.Assert(err, jc.ErrorIsNil)
	ch, _, err := app.Charm()
	c.Assert(err, jc.ErrorIsNil)
	c.Assert(ch.String(), gc.Equals, "local:quantal/dummy-1")

	// Empty string will be returned as nil.
	options := map[string]string{
		"title":    "foobar",
		"username": "",
	}
	settings, err := application.ParseSettingsCompatible(ch.Config(), options)
	c.Assert(err, jc.ErrorIsNil)
	c.Assert(settings, gc.DeepEquals, charm.Settings{
		"title":    "foobar",
		"username": nil,
	})

	// Illegal settings lead to an error.
	options = map[string]string{
		"yummy": "didgeridoo",
	}
	_, err = application.ParseSettingsCompatible(ch.Config(), options)
	c.Assert(err, gc.ErrorMatches, `unknown option "yummy"`)
}

func (s *applicationSuite) TestApplicationDeployWithStorage(c *gc.C) {
	curl, ch := s.addCharmToState(c, "cs:utopic/storage-block-10", "storage-block")
	storageConstraints := map[string]storage.Constraints{
		"data": {
			Count: 1,
			Size:  1024,
			Pool:  "modelscoped-block",
		},
	}

	var cons constraints.Value
	args := params.ApplicationDeploy{
		ApplicationName: "application",
		CharmURL:        curl.String(),
		CharmOrigin:     createCharmOriginFromURL(c, curl),
		NumUnits:        1,
		Constraints:     cons,
		Storage:         storageConstraints,
	}
	results, err := s.applicationAPI.Deploy(params.ApplicationsDeploy{
		Applications: []params.ApplicationDeploy{args}},
	)
	c.Assert(err, jc.ErrorIsNil)
	c.Assert(results, gc.DeepEquals, params.ErrorResults{
		Results: []params.ErrorResult{{Error: nil}},
	})
	app := apiservertesting.AssertPrincipalApplicationDeployed(c, s.State, "application", curl, false, ch, s.constraintsWithDefaultArch(c))
	storageConstraintsOut, err := app.StorageConstraints()
	c.Assert(err, jc.ErrorIsNil)
	c.Assert(storageConstraintsOut, gc.DeepEquals, map[string]state.StorageConstraints{
		"data": {
			Count: 1,
			Size:  1024,
			Pool:  "modelscoped-block",
		},
		"allecto": {
			Count: 0,
			Size:  1024,
			Pool:  "loop",
		},
	})
}

func (s *applicationSuite) TestApplicationDeployWithInvalidStoragePool(c *gc.C) {
	curl, _ := s.addCharmToState(c, "cs:utopic/storage-block-0", "storage-block")
	storageConstraints := map[string]storage.Constraints{
		"data": {
			Pool:  "foo",
			Count: 1,
			Size:  1024,
		},
	}

	var cons constraints.Value
	args := params.ApplicationDeploy{
		ApplicationName: "application",
		CharmURL:        curl.String(),
		CharmOrigin:     createCharmOriginFromURL(c, curl),
		NumUnits:        1,
		Constraints:     cons,
		Storage:         storageConstraints,
	}
	results, err := s.applicationAPI.Deploy(params.ApplicationsDeploy{
		Applications: []params.ApplicationDeploy{args}},
	)
	c.Assert(err, jc.ErrorIsNil)
	c.Assert(results.Results, gc.HasLen, 1)
	c.Assert(results.Results[0].Error, gc.ErrorMatches, `.* pool "foo" not found`)
}

func (s *applicationSuite) TestApplicationDeployDefaultFilesystemStorage(c *gc.C) {
	curl, ch := s.addCharmToState(c, "cs:trusty/storage-filesystem-1", "storage-filesystem")
	var cons constraints.Value
	args := params.ApplicationDeploy{
		ApplicationName: "application",
		CharmURL:        curl.String(),
		CharmOrigin:     createCharmOriginFromURL(c, curl),
		NumUnits:        1,
		Constraints:     cons,
	}
	results, err := s.applicationAPI.Deploy(params.ApplicationsDeploy{
		Applications: []params.ApplicationDeploy{args}},
	)
	c.Assert(err, jc.ErrorIsNil)
	c.Assert(results, gc.DeepEquals, params.ErrorResults{
		Results: []params.ErrorResult{{Error: nil}},
	})
	app := apiservertesting.AssertPrincipalApplicationDeployed(c, s.State, "application", curl, false, ch, s.constraintsWithDefaultArch(c))
	storageConstraintsOut, err := app.StorageConstraints()
	c.Assert(err, jc.ErrorIsNil)
	c.Assert(storageConstraintsOut, gc.DeepEquals, map[string]state.StorageConstraints{
		"data": {
			Count: 1,
			Size:  1024,
			Pool:  "rootfs",
		},
	})
}

func (s *applicationSuite) TestApplicationDeploy(c *gc.C) {
	curl, ch := s.addCharmToState(c, "cs:precise/dummy-42", "dummy")
	var cons constraints.Value
	args := params.ApplicationDeploy{
		ApplicationName: "application",
		CharmURL:        curl.String(),
		CharmOrigin:     createCharmOriginFromURL(c, curl),
		NumUnits:        1,
		Constraints:     cons,
		Placement: []*instance.Placement{
			{Scope: "deadbeef-0bad-400d-8000-4b1d0d06f00d", Directive: "valid"},
		},
	}
	results, err := s.applicationAPI.Deploy(params.ApplicationsDeploy{
		Applications: []params.ApplicationDeploy{args}},
	)
	c.Assert(err, jc.ErrorIsNil)
	c.Assert(results, gc.DeepEquals, params.ErrorResults{
		Results: []params.ErrorResult{{Error: nil}},
	})
	app := apiservertesting.AssertPrincipalApplicationDeployed(c, s.State, "application", curl, false, ch, s.constraintsWithDefaultArch(c))
	units, err := app.AllUnits()
	c.Assert(err, jc.ErrorIsNil)
	c.Assert(units, gc.HasLen, 1)
}

func (s *applicationSuite) constraintsWithDefaultArch(c *gc.C) constraints.Value {
	a := arch.DefaultArchitecture
	return constraints.Value{
		Arch: &a,
	}
}

func (s *applicationSuite) TestApplicationDeployWithInvalidPlacement(c *gc.C) {
	curl, _ := s.addCharmToState(c, "cs:precise/dummy-42", "dummy")
	var cons constraints.Value
	args := params.ApplicationDeploy{
		ApplicationName: "application",
		CharmURL:        curl.String(),
		CharmOrigin:     createCharmOriginFromURL(c, curl),
		NumUnits:        1,
		Constraints:     cons,
		Placement: []*instance.Placement{
			{Scope: "deadbeef-0bad-400d-8000-4b1d0d06f00d", Directive: "invalid"},
		},
	}
	results, err := s.applicationAPI.Deploy(params.ApplicationsDeploy{
		Applications: []params.ApplicationDeploy{args}},
	)
	c.Assert(err, jc.ErrorIsNil)
	c.Assert(results.Results, gc.HasLen, 1)
	c.Assert(results.Results[0].Error, gc.NotNil)
	c.Assert(results.Results[0].Error.Error(), gc.Matches, ".* invalid placement is invalid")
}

func (s *applicationSuite) TestApplicationDeployWithMachinePlacementLockedError(c *gc.C) {
	s.testApplicationDeployWithPlacementLockedError(c, instance.Placement{Scope: "#", Directive: "0"}, false)
}

func (s *applicationSuite) TestApplicationDeployWithMachineContainerPlacementLockedError(c *gc.C) {
	s.testApplicationDeployWithPlacementLockedError(c, instance.Placement{Scope: "lxd", Directive: "0"}, false)
}

func (s *applicationSuite) TestApplicationDeployWithExtantMachineContainerLockedParentError(c *gc.C) {
	s.testApplicationDeployWithPlacementLockedError(c, instance.Placement{Scope: "#", Directive: "0/lxd/0"}, true)
}

func (s *applicationSuite) testApplicationDeployWithPlacementLockedError(
	c *gc.C, placement instance.Placement, addContainer bool,
) {
	m, err := s.BackingState.AddMachine("precise", state.JobHostUnits)
	c.Assert(err, jc.ErrorIsNil)

	if addContainer {
		template := state.MachineTemplate{
			Series: "xenial",
			Jobs:   []state.MachineJob{state.JobHostUnits},
		}
		_, err := s.State.AddMachineInsideMachine(template, m.Id(), "lxd")
		c.Assert(err, jc.ErrorIsNil)
	}

	c.Assert(m.CreateUpgradeSeriesLock(nil, "trusty"), jc.ErrorIsNil)

	curl, _ := s.addCharmToState(c, "cs:precise/dummy-42", "dummy")
	var cons constraints.Value
	args := params.ApplicationDeploy{
		ApplicationName: "application",
		CharmURL:        curl.String(),
		CharmOrigin:     createCharmOriginFromURL(c, curl),
		NumUnits:        1,
		Constraints:     cons,
		Placement:       []*instance.Placement{&placement},
	}
	results, err := s.applicationAPI.Deploy(params.ApplicationsDeploy{
		Applications: []params.ApplicationDeploy{args}},
	)
	c.Assert(err, jc.ErrorIsNil)
	c.Assert(results.Results, gc.HasLen, 1)
	c.Assert(results.Results[0].Error, gc.NotNil)
	c.Assert(results.Results[0].Error.Error(), gc.Matches, ".* machine is locked for series upgrade")
}

func (s *applicationSuite) TestApplicationDeploymentRemovesPendingResourcesOnFailure(c *gc.C) {
	charm := s.AddTestingCharm(c, "dummy-resource")
	resources := s.State.Resources()
	pendingID, err := resources.AddPendingResource("haha/borken", "user", charmresource.Resource{
		Meta:   charm.Meta().Resources["dummy"],
		Origin: charmresource.OriginUpload,
	})
	c.Assert(err, jc.ErrorIsNil)

	results, err := s.applicationAPI.Deploy(params.ApplicationsDeploy{
		Applications: []params.ApplicationDeploy{{
			ApplicationName: "haha/borken",
			NumUnits:        1,
			CharmURL:        charm.String(),
			CharmOrigin:     createCharmOriginFromURL(c, charm.URL()),
			Resources:       map[string]string{"dummy": pendingID},
		}},
	})
	c.Assert(err, jc.ErrorIsNil)
	c.Assert(results.Results, gc.HasLen, 1)
	c.Assert(results.Results[0].Error, gc.ErrorMatches, `cannot add application "haha/borken": invalid name`)

	res, err := resources.ListPendingResources("haha/borken")
	c.Assert(err, jc.ErrorIsNil)
	c.Assert(res.Resources, gc.HasLen, 0)
	c.Assert(res.UnitResources, gc.HasLen, 0)
}

func (s *applicationSuite) TestApplicationDeploymentLeavesResourcesOnSuccess(c *gc.C) {
	charm := s.AddTestingCharm(c, "dummy-resource")
	resources := s.State.Resources()
	pendingID, err := resources.AddPendingResource("unborken", "user", charmresource.Resource{
		Meta:   charm.Meta().Resources["dummy"],
		Origin: charmresource.OriginUpload,
	})
	c.Assert(err, jc.ErrorIsNil)

	results, err := s.applicationAPI.Deploy(params.ApplicationsDeploy{
		Applications: []params.ApplicationDeploy{{
			ApplicationName: "unborken",
			NumUnits:        1,
			CharmURL:        charm.String(),
			CharmOrigin:     createCharmOriginFromURL(c, charm.URL()),
			Resources:       map[string]string{"dummy": pendingID},
		}},
	})
	c.Assert(err, jc.ErrorIsNil)
	c.Assert(results.Results, gc.HasLen, 1)
	c.Assert(results.Results[0].Error, gc.IsNil)

	res, err := resources.ListResources("unborken")
	c.Assert(err, jc.ErrorIsNil)
	c.Assert(res.Resources, gc.HasLen, 1)
}

func (s *applicationSuite) TestApplicationDeploymentWithTrust(c *gc.C) {
	// This test should fail if the configuration parsing does not
	// understand the "trust" configuration parameter
	curl, ch := s.addCharmToState(c, "cs:precise/dummy-42", "dummy")
	var cons constraints.Value
	config := map[string]string{"trust": "true"}
	args := params.ApplicationDeploy{
		ApplicationName: "application",
		CharmURL:        curl.String(),
		CharmOrigin:     createCharmOriginFromURL(c, curl),
		NumUnits:        1,
		Config:          config,
		Constraints:     cons,
		Placement: []*instance.Placement{
			{Scope: "deadbeef-0bad-400d-8000-4b1d0d06f00d", Directive: "valid"},
		},
	}
	results, err := s.applicationAPI.Deploy(params.ApplicationsDeploy{
		Applications: []params.ApplicationDeploy{args}},
	)
	c.Assert(err, jc.ErrorIsNil)
	c.Assert(results, gc.DeepEquals, params.ErrorResults{
		Results: []params.ErrorResult{{Error: nil}},
	})

	app := apiservertesting.AssertPrincipalApplicationDeployed(c, s.State, "application", curl, false, ch, s.constraintsWithDefaultArch(c))

	appConfig, err := app.ApplicationConfig()
	c.Assert(err, jc.ErrorIsNil)

	trust := appConfig.GetBool("trust", false)
	c.Assert(trust, jc.IsTrue)
}

func (s *applicationSuite) TestApplicationDeploymentNoTrust(c *gc.C) {
	// This test should fail if the trust configuration setting defaults to
	// anything other than "false" when no configuration parameter for trust
	// is set at deployment.
	curl, ch := s.addCharmToState(c, "cs:precise/dummy-42", "dummy")
	var cons constraints.Value
	args := params.ApplicationDeploy{
		ApplicationName: "application",
		CharmURL:        curl.String(),
		CharmOrigin:     createCharmOriginFromURL(c, curl),
		NumUnits:        1,
		Constraints:     cons,
		Placement: []*instance.Placement{
			{Scope: "deadbeef-0bad-400d-8000-4b1d0d06f00d", Directive: "valid"},
		},
	}
	results, err := s.applicationAPI.Deploy(params.ApplicationsDeploy{
		Applications: []params.ApplicationDeploy{args}},
	)
	c.Assert(err, jc.ErrorIsNil)
	c.Assert(results, gc.DeepEquals, params.ErrorResults{
		Results: []params.ErrorResult{{Error: nil}},
	})

	app := apiservertesting.AssertPrincipalApplicationDeployed(c, s.State, "application", curl, false, ch, s.constraintsWithDefaultArch(c))
	appConfig, err := app.ApplicationConfig()
	c.Assert(err, jc.ErrorIsNil)
	trust := appConfig.GetBool(application.TrustConfigOptionName, true)
	c.Assert(trust, jc.IsFalse)
}

func (s *applicationSuite) testClientApplicationsDeployWithBindings(c *gc.C, endpointBindings, expected map[string]string) {
	curl, _ := s.addCharmToState(c, "cs:utopic/riak-42", "riak")

	var cons constraints.Value
	args := params.ApplicationDeploy{
		ApplicationName:  "application",
		CharmURL:         curl.String(),
		CharmOrigin:      &params.CharmOrigin{Source: "charm-store"},
		NumUnits:         1,
		Constraints:      cons,
		EndpointBindings: endpointBindings,
	}

	results, err := s.applicationAPI.Deploy(params.ApplicationsDeploy{
		Applications: []params.ApplicationDeploy{args}},
	)
	c.Assert(err, jc.ErrorIsNil)
	c.Assert(results.Results, gc.HasLen, 1)
	c.Assert(results.Results[0].Error, gc.IsNil)

	app, err := s.State.Application(args.ApplicationName)
	c.Assert(err, jc.ErrorIsNil)

	retrievedBindings, err := app.EndpointBindings()
	c.Assert(err, jc.ErrorIsNil)

	c.Assert(retrievedBindings.Map(), jc.DeepEquals, expected)
}

func (s *applicationSuite) TestClientApplicationsDeployWithOldBindings(c *gc.C) {
	space, err := s.State.AddSpace("a-space", "", nil, true)
	c.Assert(err, jc.ErrorIsNil)
	expected := map[string]string{
		"":         network.AlphaSpaceId,
		"endpoint": space.Id(),
		"ring":     network.AlphaSpaceId,
		"admin":    network.AlphaSpaceId,
	}
	endpointBindings := map[string]string{
		"endpoint": space.Name(),
		"ring":     "",
		"admin":    "",
	}
	s.testClientApplicationsDeployWithBindings(c, endpointBindings, expected)
}

func (s *applicationSuite) TestClientApplicationsDeployWithBindings(c *gc.C) {
	space, err := s.State.AddSpace("a-space", "", nil, true)
	c.Assert(err, jc.ErrorIsNil)
	expected := map[string]string{
		"":         network.AlphaSpaceId,
		"endpoint": space.Id(),
		"ring":     network.AlphaSpaceId,
		"admin":    network.AlphaSpaceId,
	}
	endpointBindings := map[string]string{"endpoint": space.Id()}
	s.testClientApplicationsDeployWithBindings(c, endpointBindings, expected)
}

func (s *applicationSuite) TestClientApplicationsDeployWithDefaultBindings(c *gc.C) {
	expected := map[string]string{
		"":         network.AlphaSpaceId,
		"endpoint": network.AlphaSpaceId,
		"ring":     network.AlphaSpaceId,
		"admin":    network.AlphaSpaceId,
	}
	s.testClientApplicationsDeployWithBindings(c, nil, expected)
}

func (s *applicationSuite) TestApplicationGetCharmURLOrigin(c *gc.C) {
	ch := s.AddTestingCharm(c, "wordpress")
	rev := ch.Revision()
	// Technically this charm origin is impossible, a local
	// charm cannot have a channel.  Done just for testing.
	expectedOrigin := state.CharmOrigin{
		Source:   "local",
		Revision: &rev,
		Channel: &state.Channel{
			Track:  "latest",
			Risk:   "stable",
			Branch: "foo",
		},
		Platform: &state.Platform{
			Architecture: "amd64",
			OS:           "ubuntu",
			Series:       "focal",
		},
	}
	app := s.AddTestingApplicationWithOrigin(c, "wordpress", ch, &expectedOrigin)
	result, err := s.applicationAPI.GetCharmURLOrigin(params.ApplicationGet{ApplicationName: "wordpress"})
	c.Assert(err, jc.ErrorIsNil)
	c.Assert(result.Error, gc.IsNil)
	c.Assert(result.URL, gc.Equals, "local:quantal/wordpress-3")

	latest := "latest"
	branch := "foo"

	c.Assert(result.Origin, jc.DeepEquals, params.CharmOrigin{
		Source:       "local",
		Risk:         "stable",
		Revision:     &rev,
		Track:        &latest,
		Branch:       &branch,
		Architecture: "amd64",
		OS:           "ubuntu",
		Series:       "focal",
		InstanceKey:  charmhub.CreateInstanceKey(app.ApplicationTag(), s.Model.ModelTag()),
	})
}

func (s *applicationSuite) TestApplicationSetCharm(c *gc.C) {
	curl, _ := s.addCharmToState(c, "cs:precise/dummy-0", "dummy")
	numUnits := 3
	for i := 0; i < numUnits; i++ {
		_, err := s.State.AddMachine("quantal", state.JobHostUnits)
		c.Assert(err, jc.ErrorIsNil)
	}
	results, err := s.applicationAPI.Deploy(params.ApplicationsDeploy{
		Applications: []params.ApplicationDeploy{{
			CharmURL:        curl.String(),
			CharmOrigin:     &params.CharmOrigin{Source: "charm-store"},
			ApplicationName: "application",
			NumUnits:        numUnits,
		}}})
	c.Assert(err, jc.ErrorIsNil)
	c.Assert(results.Results, gc.HasLen, 1)
	c.Assert(results.Results[0].Error, gc.IsNil)
	curl, _ = s.addCharmToState(c, "cs:precise/wordpress-3", "wordpress")
	errs, err := unitassignerapi.New(s.APIState).AssignUnits([]names.UnitTag{
		names.NewUnitTag("application/0"),
		names.NewUnitTag("application/1"),
		names.NewUnitTag("application/2"),
	})
	c.Assert(errs, gc.DeepEquals, []error{error(nil), error(nil), error(nil)})
	c.Assert(err, jc.ErrorIsNil)
	err = s.applicationAPI.SetCharm(params.ApplicationSetCharm{
		ApplicationName: "application",
		CharmURL:        curl.String(),
	})
	c.Assert(err, jc.ErrorIsNil)

	// Ensure that the charm is not marked as forced.
	app, err := s.State.Application("application")
	c.Assert(err, jc.ErrorIsNil)
	charm, force, err := app.Charm()
	c.Assert(err, jc.ErrorIsNil)
	c.Assert(charm.String(), gc.Equals, curl.String())
	c.Assert(force, jc.IsFalse)
}

func (s *applicationSuite) setupApplicationSetCharm(c *gc.C) {
	curl, _ := s.addCharmToState(c, "cs:precise/dummy-0", "dummy")
	numUnits := 3
	for i := 0; i < numUnits; i++ {
		_, err := s.State.AddMachine("quantal", state.JobHostUnits)
		c.Assert(err, jc.ErrorIsNil)
	}
	results, err := s.applicationAPI.Deploy(params.ApplicationsDeploy{
		Applications: []params.ApplicationDeploy{{
			CharmURL:        curl.String(),
			CharmOrigin:     &params.CharmOrigin{Source: "charm-store"},
			ApplicationName: "application",
			NumUnits:        numUnits,
		}}})
	c.Assert(err, jc.ErrorIsNil)
	c.Assert(results.Results, gc.HasLen, 1)
	c.Assert(results.Results[0].Error, gc.IsNil)
	errs, err := unitassignerapi.New(s.APIState).AssignUnits([]names.UnitTag{
		names.NewUnitTag("application/0"),
		names.NewUnitTag("application/1"),
		names.NewUnitTag("application/2"),
	})
	c.Assert(errs, gc.DeepEquals, []error{error(nil), error(nil), error(nil)})
	c.Assert(err, jc.ErrorIsNil)
	s.addCharmToState(c, "cs:precise/wordpress-3", "wordpress")
}

func (s *applicationSuite) assertApplicationSetCharm(c *gc.C, forceUnits bool) {
	err := s.applicationAPI.SetCharm(params.ApplicationSetCharm{
		ApplicationName: "application",
		CharmURL:        "cs:~who/precise/wordpress-3",
		ForceUnits:      forceUnits,
	})
	c.Assert(err, jc.ErrorIsNil)
	// Ensure that the charm is not marked as forced.
	app, err := s.State.Application("application")
	c.Assert(err, jc.ErrorIsNil)
	charm, _, err := app.Charm()
	c.Assert(err, jc.ErrorIsNil)
	c.Assert(charm.String(), gc.Equals, "cs:~who/precise/wordpress-3")
}

func (s *applicationSuite) assertApplicationSetCharmBlocked(c *gc.C, msg string) {
	err := s.applicationAPI.SetCharm(params.ApplicationSetCharm{
		ApplicationName: "application",
		CharmURL:        "cs:~who/precise/wordpress-3",
	})
	s.AssertBlocked(c, err, msg)
}

func (s *applicationSuite) TestBlockDestroyApplicationSetCharm(c *gc.C) {
	s.setupApplicationSetCharm(c)
	s.BlockDestroyModel(c, "TestBlockDestroyApplicationSetCharm")
	s.assertApplicationSetCharm(c, false)
}

func (s *applicationSuite) TestBlockRemoveApplicationSetCharm(c *gc.C) {
	s.setupApplicationSetCharm(c)
	s.BlockRemoveObject(c, "TestBlockRemoveApplicationSetCharm")
	s.assertApplicationSetCharm(c, false)
}

func (s *applicationSuite) TestBlockChangesApplicationSetCharm(c *gc.C) {
	s.setupApplicationSetCharm(c)
	s.BlockAllChanges(c, "TestBlockChangesApplicationSetCharm")
	s.assertApplicationSetCharmBlocked(c, "TestBlockChangesApplicationSetCharm")
}

func (s *applicationSuite) TestApplicationSetCharmForceUnits(c *gc.C) {
	curl, _ := s.addCharmToState(c, "cs:precise/dummy-0", "dummy")
	numUnits := 3
	for i := 0; i < numUnits; i++ {
		_, err := s.State.AddMachine("quantal", state.JobHostUnits)
		c.Assert(err, jc.ErrorIsNil)
	}
	results, err := s.applicationAPI.Deploy(params.ApplicationsDeploy{
		Applications: []params.ApplicationDeploy{{
			CharmURL:        curl.String(),
			CharmOrigin:     &params.CharmOrigin{Source: "charm-store"},
			ApplicationName: "application",
			NumUnits:        numUnits,
		}}})
	c.Assert(err, jc.ErrorIsNil)
	c.Assert(results.Results, gc.HasLen, 1)
	c.Assert(results.Results[0].Error, gc.IsNil)
	curl, _ = s.addCharmToState(c, "cs:precise/wordpress-3", "wordpress")
	errs, err := unitassignerapi.New(s.APIState).AssignUnits([]names.UnitTag{
		names.NewUnitTag("application/0"),
		names.NewUnitTag("application/1"),
		names.NewUnitTag("application/2"),
	})
	c.Assert(errs, gc.DeepEquals, []error{error(nil), error(nil), error(nil)})
	c.Assert(err, jc.ErrorIsNil)
	err = s.applicationAPI.SetCharm(params.ApplicationSetCharm{
		ApplicationName: "application",
		CharmURL:        curl.String(),
		ForceUnits:      true,
	})
	c.Assert(err, jc.ErrorIsNil)

	// Ensure that the charm is marked as forced.
	app, err := s.State.Application("application")
	c.Assert(err, jc.ErrorIsNil)
	charm, force, err := app.Charm()
	c.Assert(err, jc.ErrorIsNil)
	c.Assert(charm.String(), gc.Equals, curl.String())
	c.Assert(force, jc.IsTrue)
}

func (s *applicationSuite) TestBlockApplicationSetCharmForce(c *gc.C) {
	s.setupApplicationSetCharm(c)

	// block all changes
	s.BlockAllChanges(c, "TestBlockApplicationSetCharmForce")
	s.BlockRemoveObject(c, "TestBlockApplicationSetCharmForce")
	s.BlockDestroyModel(c, "TestBlockApplicationSetCharmForce")

	s.assertApplicationSetCharm(c, true)
}

func (s *applicationSuite) TestApplicationSetCharmInvalidApplication(c *gc.C) {
	err := s.applicationAPI.SetCharm(params.ApplicationSetCharm{
		ApplicationName: "badapplication",
		CharmURL:        "cs:precise/wordpress-3",
		ForceSeries:     true,
		ForceUnits:      true,
	})
	c.Assert(err, gc.ErrorMatches, `application "badapplication" not found`)
}

func (s *applicationSuite) TestApplicationSetCharmLegacy(c *gc.C) {
	curl, _ := s.addCharmToState(c, "cs:precise/dummy-0", "dummy")
	results, err := s.applicationAPI.Deploy(params.ApplicationsDeploy{
		Applications: []params.ApplicationDeploy{{
			CharmURL:        curl.String(),
			CharmOrigin:     &params.CharmOrigin{Source: "charm-store"},
			ApplicationName: "application",
		}}})
	c.Assert(err, jc.ErrorIsNil)
	c.Assert(results.Results, gc.HasLen, 1)
	c.Assert(results.Results[0].Error, gc.IsNil)
	curl, _ = s.addCharmToState(c, "cs:trusty/dummy-1", "dummy")

	// Even with forceSeries = true, we can't change a charm where
	// the series is specified in the URL.
	err = s.applicationAPI.SetCharm(params.ApplicationSetCharm{
		ApplicationName: "application",
		CharmURL:        curl.String(),
		ForceSeries:     true,
	})
	c.Assert(err, gc.ErrorMatches, `cannot upgrade application "application" to charm "cs:~who/trusty/dummy-1": cannot change an application's series`)
}

func (s *applicationSuite) TestApplicationSetCharmUnsupportedSeries(c *gc.C) {
	curl, _ := s.addCharmToState(c, "cs:~who/multi-series", "multi-series")
	results, err := s.applicationAPI.Deploy(params.ApplicationsDeploy{
		Applications: []params.ApplicationDeploy{{
			CharmURL:        curl.String(),
			CharmOrigin:     &params.CharmOrigin{Source: "charm-store"},
			ApplicationName: "application",
			Series:          "precise",
		}}})
	c.Assert(err, jc.ErrorIsNil)
	c.Assert(results.Results, gc.HasLen, 1)
	c.Assert(results.Results[0].Error, gc.IsNil)
	curl, _ = s.addCharmToState(c, "cs:~who/multi-series", "multi-series2")

	err = s.applicationAPI.SetCharm(params.ApplicationSetCharm{
		ApplicationName: "application",
		CharmURL:        curl.String(),
	})
	c.Assert(err, gc.ErrorMatches, `cannot upgrade application "application" to charm "cs:~who/multi-series-1": only these series are supported: trusty, wily`)
}

func (s *applicationSuite) assertApplicationSetCharmSeries(c *gc.C, upgradeCharm, series string) {
	curl, _ := s.addCharmToState(c, "cs:~who/multi-series", "multi-series")
	results, err := s.applicationAPI.Deploy(params.ApplicationsDeploy{
		Applications: []params.ApplicationDeploy{{
			CharmURL:        curl.String(),
			CharmOrigin:     &params.CharmOrigin{Source: "charm-store"},
			ApplicationName: "application",
			Series:          "precise",
		}}})
	c.Assert(err, jc.ErrorIsNil)
	c.Assert(results.Results, gc.HasLen, 1)
	c.Assert(results.Results[0].Error, gc.IsNil)

	url := upgradeCharm
	if series != "" {
		url = series + "/" + upgradeCharm
	}
	curl, _ = s.addCharmToState(c, "cs:~who/"+url, upgradeCharm)

	err = s.applicationAPI.SetCharm(params.ApplicationSetCharm{
		ApplicationName: "application",
		CharmURL:        curl.String(),
		ForceSeries:     true,
	})
	c.Assert(err, jc.ErrorIsNil)
	app, err := s.State.Application("application")
	c.Assert(err, jc.ErrorIsNil)
	ch, _, err := app.Charm()
	c.Assert(err, jc.ErrorIsNil)
	c.Assert(ch.String(), gc.Equals, "cs:~who/"+url+"-0")
}

func (s *applicationSuite) TestApplicationSetCharmUnsupportedSeriesForce(c *gc.C) {
	s.assertApplicationSetCharmSeries(c, "multi-series2", "")
}

func (s *applicationSuite) TestApplicationSetCharmNoExplicitSupportedSeries(c *gc.C) {
	s.assertApplicationSetCharmSeries(c, "dummy", "precise")
}

func (s *applicationSuite) TestApplicationSetCharmWrongOS(c *gc.C) {
	curl, _ := s.addCharmToState(c, "cs:~who/multi-series", "multi-series")
	results, err := s.applicationAPI.Deploy(params.ApplicationsDeploy{
		Applications: []params.ApplicationDeploy{{
			CharmURL:        curl.String(),
			CharmOrigin:     &params.CharmOrigin{Source: "charm-store"},
			ApplicationName: "application",
			Series:          "precise",
		}}})
	c.Assert(err, jc.ErrorIsNil)
	c.Assert(results.Results, gc.HasLen, 1)
	c.Assert(results.Results[0].Error, gc.IsNil)
	curl, _ = s.addCharmToState(c, "cs:~who/multi-series-centos", "multi-series-centos")

	err = s.applicationAPI.SetCharm(params.ApplicationSetCharm{
		ApplicationName: "application",
		CharmURL:        curl.String(),
		ForceSeries:     true,
	})
	c.Assert(err, gc.ErrorMatches, `cannot upgrade application "application" to charm "cs:~who/multi-series-centos-0": OS "Ubuntu" not supported by charm`)
}

func (s *applicationSuite) setupApplicationDeploy(c *gc.C, args string) (*charm.URL, charm.Charm, constraints.Value) {
	curl, ch := s.addCharmToState(c, "cs:precise/dummy-42", "dummy")
	cons := constraints.MustParse(args)
	return curl, ch, cons
}

func (s *applicationSuite) assertApplicationDeployPrincipal(c *gc.C, curl *charm.URL, ch charm.Charm, mem4g constraints.Value) {
	results, err := s.applicationAPI.Deploy(params.ApplicationsDeploy{
		Applications: []params.ApplicationDeploy{{
			CharmURL:        curl.String(),
			CharmOrigin:     createCharmOriginFromURL(c, curl),
			ApplicationName: "application",
			NumUnits:        3,
			Constraints:     mem4g,
		}}})
	c.Assert(err, jc.ErrorIsNil)
	c.Assert(results.Results, gc.HasLen, 1)
	c.Assert(results.Results[0].Error, gc.IsNil)
	apiservertesting.AssertPrincipalApplicationDeployed(c, s.State, "application", curl, false, ch, mem4g)
}

func (s *applicationSuite) assertApplicationDeployPrincipalBlocked(c *gc.C, msg string, curl *charm.URL, mem4g constraints.Value) {
	_, err := s.applicationAPI.Deploy(params.ApplicationsDeploy{
		Applications: []params.ApplicationDeploy{{
			CharmURL:        curl.String(),
			CharmOrigin:     createCharmOriginFromURL(c, curl),
			ApplicationName: "application",
			NumUnits:        3,
			Constraints:     mem4g,
		}}})
	s.AssertBlocked(c, err, msg)
}

func (s *applicationSuite) TestBlockDestroyApplicationDeployPrincipal(c *gc.C) {
	curl, bundle, cons := s.setupApplicationDeploy(c, "arch=amd64 mem=4G")
	s.BlockDestroyModel(c, "TestBlockDestroyApplicationDeployPrincipal")
	s.assertApplicationDeployPrincipal(c, curl, bundle, cons)
}

func (s *applicationSuite) TestBlockRemoveApplicationDeployPrincipal(c *gc.C) {
	curl, bundle, cons := s.setupApplicationDeploy(c, "arch=amd64 mem=4G")
	s.BlockRemoveObject(c, "TestBlockRemoveApplicationDeployPrincipal")
	s.assertApplicationDeployPrincipal(c, curl, bundle, cons)
}

func (s *applicationSuite) TestBlockChangesApplicationDeployPrincipal(c *gc.C) {
	curl, _, cons := s.setupApplicationDeploy(c, "mem=4G")
	s.BlockAllChanges(c, "TestBlockChangesApplicationDeployPrincipal")
	s.assertApplicationDeployPrincipalBlocked(c, "TestBlockChangesApplicationDeployPrincipal", curl, cons)
}

func (s *applicationSuite) TestApplicationDeploySubordinate(c *gc.C) {
	curl, ch := s.addCharmToState(c, "cs:utopic/logging-47", "logging")
	results, err := s.applicationAPI.Deploy(params.ApplicationsDeploy{
		Applications: []params.ApplicationDeploy{{
			CharmURL:        curl.String(),
			CharmOrigin:     createCharmOriginFromURL(c, curl),
			ApplicationName: "application-name",
		}}})
	c.Assert(err, jc.ErrorIsNil)
	c.Assert(results.Results, gc.HasLen, 1)
	c.Assert(results.Results[0].Error, gc.IsNil)

	app, err := s.State.Application("application-name")
	c.Assert(err, jc.ErrorIsNil)
	charm, force, err := app.Charm()
	c.Assert(err, jc.ErrorIsNil)
	c.Assert(force, jc.IsFalse)
	c.Assert(charm.URL(), gc.DeepEquals, curl)
	c.Assert(charm.Meta(), gc.DeepEquals, ch.Meta())
	c.Assert(charm.Config(), gc.DeepEquals, ch.Config())

	units, err := app.AllUnits()
	c.Assert(err, jc.ErrorIsNil)
	c.Assert(units, gc.HasLen, 0)
}

func (s *applicationSuite) combinedSettings(ch *state.Charm, inSettings charm.Settings) charm.Settings {
	result := ch.Config().DefaultSettings()
	for name, value := range inSettings {
		result[name] = value
	}
	return result
}

func (s *applicationSuite) TestApplicationDeployConfig(c *gc.C) {
	curl, _ := s.addCharmToState(c, "cs:precise/dummy-0", "dummy")
	results, err := s.applicationAPI.Deploy(params.ApplicationsDeploy{
		Applications: []params.ApplicationDeploy{{
			CharmURL:        curl.String(),
			CharmOrigin:     createCharmOriginFromURL(c, curl),
			ApplicationName: "application-name",
			NumUnits:        1,
			ConfigYAML:      "application-name:\n  username: fred",
		}}})
	c.Assert(err, jc.ErrorIsNil)
	c.Assert(results.Results, gc.HasLen, 1)
	c.Assert(results.Results[0].Error, gc.IsNil)

	app, err := s.State.Application("application-name")
	c.Assert(err, jc.ErrorIsNil)
	settings, err := app.CharmConfig(model.GenerationMaster)
	c.Assert(err, jc.ErrorIsNil)
	ch, _, err := app.Charm()
	c.Assert(err, jc.ErrorIsNil)
	c.Assert(settings, gc.DeepEquals, s.combinedSettings(ch, charm.Settings{"username": "fred"}))
}

func (s *applicationSuite) TestApplicationDeployConfigError(c *gc.C) {
	// TODO(fwereade): test Config/ConfigYAML handling directly on srvClient.
	// Can't be done cleanly until it's extracted similarly to Machiner.
	curl, _ := s.addCharmToState(c, "cs:precise/dummy-0", "dummy")
	results, err := s.applicationAPI.Deploy(params.ApplicationsDeploy{
		Applications: []params.ApplicationDeploy{{
			CharmURL:        curl.String(),
			CharmOrigin:     createCharmOriginFromURL(c, curl),
			ApplicationName: "application-name",
			NumUnits:        1,
			ConfigYAML:      "application-name:\n  skill-level: fred",
		}}})
	c.Assert(err, jc.ErrorIsNil)
	c.Assert(results.Results, gc.HasLen, 1)
	c.Assert(results.Results[0].Error, gc.ErrorMatches, `option "skill-level" expected int, got "fred"`)
	_, err = s.State.Application("application-name")
	c.Assert(err, jc.Satisfies, errors.IsNotFound)
}

func (s *applicationSuite) TestApplicationDeployToMachine(c *gc.C) {
	curl, ch := s.addCharmToState(c, "cs:precise/dummy-0", "dummy")

	machine, err := s.State.AddMachine("precise", state.JobHostUnits)
	c.Assert(err, jc.ErrorIsNil)

	arch := arch.DefaultArchitecture
	hwChar := &instance.HardwareCharacteristics{
		Arch: &arch,
	}
	instId := instance.Id("i-host-machine")
	err = machine.SetProvisioned(instId, "", "fake-nonce", hwChar)
	c.Assert(err, jc.ErrorIsNil)

	results, err := s.applicationAPI.Deploy(params.ApplicationsDeploy{
		Applications: []params.ApplicationDeploy{{
			CharmURL:        curl.String(),
			CharmOrigin:     createCharmOriginFromURL(c, curl),
			ApplicationName: "application-name",
			NumUnits:        1,
			ConfigYAML:      "application-name:\n  username: fred",
		}}})
	c.Assert(err, jc.ErrorIsNil)
	c.Assert(results.Results, gc.HasLen, 1)
	c.Assert(results.Results[0].Error, gc.IsNil)

	app, err := s.State.Application("application-name")
	c.Assert(err, jc.ErrorIsNil)
	charm, force, err := app.Charm()
	c.Assert(err, jc.ErrorIsNil)
	c.Assert(force, jc.IsFalse)
	c.Assert(charm.URL(), gc.DeepEquals, curl)
	c.Assert(charm.Meta(), gc.DeepEquals, ch.Meta())
	c.Assert(charm.Config(), gc.DeepEquals, ch.Config())

	errs, err := unitassignerapi.New(s.APIState).AssignUnits([]names.UnitTag{names.NewUnitTag("application-name/0")})
	c.Assert(errs, gc.DeepEquals, []error{nil})
	c.Assert(err, jc.ErrorIsNil)

	units, err := app.AllUnits()
	c.Assert(err, jc.ErrorIsNil)
	c.Assert(units, gc.HasLen, 1)

	mid, err := units[0].AssignedMachineId()
	c.Assert(err, jc.ErrorIsNil)
	c.Assert(mid, gc.Equals, machine.Id())
}

func (s *applicationSuite) TestApplicationDeployToMachineWithLXDProfile(c *gc.C) {
	curl, ch := s.addCharmToState(c, "cs:quantal/lxd-profile-0", "lxd-profile")

	machine, err := s.State.AddMachine("quantal", state.JobHostUnits)
	c.Assert(err, jc.ErrorIsNil)

	arch := arch.DefaultArchitecture
	hwChar := &instance.HardwareCharacteristics{
		Arch: &arch,
	}
	instId := instance.Id("i-host-machine")
	err = machine.SetProvisioned(instId, "", "fake-nonce", hwChar)
	c.Assert(err, jc.ErrorIsNil)

	results, err := s.applicationAPI.Deploy(params.ApplicationsDeploy{
		Applications: []params.ApplicationDeploy{{
			CharmURL:        curl.String(),
			CharmOrigin:     createCharmOriginFromURL(c, curl),
			ApplicationName: "application-name",
			NumUnits:        1,
		}}})
	c.Assert(err, jc.ErrorIsNil)
	c.Assert(results.Results, gc.HasLen, 1)
	c.Assert(results.Results[0].Error, gc.IsNil)

	application, err := s.State.Application("application-name")
	c.Assert(err, jc.ErrorIsNil)
	expected, force, err := application.Charm()
	c.Assert(err, jc.ErrorIsNil)
	c.Assert(force, jc.IsFalse)
	c.Assert(expected.URL(), gc.DeepEquals, curl)
	c.Assert(expected.Meta(), gc.DeepEquals, ch.Meta())
	c.Assert(expected.Config(), gc.DeepEquals, ch.Config())

	expectedProfile := ch.(charm.LXDProfiler).LXDProfile()
	c.Assert(expected.LXDProfile(), gc.DeepEquals, &state.LXDProfile{
		Description: expectedProfile.Description,
		Config:      expectedProfile.Config,
		Devices:     expectedProfile.Devices,
	})

	errs, err := unitassignerapi.New(s.APIState).AssignUnits([]names.UnitTag{names.NewUnitTag("application-name/0")})
	c.Assert(errs, gc.DeepEquals, []error{nil})
	c.Assert(err, jc.ErrorIsNil)

	units, err := application.AllUnits()
	c.Assert(err, jc.ErrorIsNil)
	c.Assert(units, gc.HasLen, 1)

	mid, err := units[0].AssignedMachineId()
	c.Assert(err, jc.ErrorIsNil)
	c.Assert(mid, gc.Equals, machine.Id())
}

func (s *applicationSuite) TestApplicationDeployToMachineWithInvalidLXDProfileAndForceStillSucceeds(c *gc.C) {
	curl, ch := s.addCharmToState(c, "cs:quantal/lxd-profile-fail-0", "lxd-profile-fail")

	machine, err := s.State.AddMachine("quantal", state.JobHostUnits)
	c.Assert(err, jc.ErrorIsNil)

	arch := arch.DefaultArchitecture
	hwChar := &instance.HardwareCharacteristics{
		Arch: &arch,
	}
	instId := instance.Id("i-host-machine")
	err = machine.SetProvisioned(instId, "", "fake-nonce", hwChar)
	c.Assert(err, jc.ErrorIsNil)

	results, err := s.applicationAPI.Deploy(params.ApplicationsDeploy{
		Applications: []params.ApplicationDeploy{{
			CharmURL:        curl.String(),
			CharmOrigin:     createCharmOriginFromURL(c, curl),
			ApplicationName: "application-name",
			NumUnits:        1,
		}}})
	c.Assert(err, jc.ErrorIsNil)
	c.Assert(results.Results, gc.HasLen, 1)
	c.Assert(results.Results[0].Error, gc.IsNil)

	app, err := s.State.Application("application-name")
	c.Assert(err, jc.ErrorIsNil)
	expected, force, err := app.Charm()
	c.Assert(err, jc.ErrorIsNil)
	c.Assert(force, jc.IsFalse)
	c.Assert(expected.URL(), gc.DeepEquals, curl)
	c.Assert(expected.Meta(), gc.DeepEquals, ch.Meta())
	c.Assert(expected.Config(), gc.DeepEquals, ch.Config())

	expectedProfile := ch.(charm.LXDProfiler).LXDProfile()
	c.Assert(expected.LXDProfile(), gc.DeepEquals, &state.LXDProfile{
		Description: expectedProfile.Description,
		Config:      expectedProfile.Config,
		Devices:     expectedProfile.Devices,
	})

	errs, err := unitassignerapi.New(s.APIState).AssignUnits([]names.UnitTag{names.NewUnitTag("application-name/0")})
	c.Assert(errs, gc.DeepEquals, []error{nil})
	c.Assert(err, jc.ErrorIsNil)

	units, err := app.AllUnits()
	c.Assert(err, jc.ErrorIsNil)
	c.Assert(units, gc.HasLen, 1)

	mid, err := units[0].AssignedMachineId()
	c.Assert(err, jc.ErrorIsNil)
	c.Assert(mid, gc.Equals, machine.Id())
}

func (s *applicationSuite) TestApplicationDeployToMachineNotFound(c *gc.C) {
	results, err := s.applicationAPI.Deploy(params.ApplicationsDeploy{
		Applications: []params.ApplicationDeploy{{
			CharmURL:        "cs:precise/application-name-1",
			CharmOrigin:     &params.CharmOrigin{Source: "charm-store"},
			ApplicationName: "application-name",
			NumUnits:        1,
			Placement:       []*instance.Placement{instance.MustParsePlacement("42")},
		}}})
	c.Assert(err, jc.ErrorIsNil)
	c.Assert(results.Results, gc.HasLen, 1)
	c.Assert(results.Results[0].Error, gc.ErrorMatches, `cannot deploy "application-name" to machine 42: machine 42 not found`)

	_, err = s.State.Application("application-name")
	c.Assert(err, gc.ErrorMatches, `application "application-name" not found`)
}

func (s *applicationSuite) deployApplicationForUpdateTests(c *gc.C) {
	curl, _ := s.addCharmToState(c, "cs:precise/dummy-1", "dummy")
	results, err := s.applicationAPI.Deploy(params.ApplicationsDeploy{
		Applications: []params.ApplicationDeploy{{
			CharmURL:        curl.String(),
			CharmOrigin:     createCharmOriginFromURL(c, curl),
			ApplicationName: "application",
			NumUnits:        1,
		}}})
	c.Assert(err, jc.ErrorIsNil)
	c.Assert(results.Results, gc.HasLen, 1)
	c.Assert(results.Results[0].Error, gc.IsNil)
}

<<<<<<< HEAD
=======
func (s *applicationSuite) checkClientApplicationUpdateSetCharm(c *gc.C, forceCharmURL bool) {
	s.deployApplicationForUpdateTests(c)
	curl, _ := s.UploadCharm(c, "cs:precise/wordpress-3", "wordpress")
	err := application.AddCharmWithAuthorization(application.NewStateShim(s.State), params.AddCharmWithAuthorization{
		URL: curl.String(),
	}, s.openRepo)
	c.Assert(err, jc.ErrorIsNil)

	// Update the charm for the application.
	minUnits := 3
	args := params.ApplicationUpdate{
		ApplicationName: "application",
		MinUnits:        &minUnits,
		ForceCharmURL:   forceCharmURL,
	}
	api := &application.APIv12{&application.APIv13{s.applicationAPI}}
	err = api.Update(args)
	c.Assert(err, jc.ErrorIsNil)

	// Ensure the charm has been updated and and the force flag correctly set.
	app, err := s.State.Application("application")
	c.Assert(err, jc.ErrorIsNil)
	c.Assert(app.MinUnits(), gc.Equals, minUnits)
}

func (s *applicationSuite) TestApplicationUpdateSetCharm(c *gc.C) {
	s.checkClientApplicationUpdateSetCharm(c, false)
}

func (s *applicationSuite) TestBlockDestroyApplicationUpdate(c *gc.C) {
	s.BlockDestroyModel(c, "TestBlockDestroyApplicationUpdate")
	s.checkClientApplicationUpdateSetCharm(c, false)
}

func (s *applicationSuite) TestBlockRemoveApplicationUpdate(c *gc.C) {
	s.BlockRemoveObject(c, "TestBlockRemoveApplicationUpdate")
	s.checkClientApplicationUpdateSetCharm(c, false)
}

>>>>>>> e561dafa
func (s *applicationSuite) setupApplicationUpdate(c *gc.C) string {
	s.deployApplicationForUpdateTests(c)
	curl, _ := s.addCharmToState(c, "cs:precise/wordpress-3", "wordpress")
	return curl.String()
}

<<<<<<< HEAD
=======
func (s *applicationSuite) TestBlockChangeApplicationUpdate(c *gc.C) {
	curl := s.setupApplicationUpdate(c)
	s.BlockAllChanges(c, "TestBlockChangeApplicationUpdate")
	// Update the charm for the application.
	args := params.ApplicationUpdate{
		ApplicationName: "application",
		CharmURL:        curl,
		ForceCharmURL:   false,
	}
	api := &application.APIv12{&application.APIv13{s.applicationAPI}}
	err := api.Update(args)
	s.AssertBlocked(c, err, "TestBlockChangeApplicationUpdate")
}

func (s *applicationSuite) TestApplicationUpdateSetMinUnits(c *gc.C) {
	app := s.AddTestingApplication(c, "dummy", s.AddTestingCharm(c, "dummy"))

	// Set minimum units for the application.
	minUnits := 2
	args := params.ApplicationUpdate{
		ApplicationName: "dummy",
		MinUnits:        &minUnits,
	}
	api := &application.APIv12{&application.APIv13{s.applicationAPI}}
	err := api.Update(args)
	c.Assert(err, jc.ErrorIsNil)

	// Ensure the minimum number of units has been set.
	c.Assert(app.Refresh(), gc.IsNil)
	c.Assert(app.MinUnits(), gc.Equals, minUnits)
}

func (s *applicationSuite) TestApplicationUpdateSetMinUnitsWithLXDProfile(c *gc.C) {
	app := s.AddTestingApplication(c, "lxd-profile", s.AddTestingCharm(c, "lxd-profile"))

	// Set minimum units for the application.
	minUnits := 2
	args := params.ApplicationUpdate{
		ApplicationName: "lxd-profile",
		MinUnits:        &minUnits,
	}
	api := &application.APIv12{&application.APIv13{s.applicationAPI}}
	err := api.Update(args)
	c.Assert(err, jc.ErrorIsNil)

	// Ensure the minimum number of units has been set.
	c.Assert(app.Refresh(), gc.IsNil)
	c.Assert(app.MinUnits(), gc.Equals, minUnits)
}

>>>>>>> e561dafa
func (s *applicationSuite) TestApplicationUpdateDoesNotSetMinUnitsWithLXDProfile(c *gc.C) {
	series := "quantal"
	repo := testcharms.RepoForSeries(series)
	ch := repo.CharmDir("lxd-profile-fail")
	ident := fmt.Sprintf("%s-%d", ch.Meta().Name, ch.Revision())
	curl := charm.MustParseURL(fmt.Sprintf("local:%s/%s", series, ident))
	_, err := jujutesting.PutCharm(s.State, curl, ch)
	c.Assert(err, gc.ErrorMatches, `invalid lxd-profile.yaml: contains device type "unix-disk"`)
}

<<<<<<< HEAD
=======
func (s *applicationSuite) TestApplicationUpdateSetMinUnitsError(c *gc.C) {
	app := s.AddTestingApplication(c, "dummy", s.AddTestingCharm(c, "dummy"))

	// Set a negative minimum number of units for the application.
	minUnits := -1
	args := params.ApplicationUpdate{
		ApplicationName: "dummy",
		MinUnits:        &minUnits,
	}
	api := &application.APIv12{&application.APIv13{s.applicationAPI}}
	err := api.Update(args)
	c.Assert(err, gc.ErrorMatches,
		`cannot set minimum units for application "dummy": cannot set a negative minimum number of units`)

	// Ensure the minimum number of units has not been set.
	c.Assert(app.Refresh(), gc.IsNil)
	c.Assert(app.MinUnits(), gc.Equals, 0)
}

func (s *applicationSuite) TestApplicationUpdateSetSettingsStringsExplicitMaster(c *gc.C) {
	s.testApplicationUpdateSetSettingsStrings(c, model.GenerationMaster)
}

func (s *applicationSuite) TestApplicationUpdateSetSettingsStringsEmptyBranchUsesMaster(c *gc.C) {
	s.testApplicationUpdateSetSettingsStrings(c, "")
}

func (s *applicationSuite) testApplicationUpdateSetSettingsStrings(c *gc.C, branchName string) {
	ch := s.AddTestingCharm(c, "dummy")
	app := s.AddTestingApplication(c, "dummy", ch)

	// Update settings for the application.
	args := params.ApplicationUpdate{
		ApplicationName: "dummy",
		SettingsStrings: map[string]string{"title": "s-title", "username": "s-user"},
		Generation:      branchName,
	}
	api := &application.APIv12{&application.APIv13{s.applicationAPI}}
	err := api.Update(args)
	c.Assert(err, jc.ErrorIsNil)

	// Ensure the settings have been correctly updated.
	expected := charm.Settings{"title": "s-title", "username": "s-user"}
	obtained, err := app.CharmConfig(model.GenerationMaster)
	c.Assert(err, jc.ErrorIsNil)
	c.Assert(obtained, gc.DeepEquals, s.combinedSettings(ch, expected))
}

func (s *applicationSuite) TestApplicationUpdateSetSettingsStringsBranch(c *gc.C) {
	ch := s.AddTestingCharm(c, "dummy")
	app := s.AddTestingApplication(c, "dummy", ch)

	const newBranch = "newBranch"
	c.Assert(s.State.AddBranch(newBranch, "user"), jc.ErrorIsNil)

	// Update settings for the application.
	args := params.ApplicationUpdate{
		ApplicationName: "dummy",
		SettingsStrings: map[string]string{"title": "s-title", "username": "s-user"},
		Generation:      newBranch,
	}
	api := &application.APIv12{&application.APIv13{s.applicationAPI}}
	err := api.Update(args)
	c.Assert(err, jc.ErrorIsNil)

	// Ensure the settings have been correctly updated.
	expected := charm.Settings{"title": "s-title", "username": "s-user"}
	obtained, err := app.CharmConfig(newBranch)
	c.Assert(err, jc.ErrorIsNil)
	c.Assert(obtained, gc.DeepEquals, s.combinedSettings(ch, expected))

	// Check that the application is recorded against the generation.
	gen, err := s.State.Branch(newBranch)
	c.Assert(err, jc.ErrorIsNil)
	c.Check(gen.AssignedUnits(), jc.DeepEquals, map[string][]string{"dummy": {}})
}

func (s *applicationSuite) TestApplicationUpdateSetSettingsYAMLExplicitMaster(c *gc.C) {
	s.testApplicationUpdateSetSettingsYAML(c, model.GenerationMaster)
}

func (s *applicationSuite) TestApplicationUpdateSetSettingsYAMLEmptyBranchUsesMaster(c *gc.C) {
	s.testApplicationUpdateSetSettingsYAML(c, "")
}

func (s *applicationSuite) testApplicationUpdateSetSettingsYAML(c *gc.C, branchName string) {
	ch := s.AddTestingCharm(c, "dummy")
	app := s.AddTestingApplication(c, "dummy", ch)

	// Update settings for the application.
	args := params.ApplicationUpdate{
		ApplicationName: "dummy",
		SettingsYAML:    "dummy:\n  title: y-title\n  username: y-user",
		Generation:      branchName,
	}
	api := &application.APIv12{&application.APIv13{s.applicationAPI}}
	err := api.Update(args)
	c.Assert(err, jc.ErrorIsNil)

	// Ensure the settings have been correctly updated.
	expected := charm.Settings{"title": "y-title", "username": "y-user"}
	obtained, err := app.CharmConfig(model.GenerationMaster)
	c.Assert(err, jc.ErrorIsNil)
	c.Assert(obtained, gc.DeepEquals, s.combinedSettings(ch, expected))
}

func (s *applicationSuite) TestApplicationUpdateSetSettingsYAMLBranch(c *gc.C) {
	ch := s.AddTestingCharm(c, "dummy")
	app := s.AddTestingApplication(c, "dummy", ch)

	const newBranch = "newBranch"
	c.Assert(s.State.AddBranch(newBranch, "user"), jc.ErrorIsNil)

	// Update settings for the application.
	args := params.ApplicationUpdate{
		ApplicationName: "dummy",
		SettingsYAML:    "dummy:\n  title: y-title\n  username: y-user",
		Generation:      newBranch,
	}
	api := &application.APIv12{&application.APIv13{s.applicationAPI}}
	err := api.Update(args)
	c.Assert(err, jc.ErrorIsNil)

	// Ensure the settings have been correctly updated.
	expected := charm.Settings{"title": "y-title", "username": "y-user"}
	obtained, err := app.CharmConfig(newBranch)
	c.Assert(err, jc.ErrorIsNil)
	c.Assert(obtained, gc.DeepEquals, s.combinedSettings(ch, expected))

	// Check that the application is recorded against the generation.
	gen, err := s.State.Branch(newBranch)
	c.Assert(err, jc.ErrorIsNil)
	c.Check(gen.AssignedUnits(), jc.DeepEquals, map[string][]string{"dummy": {}})
}

func (s *applicationSuite) TestClientApplicationUpdateSetSettingsGetYAML(c *gc.C) {
	ch := s.AddTestingCharm(c, "dummy")
	app := s.AddTestingApplication(c, "dummy", ch)

	// Update settings for the application.
	args := params.ApplicationUpdate{
		ApplicationName: "dummy",
		SettingsYAML:    "charm: dummy\napplication: dummy\nsettings:\n  title:\n    value: y-title\n    type: string\n  username:\n    value: y-user\n  ignore:\n    blah: true",
		Generation:      model.GenerationMaster,
	}
	api := &application.APIv12{&application.APIv13{s.applicationAPI}}
	err := api.Update(args)
	c.Assert(err, jc.ErrorIsNil)

	// Ensure the settings have been correctly updated.
	expected := charm.Settings{"title": "y-title", "username": "y-user"}
	obtained, err := app.CharmConfig(model.GenerationMaster)
	c.Assert(err, jc.ErrorIsNil)
	c.Assert(obtained, gc.DeepEquals, s.combinedSettings(ch, expected))
}

func (s *applicationSuite) TestApplicationUpdateCombinedStringAndYAMLSettings(c *gc.C) {
	ch := s.AddTestingCharm(c, "dummy")
	app := s.AddTestingApplication(c, "dummy", ch)

	const newBranch = "newBranch"
	c.Assert(s.State.AddBranch(newBranch, "user"), jc.ErrorIsNil)

	// Update settings for the application.
	args := params.ApplicationUpdate{
		ApplicationName: "dummy",
		SettingsStrings: map[string]string{
			"username": "s-user",
		},
		SettingsYAML: "dummy:\n  title: s-title",
		Generation:   newBranch,
	}
	api := &application.APIv12{&application.APIv13{s.applicationAPI}}
	err := api.Update(args)
	c.Assert(err, jc.ErrorIsNil)

	// Ensure the settings have been correctly updated.
	expected := charm.Settings{"title": "s-title", "username": "s-user"}
	obtained, err := app.CharmConfig(newBranch)
	c.Assert(err, jc.ErrorIsNil)
	c.Assert(obtained, gc.DeepEquals, s.combinedSettings(ch, expected))

	// Check that the application is recorded against the generation.
	gen, err := s.State.Branch(newBranch)
	c.Assert(err, jc.ErrorIsNil)
	c.Check(gen.AssignedUnits(), jc.DeepEquals, map[string][]string{"dummy": {}})
}

func (s *applicationSuite) TestApplicationUpdateSetConstraints(c *gc.C) {
	app := s.AddTestingApplication(c, "dummy", s.AddTestingCharm(c, "dummy"))

	// Update constraints for the application.
	cons, err := constraints.Parse("mem=4096", "cores=2")
	c.Assert(err, jc.ErrorIsNil)
	args := params.ApplicationUpdate{
		ApplicationName: "dummy",
		Constraints:     &cons,
	}
	api := &application.APIv12{&application.APIv13{s.applicationAPI}}
	err = api.Update(args)
	c.Assert(err, jc.ErrorIsNil)

	// Ensure the constraints have been correctly updated.
	obtained, err := app.Constraints()
	c.Assert(err, jc.ErrorIsNil)
	c.Assert(obtained, gc.DeepEquals, cons)
}

func (s *applicationSuite) TestApplicationUpdateAllParams(c *gc.C) {
	s.deployApplicationForUpdateTests(c)
	curl, _ := s.UploadCharm(c, "cs:precise/wordpress-3", "wordpress")
	err := application.AddCharmWithAuthorization(application.NewStateShim(s.State), params.AddCharmWithAuthorization{
		URL: curl.String(),
	}, s.openRepo)
	c.Assert(err, jc.ErrorIsNil)

	app, err := s.State.Application("application")
	c.Assert(err, jc.ErrorIsNil)

	expectCurl, expectForce, _ := app.Charm()
	expectMinUnits := app.MinUnits()

	// Update all the application attributes.
	minUnits := 3
	cons, err := constraints.Parse("mem=4096", "cores=2")
	c.Assert(err, jc.ErrorIsNil)
	args := params.ApplicationUpdate{
		ApplicationName: "application",
		CharmURL:        curl.String(),
		ForceCharmURL:   true,
		MinUnits:        &minUnits,
		SettingsStrings: map[string]string{"blog-title": "string-title"},
		SettingsYAML:    "application:\n  blog-title: yaml-title\n",
		Constraints:     &cons,
		Generation:      model.GenerationMaster,
	}
	api := &application.APIv12{&application.APIv13{s.applicationAPI}}
	err = api.Update(args)
	c.Assert(err, jc.Satisfies, errors.IsNotSupported)

	// Ensure the application not been.
	err = app.Refresh()
	c.Assert(err, jc.ErrorIsNil)

	// Check the charm.
	ch, force, err := app.Charm()
	c.Assert(err, jc.ErrorIsNil)
	c.Assert(ch.String(), gc.Equals, expectCurl.String())
	c.Assert(force, gc.Equals, expectForce)

	// Check the minimum number of units.
	c.Assert(app.MinUnits(), gc.Equals, expectMinUnits)
}

func (s *applicationSuite) TestApplicationUpdateNoParams(c *gc.C) {
	s.AddTestingApplication(c, "wordpress", s.AddTestingCharm(c, "wordpress"))

	// Calling Update with no parameters set is a no-op.
	args := params.ApplicationUpdate{ApplicationName: "wordpress"}
	api := &application.APIv12{&application.APIv13{s.applicationAPI}}
	err := api.Update(args)
	c.Assert(err, jc.ErrorIsNil)
}

func (s *applicationSuite) TestApplicationUpdateNoApplication(c *gc.C) {
	api := &application.APIv12{&application.APIv13{s.applicationAPI}}
	err := api.Update(params.ApplicationUpdate{})
	c.Assert(err, gc.ErrorMatches, `"" is not a valid application name`)
}

func (s *applicationSuite) TestApplicationUpdateInvalidApplication(c *gc.C) {
	args := params.ApplicationUpdate{ApplicationName: "no-such-application"}
	api := &application.APIv12{&application.APIv13{s.applicationAPI}}
	err := api.Update(args)
	c.Assert(err, gc.ErrorMatches, `application "no-such-application" not found`)
}

var (
	validSetTestValue = "a value with spaces\nand newline\nand UTF-8 characters: \U0001F604 / \U0001F44D"
)

func (s *applicationSuite) TestApplicationSet(c *gc.C) {
	ch := s.AddTestingCharm(c, "dummy")
	dummy := s.AddTestingApplication(c, "dummy", ch)

	err := s.applicationAPI.Set(params.ApplicationSet{
		ApplicationName: "dummy",
		Options: map[string]string{
			"title":    "foobar",
			"username": validSetTestValue,
		},
	})
	c.Assert(err, jc.ErrorIsNil)
	settings, err := dummy.CharmConfig(model.GenerationMaster)
	c.Assert(err, jc.ErrorIsNil)
	c.Assert(settings, gc.DeepEquals, s.combinedSettings(ch, charm.Settings{
		"title":    "foobar",
		"username": validSetTestValue,
	}))

	err = s.applicationAPI.Set(params.ApplicationSet{
		ApplicationName: "dummy", Options: map[string]string{
			"title":    "barfoo",
			"username": "",
		},
	})
	c.Assert(err, jc.ErrorIsNil)
	settings, err = dummy.CharmConfig(model.GenerationMaster)
	c.Assert(err, jc.ErrorIsNil)
	c.Assert(settings, gc.DeepEquals, s.combinedSettings(ch, charm.Settings{
		"title":    "barfoo",
		"username": "",
	}))
}

func (s *applicationSuite) assertApplicationSetBlocked(c *gc.C, dummy *state.Application, msg string) {
	err := s.applicationAPI.Set(params.ApplicationSet{
		ApplicationName: "dummy",
		Options: map[string]string{
			"title":    "foobar",
			"username": validSetTestValue}})
	s.AssertBlocked(c, err, msg)
}

func (s *applicationSuite) assertApplicationSet(c *gc.C, dummy *state.Application) {
	err := s.applicationAPI.Set(params.ApplicationSet{
		ApplicationName: "dummy",
		Options: map[string]string{
			"title":    "foobar",
			"username": validSetTestValue,
		},
	})
	c.Assert(err, jc.ErrorIsNil)
	settings, err := dummy.CharmConfig(model.GenerationMaster)
	c.Assert(err, jc.ErrorIsNil)
	ch, _, err := dummy.Charm()
	c.Assert(err, jc.ErrorIsNil)
	c.Assert(settings, gc.DeepEquals, s.combinedSettings(ch, charm.Settings{
		"title":    "foobar",
		"username": validSetTestValue,
	}))
}

func (s *applicationSuite) TestBlockDestroyApplicationSet(c *gc.C) {
	dummy := s.AddTestingApplication(c, "dummy", s.AddTestingCharm(c, "dummy"))
	s.BlockDestroyModel(c, "TestBlockDestroyApplicationSet")
	s.assertApplicationSet(c, dummy)
}

func (s *applicationSuite) TestBlockRemoveApplicationSet(c *gc.C) {
	dummy := s.AddTestingApplication(c, "dummy", s.AddTestingCharm(c, "dummy"))
	s.BlockRemoveObject(c, "TestBlockRemoveApplicationSet")
	s.assertApplicationSet(c, dummy)
}

func (s *applicationSuite) TestBlockChangesApplicationSet(c *gc.C) {
	dummy := s.AddTestingApplication(c, "dummy", s.AddTestingCharm(c, "dummy"))
	s.BlockAllChanges(c, "TestBlockChangesApplicationSet")
	s.assertApplicationSetBlocked(c, dummy, "TestBlockChangesApplicationSet")
}

func (s *applicationSuite) TestServerUnset(c *gc.C) {
	ch := s.AddTestingCharm(c, "dummy")
	dummy := s.AddTestingApplication(c, "dummy", ch)

	err := s.applicationAPI.Set(params.ApplicationSet{
		ApplicationName: "dummy",
		Options: map[string]string{
			"title":    "foobar",
			"username": "user name",
		},
	})
	c.Assert(err, jc.ErrorIsNil)
	settings, err := dummy.CharmConfig(model.GenerationMaster)
	c.Assert(err, jc.ErrorIsNil)
	c.Assert(settings, gc.DeepEquals, s.combinedSettings(ch, charm.Settings{
		"title":    "foobar",
		"username": "user name",
	}))

	err = s.applicationAPI.Unset(params.ApplicationUnset{
		ApplicationName: "dummy",
		Options:         []string{"username"},
	})
	c.Assert(err, jc.ErrorIsNil)
	settings, err = dummy.CharmConfig(model.GenerationMaster)
	c.Assert(err, jc.ErrorIsNil)
	c.Assert(settings, gc.DeepEquals, s.combinedSettings(ch, charm.Settings{
		"title": "foobar",
	}))
}

func (s *applicationSuite) setupServerUnsetBlocked(c *gc.C) *state.Application {
	dummy := s.AddTestingApplication(c, "dummy", s.AddTestingCharm(c, "dummy"))

	err := s.applicationAPI.Set(params.ApplicationSet{
		ApplicationName: "dummy",
		Options: map[string]string{
			"title":    "foobar",
			"username": "user name",
		},
	})
	c.Assert(err, jc.ErrorIsNil)
	settings, err := dummy.CharmConfig(model.GenerationMaster)
	c.Assert(err, jc.ErrorIsNil)
	ch, _, err := dummy.Charm()
	c.Assert(err, jc.ErrorIsNil)
	c.Assert(settings, gc.DeepEquals, s.combinedSettings(ch, charm.Settings{
		"title":    "foobar",
		"username": "user name",
	}))
	return dummy
}

func (s *applicationSuite) assertServerUnset(c *gc.C, dummy *state.Application) {
	err := s.applicationAPI.Unset(params.ApplicationUnset{
		ApplicationName: "dummy",
		Options:         []string{"username"},
	})
	c.Assert(err, jc.ErrorIsNil)
	settings, err := dummy.CharmConfig(model.GenerationMaster)
	c.Assert(err, jc.ErrorIsNil)
	ch, _, err := dummy.Charm()
	c.Assert(err, jc.ErrorIsNil)
	c.Assert(settings, gc.DeepEquals, s.combinedSettings(ch, charm.Settings{
		"title": "foobar",
	}))
}

func (s *applicationSuite) assertServerUnsetBlocked(c *gc.C, dummy *state.Application, msg string) {
	err := s.applicationAPI.Unset(params.ApplicationUnset{
		ApplicationName: "dummy",
		Options:         []string{"username"},
	})
	s.AssertBlocked(c, err, msg)
}

func (s *applicationSuite) TestBlockDestroyServerUnset(c *gc.C) {
	dummy := s.setupServerUnsetBlocked(c)
	s.BlockDestroyModel(c, "TestBlockDestroyServerUnset")
	s.assertServerUnset(c, dummy)
}

func (s *applicationSuite) TestBlockRemoveServerUnset(c *gc.C) {
	dummy := s.setupServerUnsetBlocked(c)
	s.BlockRemoveObject(c, "TestBlockRemoveServerUnset")
	s.assertServerUnset(c, dummy)
}

func (s *applicationSuite) TestBlockChangesServerUnset(c *gc.C) {
	dummy := s.setupServerUnsetBlocked(c)
	s.BlockAllChanges(c, "TestBlockChangesServerUnset")
	s.assertServerUnsetBlocked(c, dummy, "TestBlockChangesServerUnset")
}

>>>>>>> e561dafa
var clientAddApplicationUnitsTests = []struct {
	about       string
	application string // if not set, defaults to 'dummy'
	numUnits    int
	expected    []string
	to          string
	err         string
}{
	{
		about:    "returns unit names",
		numUnits: 3,
		expected: []string{"dummy/0", "dummy/1", "dummy/2"},
	},
	{
		about: "fails trying to add zero units",
		err:   "must add at least one unit",
	},
	{
		// Note: chained-state, we add 1 unit here, but the 3 units
		// from the first condition still exist
		about:    "force the unit onto bootstrap machine",
		numUnits: 1,
		expected: []string{"dummy/3"},
		to:       "0",
	},
	{
		about:       "unknown application name",
		application: "unknown-application",
		numUnits:    1,
		err:         `application "unknown-application" not found`,
	},
}

func (s *applicationSuite) TestClientAddApplicationUnits(c *gc.C) {
	s.AddTestingApplication(c, "dummy", s.AddTestingCharm(c, "dummy"))
	for i, t := range clientAddApplicationUnitsTests {
		c.Logf("test %d. %s", i, t.about)
		applicationName := t.application
		if applicationName == "" {
			applicationName = "dummy"
		}
		args := params.AddApplicationUnits{
			ApplicationName: applicationName,
			NumUnits:        t.numUnits,
		}
		if t.to != "" {
			args.Placement = []*instance.Placement{instance.MustParsePlacement(t.to)}
		}
		result, err := s.applicationAPI.AddUnits(args)
		if t.err != "" {
			c.Assert(err, gc.ErrorMatches, t.err)
			continue
		}
		c.Assert(err, jc.ErrorIsNil)
		c.Assert(result.Units, gc.DeepEquals, t.expected)
	}
	// Test that we actually assigned the unit to machine 0
	forcedUnit, err := s.BackingState.Unit("dummy/3")
	c.Assert(err, jc.ErrorIsNil)
	assignedMachine, err := forcedUnit.AssignedMachineId()
	c.Assert(err, jc.ErrorIsNil)
	c.Assert(assignedMachine, gc.Equals, "0")
}

func (s *applicationSuite) TestAddApplicationUnitsToNewContainer(c *gc.C) {
	app := s.AddTestingApplication(c, "dummy", s.AddTestingCharm(c, "dummy"))
	machine, err := s.State.AddMachine("quantal", state.JobHostUnits)
	c.Assert(err, jc.ErrorIsNil)

	_, err = s.applicationAPI.AddUnits(params.AddApplicationUnits{
		ApplicationName: "dummy",
		NumUnits:        1,
		Placement:       []*instance.Placement{instance.MustParsePlacement("lxd:" + machine.Id())},
	})
	c.Assert(err, jc.ErrorIsNil)

	units, err := app.AllUnits()
	c.Assert(err, jc.ErrorIsNil)
	mid, err := units[0].AssignedMachineId()
	c.Assert(err, jc.ErrorIsNil)
	c.Assert(mid, gc.Equals, machine.Id()+"/lxd/0")
}

var addApplicationUnitTests = []struct {
	about       string
	application string // if not set, defaults to 'dummy'
	expected    []string
	machineIds  []string
	placement   []*instance.Placement
	err         string
}{
	{
		about:      "valid placement directives",
		expected:   []string{"dummy/0"},
		placement:  []*instance.Placement{{Scope: "deadbeef-0bad-400d-8000-4b1d0d06f00d", Directive: "valid"}},
		machineIds: []string{"1"},
	}, {
		about:      "direct machine assignment placement directive",
		expected:   []string{"dummy/1", "dummy/2"},
		placement:  []*instance.Placement{{Scope: "#", Directive: "1"}, {Scope: "lxd", Directive: "1"}},
		machineIds: []string{"1", "1/lxd/0"},
	}, {
		about:     "invalid placement directive",
		err:       ".* invalid placement is invalid",
		expected:  []string{"dummy/3"},
		placement: []*instance.Placement{{Scope: "deadbeef-0bad-400d-8000-4b1d0d06f00d", Directive: "invalid"}},
	},
}

func (s *applicationSuite) TestAddApplicationUnits(c *gc.C) {
	s.AddTestingApplication(c, "dummy", s.AddTestingCharm(c, "dummy"))
	// Add a machine for the units to be placed on.
	_, err := s.State.AddMachine("quantal", state.JobHostUnits)
	c.Assert(err, jc.ErrorIsNil)
	for i, t := range addApplicationUnitTests {
		c.Logf("test %d. %s", i, t.about)
		applicationName := t.application
		if applicationName == "" {
			applicationName = "dummy"
		}
		result, err := s.applicationAPI.AddUnits(params.AddApplicationUnits{
			ApplicationName: applicationName,
			NumUnits:        len(t.expected),
			Placement:       t.placement,
		})
		if t.err != "" {
			c.Assert(err, gc.ErrorMatches, t.err)
			continue
		}
		c.Assert(err, jc.ErrorIsNil)
		c.Assert(result.Units, gc.DeepEquals, t.expected)
		for i, unitName := range result.Units {
			u, err := s.BackingState.Unit(unitName)
			c.Assert(err, jc.ErrorIsNil)
			assignedMachine, err := u.AssignedMachineId()
			c.Assert(err, jc.ErrorIsNil)
			c.Assert(assignedMachine, gc.Equals, t.machineIds[i])
		}
	}
}

func (s *applicationSuite) assertAddApplicationUnits(c *gc.C) {
	result, err := s.applicationAPI.AddUnits(params.AddApplicationUnits{
		ApplicationName: "dummy",
		NumUnits:        3,
	})
	c.Assert(err, jc.ErrorIsNil)
	c.Assert(result.Units, gc.DeepEquals, []string{"dummy/0", "dummy/1", "dummy/2"})

	// Test that we actually assigned the unit to machine 0
	forcedUnit, err := s.BackingState.Unit("dummy/0")
	c.Assert(err, jc.ErrorIsNil)
	assignedMachine, err := forcedUnit.AssignedMachineId()
	c.Assert(err, jc.ErrorIsNil)
	c.Assert(assignedMachine, gc.Equals, "0")
}

func (s *applicationSuite) TestApplicationCharmRelations(c *gc.C) {
	s.AddTestingApplication(c, "wordpress", s.AddTestingCharm(c, "wordpress"))
	s.AddTestingApplication(c, "logging", s.AddTestingCharm(c, "logging"))
	eps, err := s.State.InferEndpoints("logging", "wordpress")
	c.Assert(err, jc.ErrorIsNil)
	_, err = s.State.AddRelation(eps...)
	c.Assert(err, jc.ErrorIsNil)

	_, err = s.applicationAPI.CharmRelations(params.ApplicationCharmRelations{ApplicationName: "blah"})
	c.Assert(err, gc.ErrorMatches, `application "blah" not found`)

	result, err := s.applicationAPI.CharmRelations(params.ApplicationCharmRelations{ApplicationName: "wordpress"})
	c.Assert(err, jc.ErrorIsNil)
	c.Assert(result.CharmRelations, gc.DeepEquals, []string{
		"cache", "db", "juju-info", "logging-dir", "monitoring-port", "url",
	})
}

func (s *applicationSuite) assertAddApplicationUnitsBlocked(c *gc.C, msg string) {
	_, err := s.applicationAPI.AddUnits(params.AddApplicationUnits{
		ApplicationName: "dummy",
		NumUnits:        3,
	})
	s.AssertBlocked(c, err, msg)
}

func (s *applicationSuite) TestBlockDestroyAddApplicationUnits(c *gc.C) {
	s.AddTestingApplication(c, "dummy", s.AddTestingCharm(c, "dummy"))
	s.BlockDestroyModel(c, "TestBlockDestroyAddApplicationUnits")
	s.assertAddApplicationUnits(c)
}

func (s *applicationSuite) TestBlockRemoveAddApplicationUnits(c *gc.C) {
	s.AddTestingApplication(c, "dummy", s.AddTestingCharm(c, "dummy"))
	s.BlockRemoveObject(c, "TestBlockRemoveAddApplicationUnits")
	s.assertAddApplicationUnits(c)
}

func (s *applicationSuite) TestBlockChangeAddApplicationUnits(c *gc.C) {
	s.AddTestingApplication(c, "dummy", s.AddTestingCharm(c, "dummy"))
	s.BlockAllChanges(c, "TestBlockChangeAddApplicationUnits")
	s.assertAddApplicationUnitsBlocked(c, "TestBlockChangeAddApplicationUnits")
}

func (s *applicationSuite) TestAddUnitToMachineNotFound(c *gc.C) {
	s.AddTestingApplication(c, "dummy", s.AddTestingCharm(c, "dummy"))
	_, err := s.applicationAPI.AddUnits(params.AddApplicationUnits{
		ApplicationName: "dummy",
		NumUnits:        3,
		Placement:       []*instance.Placement{instance.MustParsePlacement("42")},
	})
	c.Assert(err, gc.ErrorMatches, `acquiring machine to host unit "dummy/0": machine 42 not found`)
}

func (s *applicationSuite) TestApplicationExpose(c *gc.C) {
	charm := s.AddTestingCharm(c, "dummy")
	applicationNames := []string{"dummy-application", "exposed-application"}
	apps := make([]*state.Application, len(applicationNames))
	var err error
	for i, name := range applicationNames {
		apps[i] = s.AddTestingApplication(c, name, charm)
		c.Assert(apps[i].IsExposed(), jc.IsFalse)
	}
	err = apps[1].MergeExposeSettings(nil)
	c.Assert(err, jc.ErrorIsNil)
	c.Assert(apps[1].IsExposed(), jc.IsTrue)

	s.assertApplicationExpose(c)
}

func (s *applicationSuite) TestApplicationExposeEndpoints(c *gc.C) {
	charm := s.AddTestingCharm(c, "wordpress")
	app := s.AddTestingApplication(c, "wordpress", charm)
	c.Assert(app.IsExposed(), jc.IsFalse)

	err := s.applicationAPI.Expose(params.ApplicationExpose{
		ApplicationName: app.Name(),
		ExposedEndpoints: map[string]params.ExposedEndpoint{
			// Exposing an endpoint with no expose options implies
			// expose to 0.0.0.0/0 and ::/0.
			"monitoring-port": {},
		},
	})
	c.Assert(err, jc.ErrorIsNil)

	got, err := s.State.Application(app.Name())
	c.Assert(err, jc.ErrorIsNil)
	c.Assert(got.IsExposed(), gc.Equals, true)
	c.Assert(got.ExposedEndpoints(), gc.DeepEquals, map[string]state.ExposedEndpoint{
		"monitoring-port": {
			ExposeToCIDRs: []string{firewall.AllNetworksIPV4CIDR, firewall.AllNetworksIPV6CIDR},
		},
	})
}

func (s *applicationSuite) TestApplicationExposeEndpointsWithPre29Client(c *gc.C) {
	charm := s.AddTestingCharm(c, "wordpress")
	app := s.AddTestingApplication(c, "wordpress", charm)
	c.Assert(app.IsExposed(), jc.IsFalse)

	err := s.applicationAPI.Expose(params.ApplicationExpose{
		ApplicationName: app.Name(),
		// If no endpoint-specific expose params are provided, the call
		// will emulate the behavior of a pre 2.9 controller where all
		// ports are exposed to 0.0.0.0/0 and ::/0.
	})
	c.Assert(err, jc.ErrorIsNil)

	got, err := s.State.Application(app.Name())
	c.Assert(err, jc.ErrorIsNil)
	c.Assert(got.IsExposed(), gc.Equals, true)
	c.Assert(got.ExposedEndpoints(), gc.DeepEquals, map[string]state.ExposedEndpoint{
		"": {
			ExposeToCIDRs: []string{firewall.AllNetworksIPV4CIDR, firewall.AllNetworksIPV6CIDR},
		},
	})
}

func (s *applicationSuite) setupApplicationExpose(c *gc.C) {
	charm := s.AddTestingCharm(c, "dummy")
	applicationNames := []string{"dummy-application", "exposed-application"}
	apps := make([]*state.Application, len(applicationNames))
	var err error
	for i, name := range applicationNames {
		apps[i] = s.AddTestingApplication(c, name, charm)
		c.Assert(apps[i].IsExposed(), jc.IsFalse)
	}
	err = apps[1].MergeExposeSettings(nil)
	c.Assert(err, jc.ErrorIsNil)
	c.Assert(apps[1].IsExposed(), jc.IsTrue)
}

var applicationExposeTests = []struct {
	about                 string
	application           string
	exposedEndpointParams map[string]params.ExposedEndpoint
	//
	expExposed          bool
	expExposedEndpoints map[string]state.ExposedEndpoint
	expErr              string
}{
	{
		about:       "unknown application name",
		application: "unknown-application",
		expErr:      `application "unknown-application" not found`,
	},
	{
		about:       "expose all endpoints of an application ",
		application: "dummy-application",
		expExposed:  true,
		expExposedEndpoints: map[string]state.ExposedEndpoint{
			"": {
				ExposeToCIDRs: []string{"0.0.0.0/0", "::/0"},
			},
		},
	},
	{
		about:       "expose an already exposed application",
		application: "exposed-application",
		expExposed:  true,
		expExposedEndpoints: map[string]state.ExposedEndpoint{
			"": {
				ExposeToCIDRs: []string{"0.0.0.0/0", "::/0"},
			},
		},
	},
	{
		about:       "unknown endpoint name in expose parameters",
		application: "dummy-application",
		exposedEndpointParams: map[string]params.ExposedEndpoint{
			"bogus": {},
		},
		expErr: `endpoint "bogus" not found`,
	},
	{
		about:       "unknown space name in expose parameters",
		application: "dummy-application",
		exposedEndpointParams: map[string]params.ExposedEndpoint{
			"": {
				ExposeToSpaces: []string{"invaders"},
			},
		},
		expErr: `space "invaders" not found`,
	},
	{
		about:       "expose an application and provide expose parameters",
		application: "exposed-application",
		exposedEndpointParams: map[string]params.ExposedEndpoint{
			"": {
				ExposeToSpaces: []string{network.AlphaSpaceName},
				ExposeToCIDRs:  []string{"13.37.0.0/16"},
			},
		},
		expExposed: true,
		expExposedEndpoints: map[string]state.ExposedEndpoint{
			"": {
				ExposeToSpaceIDs: []string{network.AlphaSpaceId},
				ExposeToCIDRs:    []string{"13.37.0.0/16"},
			},
		},
	},
}

func (s *applicationSuite) assertApplicationExpose(c *gc.C) {
	for i, t := range applicationExposeTests {
		c.Logf("test %d. %s", i, t.about)
		err := s.applicationAPI.Expose(params.ApplicationExpose{
			ApplicationName:  t.application,
			ExposedEndpoints: t.exposedEndpointParams,
		})
		if t.expErr != "" {
			c.Assert(err, gc.ErrorMatches, t.expErr)
		} else {
			c.Assert(err, jc.ErrorIsNil)
			app, err := s.State.Application(t.application)
			c.Assert(err, jc.ErrorIsNil)
			c.Assert(app.IsExposed(), gc.Equals, t.expExposed)
			c.Assert(app.ExposedEndpoints(), gc.DeepEquals, t.expExposedEndpoints)
		}
	}
}

func (s *applicationSuite) assertApplicationExposeBlocked(c *gc.C, msg string) {
	for i, t := range applicationExposeTests {
		c.Logf("test %d. %s", i, t.about)
		err := s.applicationAPI.Expose(params.ApplicationExpose{
			ApplicationName:  t.application,
			ExposedEndpoints: t.exposedEndpointParams,
		})
		s.AssertBlocked(c, err, msg)
	}
}

func (s *applicationSuite) TestBlockDestroyApplicationExpose(c *gc.C) {
	s.setupApplicationExpose(c)
	s.BlockDestroyModel(c, "TestBlockDestroyApplicationExpose")
	s.assertApplicationExpose(c)
}

func (s *applicationSuite) TestBlockRemoveApplicationExpose(c *gc.C) {
	s.setupApplicationExpose(c)
	s.BlockRemoveObject(c, "TestBlockRemoveApplicationExpose")
	s.assertApplicationExpose(c)
}

func (s *applicationSuite) TestBlockChangesApplicationExpose(c *gc.C) {
	s.setupApplicationExpose(c)
	s.BlockAllChanges(c, "TestBlockChangesApplicationExpose")
	s.assertApplicationExposeBlocked(c, "TestBlockChangesApplicationExpose")
}

var applicationUnexposeTests = []struct {
	about               string
	application         string
	err                 string
	initial             map[string]state.ExposedEndpoint
	unexposeEndpoints   []string
	expExposed          bool
	expExposedEndpoints map[string]state.ExposedEndpoint
}{
	{
		about:       "unknown application name",
		application: "unknown-application",
		err:         `application "unknown-application" not found`,
	},
	{
		about:       "unexpose a application without specifying any endpoints",
		application: "dummy-application",
		initial: map[string]state.ExposedEndpoint{
			"": {},
		},
		expExposed: false,
	},
	{
		about:       "unexpose specific application endpoint",
		application: "dummy-application",
		initial: map[string]state.ExposedEndpoint{
			"server":       {},
			"server-admin": {},
		},
		unexposeEndpoints: []string{"server"},
		// The server-admin (and hence the app) should remain exposed
		expExposed: true,
		expExposedEndpoints: map[string]state.ExposedEndpoint{
			"server-admin": {ExposeToCIDRs: []string{"0.0.0.0/0", "::/0"}},
		},
	},
	{
		about:       "unexpose all currently exposed application endpoints",
		application: "dummy-application",
		initial: map[string]state.ExposedEndpoint{
			"server":       {},
			"server-admin": {},
		},
		unexposeEndpoints: []string{"server", "server-admin"},
		// Application should now be unexposed as all its endpoints have
		// been unexposed.
		expExposed: false,
	},
	{
		about:       "unexpose an already unexposed application",
		application: "dummy-application",
		initial:     nil,
		expExposed:  false,
	},
}

func (s *applicationSuite) TestApplicationUnexpose(c *gc.C) {
	charm := s.AddTestingCharm(c, "mysql")
	for i, t := range applicationUnexposeTests {
		c.Logf("test %d. %s", i, t.about)
		app := s.AddTestingApplication(c, "dummy-application", charm)
		if len(t.initial) != 0 {
			err := app.MergeExposeSettings(t.initial)
			c.Assert(err, jc.ErrorIsNil)
		}
		c.Assert(app.IsExposed(), gc.Equals, len(t.initial) != 0)
		err := s.applicationAPI.Unexpose(params.ApplicationUnexpose{
			ApplicationName:  t.application,
			ExposedEndpoints: t.unexposeEndpoints,
		})
		if t.err == "" {
			c.Assert(err, jc.ErrorIsNil)
			app.Refresh()
			c.Assert(app.IsExposed(), gc.Equals, t.expExposed)
			c.Assert(app.ExposedEndpoints(), gc.DeepEquals, t.expExposedEndpoints)
		} else {
			c.Assert(err, gc.ErrorMatches, t.err)
		}
		err = app.Destroy()
		c.Assert(err, jc.ErrorIsNil)
	}
}

func (s *applicationSuite) setupApplicationUnexpose(c *gc.C) *state.Application {
	charm := s.AddTestingCharm(c, "dummy")
	app := s.AddTestingApplication(c, "dummy-application", charm)
	app.MergeExposeSettings(nil)
	c.Assert(app.IsExposed(), gc.Equals, true)
	return app
}

func (s *applicationSuite) assertApplicationUnexpose(c *gc.C, app *state.Application) {
	err := s.applicationAPI.Unexpose(params.ApplicationUnexpose{ApplicationName: "dummy-application"})
	c.Assert(err, jc.ErrorIsNil)
	app.Refresh()
	c.Assert(app.IsExposed(), gc.Equals, false)
	err = app.Destroy()
	c.Assert(err, jc.ErrorIsNil)
}

func (s *applicationSuite) assertApplicationUnexposeBlocked(c *gc.C, app *state.Application, msg string) {
	err := s.applicationAPI.Unexpose(params.ApplicationUnexpose{ApplicationName: "dummy-application"})
	s.AssertBlocked(c, err, msg)
	err = app.Destroy()
	c.Assert(err, jc.ErrorIsNil)
}

func (s *applicationSuite) TestBlockDestroyApplicationUnexpose(c *gc.C) {
	app := s.setupApplicationUnexpose(c)
	s.BlockDestroyModel(c, "TestBlockDestroyApplicationUnexpose")
	s.assertApplicationUnexpose(c, app)
}

func (s *applicationSuite) TestBlockRemoveApplicationUnexpose(c *gc.C) {
	app := s.setupApplicationUnexpose(c)
	s.BlockRemoveObject(c, "TestBlockRemoveApplicationUnexpose")
	s.assertApplicationUnexpose(c, app)
}

func (s *applicationSuite) TestBlockChangesApplicationUnexpose(c *gc.C) {
	app := s.setupApplicationUnexpose(c)
	s.BlockAllChanges(c, "TestBlockChangesApplicationUnexpose")
	s.assertApplicationUnexposeBlocked(c, app, "TestBlockChangesApplicationUnexpose")
}

var applicationDestroyTests = []struct {
	about       string
	application string
	err         string
}{
	{
		about:       "unknown application name",
		application: "unknown-application",
		err:         `application "unknown-application" not found`,
	},
	{
		about:       "destroy an application",
		application: "dummy-application",
	},
	{
		about:       "destroy an already destroyed application",
		application: "dummy-application",
		err:         `application "dummy-application" not found`,
	},
}

func (s *applicationSuite) TestApplicationDestroy(c *gc.C) {
	s.AddTestingApplication(c, "dummy-application", s.AddTestingCharm(c, "dummy"))
	_, err := s.State.AddRemoteApplication(state.AddRemoteApplicationParams{
		Name:        "remote-application",
		SourceModel: s.Model.ModelTag(),
		Token:       "t0",
	})
	c.Assert(err, jc.ErrorIsNil)

	for i, t := range applicationDestroyTests {
		c.Logf("test %d. %s", i, t.about)
		err := s.applicationAPI.Destroy(params.ApplicationDestroy{ApplicationName: t.application})
		if t.err != "" {
			c.Assert(err, gc.ErrorMatches, t.err)
		} else {
			c.Assert(err, jc.ErrorIsNil)
		}
	}

	// Now do Destroy on an application with units. Destroy will
	// cause the application to be not-Alive, but will not remove its
	// document.
	s.AddTestingApplication(c, "wordpress", s.AddTestingCharm(c, "wordpress"))
	applicationName := "wordpress"
	app, err := s.State.Application(applicationName)
	c.Assert(err, jc.ErrorIsNil)
	err = s.applicationAPI.Destroy(params.ApplicationDestroy{ApplicationName: applicationName})
	c.Assert(err, jc.ErrorIsNil)
	err = app.Refresh()
	c.Assert(err, jc.Satisfies, errors.IsNotFound)
}

func assertLife(c *gc.C, entity state.Living, life state.Life) {
	err := entity.Refresh()
	c.Assert(err, jc.ErrorIsNil)
	c.Assert(entity.Life(), gc.Equals, life)
}

func (s *applicationSuite) TestBlockApplicationDestroy(c *gc.C) {
	s.AddTestingApplication(c, "dummy-application", s.AddTestingCharm(c, "dummy"))

	// block remove-objects
	s.BlockRemoveObject(c, "TestBlockApplicationDestroy")
	err := s.applicationAPI.Destroy(params.ApplicationDestroy{ApplicationName: "dummy-application"})
	s.AssertBlocked(c, err, "TestBlockApplicationDestroy")
	// Tests may have invalid application names.
	app, err := s.State.Application("dummy-application")
	if err == nil {
		// For valid application names, check that application is alive :-)
		assertLife(c, app, state.Alive)
	}
}

func (s *applicationSuite) TestDestroyControllerApplicationNotAllowed(c *gc.C) {
	s.AddTestingApplication(c, "controller-application", s.AddTestingCharm(c, "juju-controller"))

	err := s.applicationAPI.Destroy(params.ApplicationDestroy{"controller-application"})
	c.Assert(err, gc.ErrorMatches, "removing the controller application not supported")
}

func (s *applicationSuite) TestDestroyPrincipalUnits(c *gc.C) {
	wordpress := s.AddTestingApplication(c, "wordpress", s.AddTestingCharm(c, "wordpress"))
	units := make([]*state.Unit, 5)
	for i := range units {
		unit, err := wordpress.AddUnit(state.AddUnitParams{})
		c.Assert(err, jc.ErrorIsNil)
		unit.AssignToNewMachine()
		c.Assert(err, jc.ErrorIsNil)
		now := time.Now()
		sInfo := status.StatusInfo{
			Status:  status.Idle,
			Message: "",
			Since:   &now,
		}
		err = unit.SetAgentStatus(sInfo)
		c.Assert(err, jc.ErrorIsNil)
		units[i] = unit
	}
	s.assertDestroyPrincipalUnits(c, units)
}

func (s *applicationSuite) TestDestroySubordinateUnits(c *gc.C) {
	wordpress := s.AddTestingApplication(c, "wordpress", s.AddTestingCharm(c, "wordpress"))
	wordpress0, err := wordpress.AddUnit(state.AddUnitParams{})
	c.Assert(err, jc.ErrorIsNil)
	s.AddTestingApplication(c, "logging", s.AddTestingCharm(c, "logging"))
	eps, err := s.State.InferEndpoints("logging", "wordpress")
	c.Assert(err, jc.ErrorIsNil)
	rel, err := s.State.AddRelation(eps...)
	c.Assert(err, jc.ErrorIsNil)
	ru, err := rel.Unit(wordpress0)
	c.Assert(err, jc.ErrorIsNil)
	err = ru.EnterScope(nil)
	c.Assert(err, jc.ErrorIsNil)
	logging0, err := s.State.Unit("logging/0")
	c.Assert(err, jc.ErrorIsNil)

	// Try to destroy the subordinate alone; check it fails.
	err = s.applicationAPI.DestroyUnits(params.DestroyApplicationUnits{
		UnitNames: []string{"logging/0"},
	})
	c.Assert(err, gc.ErrorMatches, `no units were destroyed: unit "logging/0" is a subordinate, .*`)
	assertLife(c, logging0, state.Alive)

	s.assertDestroySubordinateUnits(c, wordpress0, logging0)
}

func (s *applicationSuite) assertDestroyPrincipalUnits(c *gc.C, units []*state.Unit) {
	// Destroy 2 of them; check they become Dying.
	err := s.applicationAPI.DestroyUnits(params.DestroyApplicationUnits{
		UnitNames: []string{"wordpress/0", "wordpress/1"},
	})
	c.Assert(err, jc.ErrorIsNil)
	assertLife(c, units[0], state.Dying)
	assertLife(c, units[1], state.Dying)

	// Try to destroy an Alive one and a Dying one; check
	// it destroys the Alive one and ignores the Dying one.
	err = s.applicationAPI.DestroyUnits(params.DestroyApplicationUnits{
		UnitNames: []string{"wordpress/2", "wordpress/0"},
	})
	c.Assert(err, jc.ErrorIsNil)
	assertLife(c, units[2], state.Dying)

	// Try to destroy an Alive one along with a nonexistent one; check that
	// the valid instruction is followed but the invalid one is warned about.
	err = s.applicationAPI.DestroyUnits(params.DestroyApplicationUnits{
		UnitNames: []string{"boojum/123", "wordpress/3"},
	})
	c.Assert(err, gc.ErrorMatches, `some units were not destroyed: unit "boojum/123" does not exist`)
	assertLife(c, units[3], state.Dying)

	// Make one Dead, and destroy an Alive one alongside it; check no errors.
	wp0, err := s.State.Unit("wordpress/0")
	c.Assert(err, jc.ErrorIsNil)
	err = wp0.EnsureDead()
	c.Assert(err, jc.ErrorIsNil)
	err = s.applicationAPI.DestroyUnits(params.DestroyApplicationUnits{
		UnitNames: []string{"wordpress/0", "wordpress/4"},
	})
	c.Assert(err, jc.ErrorIsNil)
	assertLife(c, units[0], state.Dead)
	assertLife(c, units[4], state.Dying)
}

func (s *applicationSuite) setupDestroyPrincipalUnits(c *gc.C) []*state.Unit {
	units := make([]*state.Unit, 5)
	wordpress := s.AddTestingApplication(c, "wordpress", s.AddTestingCharm(c, "wordpress"))
	for i := range units {
		unit, err := wordpress.AddUnit(state.AddUnitParams{})
		c.Assert(err, jc.ErrorIsNil)
		err = unit.AssignToNewMachine()
		c.Assert(err, jc.ErrorIsNil)
		now := time.Now()
		sInfo := status.StatusInfo{
			Status:  status.Idle,
			Message: "",
			Since:   &now,
		}
		err = unit.SetAgentStatus(sInfo)
		c.Assert(err, jc.ErrorIsNil)
		units[i] = unit
	}
	return units
}

func (s *applicationSuite) assertBlockedErrorAndLiveliness(
	c *gc.C,
	err error,
	msg string,
	living1 state.Living,
	living2 state.Living,
	living3 state.Living,
	living4 state.Living,
) {
	s.AssertBlocked(c, err, msg)
	assertLife(c, living1, state.Alive)
	assertLife(c, living2, state.Alive)
	assertLife(c, living3, state.Alive)
	assertLife(c, living4, state.Alive)
}

func (s *applicationSuite) TestBlockChangesDestroyPrincipalUnits(c *gc.C) {
	units := s.setupDestroyPrincipalUnits(c)
	s.BlockAllChanges(c, "TestBlockChangesDestroyPrincipalUnits")
	err := s.applicationAPI.DestroyUnits(params.DestroyApplicationUnits{
		UnitNames: []string{"wordpress/0", "wordpress/1"},
	})
	s.assertBlockedErrorAndLiveliness(c, err, "TestBlockChangesDestroyPrincipalUnits", units[0], units[1], units[2], units[3])
}

func (s *applicationSuite) TestBlockRemoveDestroyPrincipalUnits(c *gc.C) {
	units := s.setupDestroyPrincipalUnits(c)
	s.BlockRemoveObject(c, "TestBlockRemoveDestroyPrincipalUnits")
	err := s.applicationAPI.DestroyUnits(params.DestroyApplicationUnits{
		UnitNames: []string{"wordpress/0", "wordpress/1"},
	})
	s.assertBlockedErrorAndLiveliness(c, err, "TestBlockRemoveDestroyPrincipalUnits", units[0], units[1], units[2], units[3])
}

func (s *applicationSuite) TestBlockDestroyDestroyPrincipalUnits(c *gc.C) {
	units := s.setupDestroyPrincipalUnits(c)
	s.BlockDestroyModel(c, "TestBlockDestroyDestroyPrincipalUnits")
	err := s.applicationAPI.DestroyUnits(params.DestroyApplicationUnits{
		UnitNames: []string{"wordpress/0", "wordpress/1"},
	})
	c.Assert(err, jc.ErrorIsNil)
	assertLife(c, units[0], state.Dying)
	assertLife(c, units[1], state.Dying)
}

func (s *applicationSuite) assertDestroySubordinateUnits(c *gc.C, wordpress0, logging0 *state.Unit) {
	// Try to destroy the principal and the subordinate together; check it warns
	// about the subordinate, but destroys the one it can. (The principal unit
	// agent will be responsible for destroying the subordinate.)
	err := s.applicationAPI.DestroyUnits(params.DestroyApplicationUnits{
		UnitNames: []string{"wordpress/0", "logging/0"},
	})
	c.Assert(err, gc.ErrorMatches, `some units were not destroyed: unit "logging/0" is a subordinate, .*`)
	assertLife(c, wordpress0, state.Dying)
	assertLife(c, logging0, state.Alive)
}

func (s *applicationSuite) TestBlockRemoveDestroySubordinateUnits(c *gc.C) {
	wordpress := s.AddTestingApplication(c, "wordpress", s.AddTestingCharm(c, "wordpress"))
	wordpress0, err := wordpress.AddUnit(state.AddUnitParams{})
	c.Assert(err, jc.ErrorIsNil)
	s.AddTestingApplication(c, "logging", s.AddTestingCharm(c, "logging"))
	eps, err := s.State.InferEndpoints("logging", "wordpress")
	c.Assert(err, jc.ErrorIsNil)
	rel, err := s.State.AddRelation(eps...)
	c.Assert(err, jc.ErrorIsNil)
	ru, err := rel.Unit(wordpress0)
	c.Assert(err, jc.ErrorIsNil)
	err = ru.EnterScope(nil)
	c.Assert(err, jc.ErrorIsNil)
	logging0, err := s.State.Unit("logging/0")
	c.Assert(err, jc.ErrorIsNil)

	s.BlockRemoveObject(c, "TestBlockRemoveDestroySubordinateUnits")
	// Try to destroy the subordinate alone; check it fails.
	err = s.applicationAPI.DestroyUnits(params.DestroyApplicationUnits{
		UnitNames: []string{"logging/0"},
	})
	s.AssertBlocked(c, err, "TestBlockRemoveDestroySubordinateUnits")
	assertLife(c, rel, state.Alive)
	assertLife(c, wordpress0, state.Alive)
	assertLife(c, logging0, state.Alive)

	err = s.applicationAPI.DestroyUnits(params.DestroyApplicationUnits{
		UnitNames: []string{"wordpress/0", "logging/0"},
	})
	s.AssertBlocked(c, err, "TestBlockRemoveDestroySubordinateUnits")
	assertLife(c, wordpress0, state.Alive)
	assertLife(c, logging0, state.Alive)
	assertLife(c, rel, state.Alive)
}

func (s *applicationSuite) TestBlockChangesDestroySubordinateUnits(c *gc.C) {
	wordpress := s.AddTestingApplication(c, "wordpress", s.AddTestingCharm(c, "wordpress"))
	wordpress0, err := wordpress.AddUnit(state.AddUnitParams{})
	c.Assert(err, jc.ErrorIsNil)
	s.AddTestingApplication(c, "logging", s.AddTestingCharm(c, "logging"))
	eps, err := s.State.InferEndpoints("logging", "wordpress")
	c.Assert(err, jc.ErrorIsNil)
	rel, err := s.State.AddRelation(eps...)
	c.Assert(err, jc.ErrorIsNil)
	ru, err := rel.Unit(wordpress0)
	c.Assert(err, jc.ErrorIsNil)
	err = ru.EnterScope(nil)
	c.Assert(err, jc.ErrorIsNil)
	logging0, err := s.State.Unit("logging/0")
	c.Assert(err, jc.ErrorIsNil)

	s.BlockAllChanges(c, "TestBlockChangesDestroySubordinateUnits")
	// Try to destroy the subordinate alone; check it fails.
	err = s.applicationAPI.DestroyUnits(params.DestroyApplicationUnits{
		UnitNames: []string{"logging/0"},
	})
	s.AssertBlocked(c, err, "TestBlockChangesDestroySubordinateUnits")
	assertLife(c, rel, state.Alive)
	assertLife(c, wordpress0, state.Alive)
	assertLife(c, logging0, state.Alive)

	err = s.applicationAPI.DestroyUnits(params.DestroyApplicationUnits{
		UnitNames: []string{"wordpress/0", "logging/0"},
	})
	s.AssertBlocked(c, err, "TestBlockChangesDestroySubordinateUnits")
	assertLife(c, wordpress0, state.Alive)
	assertLife(c, logging0, state.Alive)
	assertLife(c, rel, state.Alive)
}

func (s *applicationSuite) TestBlockDestroyDestroySubordinateUnits(c *gc.C) {
	wordpress := s.AddTestingApplication(c, "wordpress", s.AddTestingCharm(c, "wordpress"))
	wordpress0, err := wordpress.AddUnit(state.AddUnitParams{})
	c.Assert(err, jc.ErrorIsNil)
	s.AddTestingApplication(c, "logging", s.AddTestingCharm(c, "logging"))
	eps, err := s.State.InferEndpoints("logging", "wordpress")
	c.Assert(err, jc.ErrorIsNil)
	rel, err := s.State.AddRelation(eps...)
	c.Assert(err, jc.ErrorIsNil)
	ru, err := rel.Unit(wordpress0)
	c.Assert(err, jc.ErrorIsNil)
	err = ru.EnterScope(nil)
	c.Assert(err, jc.ErrorIsNil)
	logging0, err := s.State.Unit("logging/0")
	c.Assert(err, jc.ErrorIsNil)

	s.BlockDestroyModel(c, "TestBlockDestroyDestroySubordinateUnits")
	// Try to destroy the subordinate alone; check it fails.
	err = s.applicationAPI.DestroyUnits(params.DestroyApplicationUnits{
		UnitNames: []string{"logging/0"},
	})
	c.Assert(err, gc.ErrorMatches, `no units were destroyed: unit "logging/0" is a subordinate, .*`)
	assertLife(c, logging0, state.Alive)

	s.assertDestroySubordinateUnits(c, wordpress0, logging0)
}

func (s *applicationSuite) TestClientSetApplicationConstraints(c *gc.C) {
	app := s.AddTestingApplication(c, "dummy", s.AddTestingCharm(c, "dummy"))

	// Update constraints for the application.
	cons, err := constraints.Parse("mem=4096", "cores=2")
	c.Assert(err, jc.ErrorIsNil)
	err = s.applicationAPI.SetConstraints(params.SetConstraints{ApplicationName: "dummy", Constraints: cons})
	c.Assert(err, jc.ErrorIsNil)

	// Ensure the constraints have been correctly updated.
	obtained, err := app.Constraints()
	c.Assert(err, jc.ErrorIsNil)
	c.Assert(obtained, gc.DeepEquals, cons)
}

func (s *applicationSuite) setupSetApplicationConstraints(c *gc.C) (*state.Application, constraints.Value) {
	app := s.AddTestingApplication(c, "dummy", s.AddTestingCharm(c, "dummy"))
	// Update constraints for the application.
	cons, err := constraints.Parse("mem=4096", "cores=2")
	c.Assert(err, jc.ErrorIsNil)
	return app, cons
}

func (s *applicationSuite) assertSetApplicationConstraints(c *gc.C, application *state.Application, cons constraints.Value) {
	err := s.applicationAPI.SetConstraints(params.SetConstraints{ApplicationName: "dummy", Constraints: cons})
	c.Assert(err, jc.ErrorIsNil)
	// Ensure the constraints have been correctly updated.
	obtained, err := application.Constraints()
	c.Assert(err, jc.ErrorIsNil)
	c.Assert(obtained, gc.DeepEquals, cons)
}

func (s *applicationSuite) assertSetApplicationConstraintsBlocked(c *gc.C, msg string, application *state.Application, cons constraints.Value) {
	err := s.applicationAPI.SetConstraints(params.SetConstraints{ApplicationName: "dummy", Constraints: cons})
	s.AssertBlocked(c, err, msg)
}

func (s *applicationSuite) TestBlockDestroySetApplicationConstraints(c *gc.C) {
	app, cons := s.setupSetApplicationConstraints(c)
	s.BlockDestroyModel(c, "TestBlockDestroySetApplicationConstraints")
	s.assertSetApplicationConstraints(c, app, cons)
}

func (s *applicationSuite) TestBlockRemoveSetApplicationConstraints(c *gc.C) {
	app, cons := s.setupSetApplicationConstraints(c)
	s.BlockRemoveObject(c, "TestBlockRemoveSetApplicationConstraints")
	s.assertSetApplicationConstraints(c, app, cons)
}

func (s *applicationSuite) TestBlockChangesSetApplicationConstraints(c *gc.C) {
	app, cons := s.setupSetApplicationConstraints(c)
	s.BlockAllChanges(c, "TestBlockChangesSetApplicationConstraints")
	s.assertSetApplicationConstraintsBlocked(c, "TestBlockChangesSetApplicationConstraints", app, cons)
}

func (s *applicationSuite) TestClientGetApplicationConstraints(c *gc.C) {
	fooConstraints := constraints.MustParse("arch=amd64", "mem=4G")
	s.Factory.MakeApplication(c, &factory.ApplicationParams{
		Name:        "foo",
		Constraints: fooConstraints,
	})
	barConstraints := constraints.MustParse("arch=amd64", "mem=128G", "cores=64")
	s.Factory.MakeApplication(c, &factory.ApplicationParams{
		Name:        "bar",
		Constraints: barConstraints,
	})

	results, err := s.applicationAPI.GetConstraints(params.Entities{
		Entities: []params.Entity{
			{Tag: "wat"}, {Tag: "machine-0"}, {Tag: "user-foo"},
			{Tag: "application-foo"}, {Tag: "application-bar"}, {Tag: "application-wat"},
		},
	})
	c.Assert(err, jc.ErrorIsNil)
	c.Assert(results, jc.DeepEquals, params.ApplicationGetConstraintsResults{
		Results: []params.ApplicationConstraint{
			{
				Error: &params.Error{Message: `"wat" is not a valid tag`},
			}, {
				Error: &params.Error{Message: `unexpected tag type, expected application, got machine`},
			}, {
				Error: &params.Error{Message: `unexpected tag type, expected application, got user`},
			}, {
				Constraints: fooConstraints,
			}, {
				Constraints: barConstraints,
			}, {
				Error: &params.Error{Message: `application "wat" not found`, Code: "not found"},
			},
		}})
}

func (s *applicationSuite) checkEndpoints(c *gc.C, mysqlAppName string, endpoints map[string]params.CharmRelation) {
	c.Assert(endpoints["wordpress"], gc.DeepEquals, params.CharmRelation{
		Name:      "db",
		Role:      "requirer",
		Interface: "mysql",
		Optional:  false,
		Limit:     1,
		Scope:     "global",
	})
	ep := params.CharmRelation{
		Name:      "server",
		Role:      "provider",
		Interface: "mysql",
		Scope:     "global",
	}
	// Remote applications don't use scope.
	if mysqlAppName == "hosted-mysql" {
		ep.Scope = ""
	}
	c.Assert(endpoints[mysqlAppName], gc.DeepEquals, ep)
}

func (s *applicationSuite) setupRelationScenario(c *gc.C) {
	s.AddTestingApplication(c, "wordpress", s.AddTestingCharm(c, "wordpress"))
	s.AddTestingApplication(c, "logging", s.AddTestingCharm(c, "logging"))
	eps, err := s.State.InferEndpoints("logging", "wordpress")
	c.Assert(err, jc.ErrorIsNil)
	_, err = s.State.AddRelation(eps...)
	c.Assert(err, jc.ErrorIsNil)
}

func (s *applicationSuite) assertAddRelation(c *gc.C, endpoints, viaCIDRs []string) {
	s.setupRelationScenario(c)

	res, err := s.applicationAPI.AddRelation(params.AddRelation{Endpoints: endpoints, ViaCIDRs: viaCIDRs})
	c.Assert(err, jc.ErrorIsNil)
	// Show that the relation was added.
	wpApp, err := s.State.Application("wordpress")
	c.Assert(err, jc.ErrorIsNil)
	rels, err := wpApp.Relations()
	c.Assert(err, jc.ErrorIsNil)
	// There are 2 relations - the logging-wordpress one set up in the
	// scenario and the one created in this test.
	c.Assert(len(rels), gc.Equals, 2)

	// We may be related to a local application or a remote offer
	// or an application in another model.
	var mySqlApplication state.ApplicationEntity
	mySqlApplication, err = s.State.RemoteApplication("hosted-mysql")
	if errors.IsNotFound(err) {
		mySqlApplication, err = s.State.RemoteApplication("othermysql")
		if errors.IsNotFound(err) {
			mySqlApplication, err = s.State.Application("mysql")
			c.Assert(err, jc.ErrorIsNil)
			s.checkEndpoints(c, "mysql", res.Endpoints)
		} else {
			c.Assert(err, jc.ErrorIsNil)
			s.checkEndpoints(c, "othermysql", res.Endpoints)
		}
	} else {
		c.Assert(err, jc.ErrorIsNil)
		s.checkEndpoints(c, "hosted-mysql", res.Endpoints)
	}
	c.Assert(err, jc.ErrorIsNil)
	rels, err = mySqlApplication.Relations()
	c.Assert(err, jc.ErrorIsNil)
	c.Assert(len(rels), gc.Equals, 1)
}

func (s *applicationSuite) TestSuccessfullyAddRelation(c *gc.C) {
	endpoints := []string{"wordpress", "mysql"}
	s.assertAddRelation(c, endpoints, nil)
}

func (s *applicationSuite) TestBlockDestroyAddRelation(c *gc.C) {
	s.BlockDestroyModel(c, "TestBlockDestroyAddRelation")
	s.assertAddRelation(c, []string{"wordpress", "mysql"}, nil)
}
func (s *applicationSuite) TestBlockRemoveAddRelation(c *gc.C) {
	s.BlockRemoveObject(c, "TestBlockRemoveAddRelation")
	s.assertAddRelation(c, []string{"wordpress", "mysql"}, nil)
}

func (s *applicationSuite) TestBlockChangesAddRelation(c *gc.C) {
	s.AddTestingApplication(c, "wordpress", s.AddTestingCharm(c, "wordpress"))
	s.BlockAllChanges(c, "TestBlockChangesAddRelation")
	_, err := s.applicationAPI.AddRelation(params.AddRelation{Endpoints: []string{"wordpress", "mysql"}})
	s.AssertBlocked(c, err, "TestBlockChangesAddRelation")
}

func (s *applicationSuite) TestSuccessfullyAddRelationSwapped(c *gc.C) {
	// Show that the order of the applications listed in the AddRelation call
	// does not matter.  This is a repeat of the previous test with the application
	// names swapped.
	endpoints := []string{"mysql", "wordpress"}
	s.assertAddRelation(c, endpoints, nil)
}

func (s *applicationSuite) TestCallWithOnlyOneEndpoint(c *gc.C) {
	s.AddTestingApplication(c, "wordpress", s.AddTestingCharm(c, "wordpress"))
	endpoints := []string{"wordpress"}
	_, err := s.applicationAPI.AddRelation(params.AddRelation{Endpoints: endpoints})
	c.Assert(err, gc.ErrorMatches, "no relations found")
}

func (s *applicationSuite) TestCallWithOneEndpointTooMany(c *gc.C) {
	s.AddTestingApplication(c, "wordpress", s.AddTestingCharm(c, "wordpress"))
	s.AddTestingApplication(c, "logging", s.AddTestingCharm(c, "logging"))
	endpoints := []string{"wordpress", "mysql", "logging"}
	_, err := s.applicationAPI.AddRelation(params.AddRelation{Endpoints: endpoints})
	c.Assert(err, gc.ErrorMatches, "cannot relate 3 endpoints")
}

func (s *applicationSuite) TestAddAlreadyAddedRelation(c *gc.C) {
	s.AddTestingApplication(c, "wordpress", s.AddTestingCharm(c, "wordpress"))
	// Add a relation between wordpress and mysql.
	endpoints := []string{"wordpress", "mysql"}
	eps, err := s.State.InferEndpoints(endpoints...)
	c.Assert(err, jc.ErrorIsNil)
	_, err = s.State.AddRelation(eps...)
	c.Assert(err, jc.ErrorIsNil)
	// And try to add it again.
	_, err = s.applicationAPI.AddRelation(params.AddRelation{Endpoints: endpoints})
	c.Assert(err, gc.ErrorMatches, `cannot add relation "wordpress:db mysql:server": relation wordpress:db mysql:server`)
}

func (s *applicationSuite) setupRemoteApplication(c *gc.C) {
	results, err := s.applicationAPI.Consume(params.ConsumeApplicationArgs{
		Args: []params.ConsumeApplicationArg{
			{ApplicationOfferDetails: params.ApplicationOfferDetails{
				SourceModelTag:         testing.ModelTag.String(),
				OfferName:              "hosted-mysql",
				OfferUUID:              "hosted-mysql-uuid",
				ApplicationDescription: "A pretty popular database",
				Endpoints: []params.RemoteEndpoint{
					{Name: "server", Interface: "mysql", Role: "provider"},
				},
			}},
		},
	})
	c.Assert(err, jc.ErrorIsNil)
	c.Assert(results.OneError(), gc.IsNil)
}

func (s *applicationSuite) TestAddRemoteRelation(c *gc.C) {
	s.setupRemoteApplication(c)
	// There's already a wordpress in the scenario this assertion sets up.
	s.assertAddRelation(c, []string{"wordpress", "hosted-mysql"}, nil)
}

func (s *applicationSuite) TestAddRemoteRelationWithRelName(c *gc.C) {
	s.setupRemoteApplication(c)
	s.assertAddRelation(c, []string{"wordpress", "hosted-mysql:server"}, nil)
}

func (s *applicationSuite) TestAddRemoteRelationVia(c *gc.C) {
	s.setupRemoteApplication(c)
	s.assertAddRelation(c, []string{"wordpress", "hosted-mysql:server"}, []string{"192.168.0.0/16"})

	rel, err := s.State.KeyRelation("wordpress:db hosted-mysql:server")
	c.Assert(err, jc.ErrorIsNil)
	w := rel.WatchRelationEgressNetworks()
	defer statetesting.AssertStop(c, w)
	wc := statetesting.NewStringsWatcherC(c, s.State, w)
	wc.AssertChange("192.168.0.0/16")
	wc.AssertNoChange()
}

func (s *applicationSuite) TestAddRemoteRelationOnlyOneEndpoint(c *gc.C) {
	s.setupRemoteApplication(c)
	endpoints := []string{"hosted-mysql"}
	_, err := s.applicationAPI.AddRelation(params.AddRelation{Endpoints: endpoints})
	c.Assert(err, gc.ErrorMatches, "no relations found")
}

func (s *applicationSuite) TestAlreadyAddedRemoteRelation(c *gc.C) {
	s.setupRemoteApplication(c)
	endpoints := []string{"wordpress", "hosted-mysql"}
	s.assertAddRelation(c, endpoints, nil)

	// And try to add it again.
	_, err := s.applicationAPI.AddRelation(params.AddRelation{Endpoints: endpoints})
	c.Assert(err, gc.ErrorMatches, regexp.QuoteMeta(`cannot add relation "wordpress:db hosted-mysql:server": relation wordpress:db hosted-mysql:server`))
}

func (s *applicationSuite) TestRemoteRelationInvalidEndpoint(c *gc.C) {
	s.setupRemoteApplication(c)
	s.AddTestingApplication(c, "wordpress", s.AddTestingCharm(c, "wordpress"))

	endpoints := []string{"wordpress", "hosted-mysql:nope"}
	_, err := s.applicationAPI.AddRelation(params.AddRelation{Endpoints: endpoints})
	c.Assert(err, gc.ErrorMatches, `saas application "hosted-mysql" has no "nope" relation`)
}

func (s *applicationSuite) TestRemoteRelationNoMatchingEndpoint(c *gc.C) {
	results, err := s.applicationAPI.Consume(params.ConsumeApplicationArgs{
		Args: []params.ConsumeApplicationArg{
			{ApplicationOfferDetails: params.ApplicationOfferDetails{
				SourceModelTag: testing.ModelTag.String(),
				OfferName:      "hosted-db2",
				OfferUUID:      "hosted-db2-uuid",
				Endpoints: []params.RemoteEndpoint{
					{Name: "database", Interface: "db2", Role: "provider"},
				},
			}},
		},
	})
	c.Assert(err, jc.ErrorIsNil)
	c.Assert(results.OneError(), gc.IsNil)

	s.AddTestingApplication(c, "wordpress", s.AddTestingCharm(c, "wordpress"))
	endpoints := []string{"wordpress", "hosted-db2"}
	_, err = s.applicationAPI.AddRelation(params.AddRelation{Endpoints: endpoints})
	c.Assert(err, gc.ErrorMatches, "no relations found")
}

func (s *applicationSuite) TestRemoteRelationApplicationNotFound(c *gc.C) {
	s.AddTestingApplication(c, "wordpress", s.AddTestingCharm(c, "wordpress"))
	endpoints := []string{"wordpress", "unknown"}
	_, err := s.applicationAPI.AddRelation(params.AddRelation{Endpoints: endpoints})
	c.Assert(err, gc.ErrorMatches, `application "unknown" not found`)
}

// addCharmToState emulates the side-effects of an AddCharm call so that the
// deploy tests in the suite can still work even though the AddCharmX calls
// have been updated to return NotSupported errors for Juju 3.
func (s *applicationSuite) addCharmToState(c *gc.C, charmURL string, name string) (*charm.URL, charm.Charm) {
	curl := charm.MustParseURL(charmURL)
	if curl.User == "" {
		curl.User = "who"
	}

	if curl.Revision < 0 {
		base := curl.String()

		if rev, found := s.lastKnownRev[base]; found {
			curl.Revision = rev + 1
		} else {
			curl.Revision = 0
		}

		s.lastKnownRev[base] = curl.Revision
	}

	_, err := s.State.PrepareCharmUpload(curl)
	c.Assert(err, jc.ErrorIsNil)

	ch, err := charm.ReadCharmArchive(
		testcharms.RepoWithSeries("quantal").CharmArchivePath(c.MkDir(), name))
	c.Assert(err, jc.ErrorIsNil)

	_, err = s.State.UpdateUploadedCharm(state.CharmInfo{
		Charm:       ch,
		ID:          curl,
		StoragePath: fmt.Sprintf("charms/%s", name),
		SHA256:      "1234",
		Version:     ch.Version(),
	})
	c.Assert(err, jc.ErrorIsNil)

	return curl, ch
}

func createCharmOriginFromURL(c *gc.C, curl *charm.URL) *params.CharmOrigin {
	switch curl.Schema {
	case "cs":
		return &params.CharmOrigin{Source: "charm-store"}
	case "local":
		return &params.CharmOrigin{Source: "local"}
	default:
		return &params.CharmOrigin{Source: "charm-hub"}
	}
}<|MERGE_RESOLUTION|>--- conflicted
+++ resolved
@@ -111,37 +111,6 @@
 	assertConfigTest(c, results, err, []params.ConfigResult{})
 }
 
-<<<<<<< HEAD
-=======
-func (s *applicationSuite) TestCharmConfigV8(c *gc.C) {
-	s.setUpConfigTest(c)
-	api := &application.APIv8{
-		APIv9: &application.APIv9{
-			APIv10: &application.APIv10{
-				APIv11: &application.APIv11{
-					APIv12: &application.APIv12{
-						APIv13: &application.APIv13{
-							s.applicationAPI,
-						},
-					},
-				},
-			},
-		},
-	}
-	results, err := api.CharmConfig(params.Entities{
-		Entities: []params.Entity{
-			{Tag: "wat"}, {Tag: "machine-0"}, {Tag: "user-foo"},
-			{Tag: "application-foo"}, {Tag: "application-bar"}, {Tag: "application-wat"},
-		},
-	})
-	assertConfigTest(c, results, err, []params.ConfigResult{
-		{Error: &params.Error{Message: `"wat" is not a valid tag`}},
-		{Error: &params.Error{Message: `unexpected tag type, expected application, got machine`}},
-		{Error: &params.Error{Message: `unexpected tag type, expected application, got user`}},
-	})
-}
-
->>>>>>> e561dafa
 func (s *applicationSuite) TestGetConfig(c *gc.C) {
 	s.setUpConfigTest(c)
 	results, err := s.applicationAPI.GetConfig(params.Entities{
@@ -1369,107 +1338,12 @@
 	c.Assert(results.Results[0].Error, gc.IsNil)
 }
 
-<<<<<<< HEAD
-=======
-func (s *applicationSuite) checkClientApplicationUpdateSetCharm(c *gc.C, forceCharmURL bool) {
-	s.deployApplicationForUpdateTests(c)
-	curl, _ := s.UploadCharm(c, "cs:precise/wordpress-3", "wordpress")
-	err := application.AddCharmWithAuthorization(application.NewStateShim(s.State), params.AddCharmWithAuthorization{
-		URL: curl.String(),
-	}, s.openRepo)
-	c.Assert(err, jc.ErrorIsNil)
-
-	// Update the charm for the application.
-	minUnits := 3
-	args := params.ApplicationUpdate{
-		ApplicationName: "application",
-		MinUnits:        &minUnits,
-		ForceCharmURL:   forceCharmURL,
-	}
-	api := &application.APIv12{&application.APIv13{s.applicationAPI}}
-	err = api.Update(args)
-	c.Assert(err, jc.ErrorIsNil)
-
-	// Ensure the charm has been updated and and the force flag correctly set.
-	app, err := s.State.Application("application")
-	c.Assert(err, jc.ErrorIsNil)
-	c.Assert(app.MinUnits(), gc.Equals, minUnits)
-}
-
-func (s *applicationSuite) TestApplicationUpdateSetCharm(c *gc.C) {
-	s.checkClientApplicationUpdateSetCharm(c, false)
-}
-
-func (s *applicationSuite) TestBlockDestroyApplicationUpdate(c *gc.C) {
-	s.BlockDestroyModel(c, "TestBlockDestroyApplicationUpdate")
-	s.checkClientApplicationUpdateSetCharm(c, false)
-}
-
-func (s *applicationSuite) TestBlockRemoveApplicationUpdate(c *gc.C) {
-	s.BlockRemoveObject(c, "TestBlockRemoveApplicationUpdate")
-	s.checkClientApplicationUpdateSetCharm(c, false)
-}
-
->>>>>>> e561dafa
 func (s *applicationSuite) setupApplicationUpdate(c *gc.C) string {
 	s.deployApplicationForUpdateTests(c)
 	curl, _ := s.addCharmToState(c, "cs:precise/wordpress-3", "wordpress")
 	return curl.String()
 }
 
-<<<<<<< HEAD
-=======
-func (s *applicationSuite) TestBlockChangeApplicationUpdate(c *gc.C) {
-	curl := s.setupApplicationUpdate(c)
-	s.BlockAllChanges(c, "TestBlockChangeApplicationUpdate")
-	// Update the charm for the application.
-	args := params.ApplicationUpdate{
-		ApplicationName: "application",
-		CharmURL:        curl,
-		ForceCharmURL:   false,
-	}
-	api := &application.APIv12{&application.APIv13{s.applicationAPI}}
-	err := api.Update(args)
-	s.AssertBlocked(c, err, "TestBlockChangeApplicationUpdate")
-}
-
-func (s *applicationSuite) TestApplicationUpdateSetMinUnits(c *gc.C) {
-	app := s.AddTestingApplication(c, "dummy", s.AddTestingCharm(c, "dummy"))
-
-	// Set minimum units for the application.
-	minUnits := 2
-	args := params.ApplicationUpdate{
-		ApplicationName: "dummy",
-		MinUnits:        &minUnits,
-	}
-	api := &application.APIv12{&application.APIv13{s.applicationAPI}}
-	err := api.Update(args)
-	c.Assert(err, jc.ErrorIsNil)
-
-	// Ensure the minimum number of units has been set.
-	c.Assert(app.Refresh(), gc.IsNil)
-	c.Assert(app.MinUnits(), gc.Equals, minUnits)
-}
-
-func (s *applicationSuite) TestApplicationUpdateSetMinUnitsWithLXDProfile(c *gc.C) {
-	app := s.AddTestingApplication(c, "lxd-profile", s.AddTestingCharm(c, "lxd-profile"))
-
-	// Set minimum units for the application.
-	minUnits := 2
-	args := params.ApplicationUpdate{
-		ApplicationName: "lxd-profile",
-		MinUnits:        &minUnits,
-	}
-	api := &application.APIv12{&application.APIv13{s.applicationAPI}}
-	err := api.Update(args)
-	c.Assert(err, jc.ErrorIsNil)
-
-	// Ensure the minimum number of units has been set.
-	c.Assert(app.Refresh(), gc.IsNil)
-	c.Assert(app.MinUnits(), gc.Equals, minUnits)
-}
-
->>>>>>> e561dafa
 func (s *applicationSuite) TestApplicationUpdateDoesNotSetMinUnitsWithLXDProfile(c *gc.C) {
 	series := "quantal"
 	repo := testcharms.RepoForSeries(series)
@@ -1480,464 +1354,6 @@
 	c.Assert(err, gc.ErrorMatches, `invalid lxd-profile.yaml: contains device type "unix-disk"`)
 }
 
-<<<<<<< HEAD
-=======
-func (s *applicationSuite) TestApplicationUpdateSetMinUnitsError(c *gc.C) {
-	app := s.AddTestingApplication(c, "dummy", s.AddTestingCharm(c, "dummy"))
-
-	// Set a negative minimum number of units for the application.
-	minUnits := -1
-	args := params.ApplicationUpdate{
-		ApplicationName: "dummy",
-		MinUnits:        &minUnits,
-	}
-	api := &application.APIv12{&application.APIv13{s.applicationAPI}}
-	err := api.Update(args)
-	c.Assert(err, gc.ErrorMatches,
-		`cannot set minimum units for application "dummy": cannot set a negative minimum number of units`)
-
-	// Ensure the minimum number of units has not been set.
-	c.Assert(app.Refresh(), gc.IsNil)
-	c.Assert(app.MinUnits(), gc.Equals, 0)
-}
-
-func (s *applicationSuite) TestApplicationUpdateSetSettingsStringsExplicitMaster(c *gc.C) {
-	s.testApplicationUpdateSetSettingsStrings(c, model.GenerationMaster)
-}
-
-func (s *applicationSuite) TestApplicationUpdateSetSettingsStringsEmptyBranchUsesMaster(c *gc.C) {
-	s.testApplicationUpdateSetSettingsStrings(c, "")
-}
-
-func (s *applicationSuite) testApplicationUpdateSetSettingsStrings(c *gc.C, branchName string) {
-	ch := s.AddTestingCharm(c, "dummy")
-	app := s.AddTestingApplication(c, "dummy", ch)
-
-	// Update settings for the application.
-	args := params.ApplicationUpdate{
-		ApplicationName: "dummy",
-		SettingsStrings: map[string]string{"title": "s-title", "username": "s-user"},
-		Generation:      branchName,
-	}
-	api := &application.APIv12{&application.APIv13{s.applicationAPI}}
-	err := api.Update(args)
-	c.Assert(err, jc.ErrorIsNil)
-
-	// Ensure the settings have been correctly updated.
-	expected := charm.Settings{"title": "s-title", "username": "s-user"}
-	obtained, err := app.CharmConfig(model.GenerationMaster)
-	c.Assert(err, jc.ErrorIsNil)
-	c.Assert(obtained, gc.DeepEquals, s.combinedSettings(ch, expected))
-}
-
-func (s *applicationSuite) TestApplicationUpdateSetSettingsStringsBranch(c *gc.C) {
-	ch := s.AddTestingCharm(c, "dummy")
-	app := s.AddTestingApplication(c, "dummy", ch)
-
-	const newBranch = "newBranch"
-	c.Assert(s.State.AddBranch(newBranch, "user"), jc.ErrorIsNil)
-
-	// Update settings for the application.
-	args := params.ApplicationUpdate{
-		ApplicationName: "dummy",
-		SettingsStrings: map[string]string{"title": "s-title", "username": "s-user"},
-		Generation:      newBranch,
-	}
-	api := &application.APIv12{&application.APIv13{s.applicationAPI}}
-	err := api.Update(args)
-	c.Assert(err, jc.ErrorIsNil)
-
-	// Ensure the settings have been correctly updated.
-	expected := charm.Settings{"title": "s-title", "username": "s-user"}
-	obtained, err := app.CharmConfig(newBranch)
-	c.Assert(err, jc.ErrorIsNil)
-	c.Assert(obtained, gc.DeepEquals, s.combinedSettings(ch, expected))
-
-	// Check that the application is recorded against the generation.
-	gen, err := s.State.Branch(newBranch)
-	c.Assert(err, jc.ErrorIsNil)
-	c.Check(gen.AssignedUnits(), jc.DeepEquals, map[string][]string{"dummy": {}})
-}
-
-func (s *applicationSuite) TestApplicationUpdateSetSettingsYAMLExplicitMaster(c *gc.C) {
-	s.testApplicationUpdateSetSettingsYAML(c, model.GenerationMaster)
-}
-
-func (s *applicationSuite) TestApplicationUpdateSetSettingsYAMLEmptyBranchUsesMaster(c *gc.C) {
-	s.testApplicationUpdateSetSettingsYAML(c, "")
-}
-
-func (s *applicationSuite) testApplicationUpdateSetSettingsYAML(c *gc.C, branchName string) {
-	ch := s.AddTestingCharm(c, "dummy")
-	app := s.AddTestingApplication(c, "dummy", ch)
-
-	// Update settings for the application.
-	args := params.ApplicationUpdate{
-		ApplicationName: "dummy",
-		SettingsYAML:    "dummy:\n  title: y-title\n  username: y-user",
-		Generation:      branchName,
-	}
-	api := &application.APIv12{&application.APIv13{s.applicationAPI}}
-	err := api.Update(args)
-	c.Assert(err, jc.ErrorIsNil)
-
-	// Ensure the settings have been correctly updated.
-	expected := charm.Settings{"title": "y-title", "username": "y-user"}
-	obtained, err := app.CharmConfig(model.GenerationMaster)
-	c.Assert(err, jc.ErrorIsNil)
-	c.Assert(obtained, gc.DeepEquals, s.combinedSettings(ch, expected))
-}
-
-func (s *applicationSuite) TestApplicationUpdateSetSettingsYAMLBranch(c *gc.C) {
-	ch := s.AddTestingCharm(c, "dummy")
-	app := s.AddTestingApplication(c, "dummy", ch)
-
-	const newBranch = "newBranch"
-	c.Assert(s.State.AddBranch(newBranch, "user"), jc.ErrorIsNil)
-
-	// Update settings for the application.
-	args := params.ApplicationUpdate{
-		ApplicationName: "dummy",
-		SettingsYAML:    "dummy:\n  title: y-title\n  username: y-user",
-		Generation:      newBranch,
-	}
-	api := &application.APIv12{&application.APIv13{s.applicationAPI}}
-	err := api.Update(args)
-	c.Assert(err, jc.ErrorIsNil)
-
-	// Ensure the settings have been correctly updated.
-	expected := charm.Settings{"title": "y-title", "username": "y-user"}
-	obtained, err := app.CharmConfig(newBranch)
-	c.Assert(err, jc.ErrorIsNil)
-	c.Assert(obtained, gc.DeepEquals, s.combinedSettings(ch, expected))
-
-	// Check that the application is recorded against the generation.
-	gen, err := s.State.Branch(newBranch)
-	c.Assert(err, jc.ErrorIsNil)
-	c.Check(gen.AssignedUnits(), jc.DeepEquals, map[string][]string{"dummy": {}})
-}
-
-func (s *applicationSuite) TestClientApplicationUpdateSetSettingsGetYAML(c *gc.C) {
-	ch := s.AddTestingCharm(c, "dummy")
-	app := s.AddTestingApplication(c, "dummy", ch)
-
-	// Update settings for the application.
-	args := params.ApplicationUpdate{
-		ApplicationName: "dummy",
-		SettingsYAML:    "charm: dummy\napplication: dummy\nsettings:\n  title:\n    value: y-title\n    type: string\n  username:\n    value: y-user\n  ignore:\n    blah: true",
-		Generation:      model.GenerationMaster,
-	}
-	api := &application.APIv12{&application.APIv13{s.applicationAPI}}
-	err := api.Update(args)
-	c.Assert(err, jc.ErrorIsNil)
-
-	// Ensure the settings have been correctly updated.
-	expected := charm.Settings{"title": "y-title", "username": "y-user"}
-	obtained, err := app.CharmConfig(model.GenerationMaster)
-	c.Assert(err, jc.ErrorIsNil)
-	c.Assert(obtained, gc.DeepEquals, s.combinedSettings(ch, expected))
-}
-
-func (s *applicationSuite) TestApplicationUpdateCombinedStringAndYAMLSettings(c *gc.C) {
-	ch := s.AddTestingCharm(c, "dummy")
-	app := s.AddTestingApplication(c, "dummy", ch)
-
-	const newBranch = "newBranch"
-	c.Assert(s.State.AddBranch(newBranch, "user"), jc.ErrorIsNil)
-
-	// Update settings for the application.
-	args := params.ApplicationUpdate{
-		ApplicationName: "dummy",
-		SettingsStrings: map[string]string{
-			"username": "s-user",
-		},
-		SettingsYAML: "dummy:\n  title: s-title",
-		Generation:   newBranch,
-	}
-	api := &application.APIv12{&application.APIv13{s.applicationAPI}}
-	err := api.Update(args)
-	c.Assert(err, jc.ErrorIsNil)
-
-	// Ensure the settings have been correctly updated.
-	expected := charm.Settings{"title": "s-title", "username": "s-user"}
-	obtained, err := app.CharmConfig(newBranch)
-	c.Assert(err, jc.ErrorIsNil)
-	c.Assert(obtained, gc.DeepEquals, s.combinedSettings(ch, expected))
-
-	// Check that the application is recorded against the generation.
-	gen, err := s.State.Branch(newBranch)
-	c.Assert(err, jc.ErrorIsNil)
-	c.Check(gen.AssignedUnits(), jc.DeepEquals, map[string][]string{"dummy": {}})
-}
-
-func (s *applicationSuite) TestApplicationUpdateSetConstraints(c *gc.C) {
-	app := s.AddTestingApplication(c, "dummy", s.AddTestingCharm(c, "dummy"))
-
-	// Update constraints for the application.
-	cons, err := constraints.Parse("mem=4096", "cores=2")
-	c.Assert(err, jc.ErrorIsNil)
-	args := params.ApplicationUpdate{
-		ApplicationName: "dummy",
-		Constraints:     &cons,
-	}
-	api := &application.APIv12{&application.APIv13{s.applicationAPI}}
-	err = api.Update(args)
-	c.Assert(err, jc.ErrorIsNil)
-
-	// Ensure the constraints have been correctly updated.
-	obtained, err := app.Constraints()
-	c.Assert(err, jc.ErrorIsNil)
-	c.Assert(obtained, gc.DeepEquals, cons)
-}
-
-func (s *applicationSuite) TestApplicationUpdateAllParams(c *gc.C) {
-	s.deployApplicationForUpdateTests(c)
-	curl, _ := s.UploadCharm(c, "cs:precise/wordpress-3", "wordpress")
-	err := application.AddCharmWithAuthorization(application.NewStateShim(s.State), params.AddCharmWithAuthorization{
-		URL: curl.String(),
-	}, s.openRepo)
-	c.Assert(err, jc.ErrorIsNil)
-
-	app, err := s.State.Application("application")
-	c.Assert(err, jc.ErrorIsNil)
-
-	expectCurl, expectForce, _ := app.Charm()
-	expectMinUnits := app.MinUnits()
-
-	// Update all the application attributes.
-	minUnits := 3
-	cons, err := constraints.Parse("mem=4096", "cores=2")
-	c.Assert(err, jc.ErrorIsNil)
-	args := params.ApplicationUpdate{
-		ApplicationName: "application",
-		CharmURL:        curl.String(),
-		ForceCharmURL:   true,
-		MinUnits:        &minUnits,
-		SettingsStrings: map[string]string{"blog-title": "string-title"},
-		SettingsYAML:    "application:\n  blog-title: yaml-title\n",
-		Constraints:     &cons,
-		Generation:      model.GenerationMaster,
-	}
-	api := &application.APIv12{&application.APIv13{s.applicationAPI}}
-	err = api.Update(args)
-	c.Assert(err, jc.Satisfies, errors.IsNotSupported)
-
-	// Ensure the application not been.
-	err = app.Refresh()
-	c.Assert(err, jc.ErrorIsNil)
-
-	// Check the charm.
-	ch, force, err := app.Charm()
-	c.Assert(err, jc.ErrorIsNil)
-	c.Assert(ch.String(), gc.Equals, expectCurl.String())
-	c.Assert(force, gc.Equals, expectForce)
-
-	// Check the minimum number of units.
-	c.Assert(app.MinUnits(), gc.Equals, expectMinUnits)
-}
-
-func (s *applicationSuite) TestApplicationUpdateNoParams(c *gc.C) {
-	s.AddTestingApplication(c, "wordpress", s.AddTestingCharm(c, "wordpress"))
-
-	// Calling Update with no parameters set is a no-op.
-	args := params.ApplicationUpdate{ApplicationName: "wordpress"}
-	api := &application.APIv12{&application.APIv13{s.applicationAPI}}
-	err := api.Update(args)
-	c.Assert(err, jc.ErrorIsNil)
-}
-
-func (s *applicationSuite) TestApplicationUpdateNoApplication(c *gc.C) {
-	api := &application.APIv12{&application.APIv13{s.applicationAPI}}
-	err := api.Update(params.ApplicationUpdate{})
-	c.Assert(err, gc.ErrorMatches, `"" is not a valid application name`)
-}
-
-func (s *applicationSuite) TestApplicationUpdateInvalidApplication(c *gc.C) {
-	args := params.ApplicationUpdate{ApplicationName: "no-such-application"}
-	api := &application.APIv12{&application.APIv13{s.applicationAPI}}
-	err := api.Update(args)
-	c.Assert(err, gc.ErrorMatches, `application "no-such-application" not found`)
-}
-
-var (
-	validSetTestValue = "a value with spaces\nand newline\nand UTF-8 characters: \U0001F604 / \U0001F44D"
-)
-
-func (s *applicationSuite) TestApplicationSet(c *gc.C) {
-	ch := s.AddTestingCharm(c, "dummy")
-	dummy := s.AddTestingApplication(c, "dummy", ch)
-
-	err := s.applicationAPI.Set(params.ApplicationSet{
-		ApplicationName: "dummy",
-		Options: map[string]string{
-			"title":    "foobar",
-			"username": validSetTestValue,
-		},
-	})
-	c.Assert(err, jc.ErrorIsNil)
-	settings, err := dummy.CharmConfig(model.GenerationMaster)
-	c.Assert(err, jc.ErrorIsNil)
-	c.Assert(settings, gc.DeepEquals, s.combinedSettings(ch, charm.Settings{
-		"title":    "foobar",
-		"username": validSetTestValue,
-	}))
-
-	err = s.applicationAPI.Set(params.ApplicationSet{
-		ApplicationName: "dummy", Options: map[string]string{
-			"title":    "barfoo",
-			"username": "",
-		},
-	})
-	c.Assert(err, jc.ErrorIsNil)
-	settings, err = dummy.CharmConfig(model.GenerationMaster)
-	c.Assert(err, jc.ErrorIsNil)
-	c.Assert(settings, gc.DeepEquals, s.combinedSettings(ch, charm.Settings{
-		"title":    "barfoo",
-		"username": "",
-	}))
-}
-
-func (s *applicationSuite) assertApplicationSetBlocked(c *gc.C, dummy *state.Application, msg string) {
-	err := s.applicationAPI.Set(params.ApplicationSet{
-		ApplicationName: "dummy",
-		Options: map[string]string{
-			"title":    "foobar",
-			"username": validSetTestValue}})
-	s.AssertBlocked(c, err, msg)
-}
-
-func (s *applicationSuite) assertApplicationSet(c *gc.C, dummy *state.Application) {
-	err := s.applicationAPI.Set(params.ApplicationSet{
-		ApplicationName: "dummy",
-		Options: map[string]string{
-			"title":    "foobar",
-			"username": validSetTestValue,
-		},
-	})
-	c.Assert(err, jc.ErrorIsNil)
-	settings, err := dummy.CharmConfig(model.GenerationMaster)
-	c.Assert(err, jc.ErrorIsNil)
-	ch, _, err := dummy.Charm()
-	c.Assert(err, jc.ErrorIsNil)
-	c.Assert(settings, gc.DeepEquals, s.combinedSettings(ch, charm.Settings{
-		"title":    "foobar",
-		"username": validSetTestValue,
-	}))
-}
-
-func (s *applicationSuite) TestBlockDestroyApplicationSet(c *gc.C) {
-	dummy := s.AddTestingApplication(c, "dummy", s.AddTestingCharm(c, "dummy"))
-	s.BlockDestroyModel(c, "TestBlockDestroyApplicationSet")
-	s.assertApplicationSet(c, dummy)
-}
-
-func (s *applicationSuite) TestBlockRemoveApplicationSet(c *gc.C) {
-	dummy := s.AddTestingApplication(c, "dummy", s.AddTestingCharm(c, "dummy"))
-	s.BlockRemoveObject(c, "TestBlockRemoveApplicationSet")
-	s.assertApplicationSet(c, dummy)
-}
-
-func (s *applicationSuite) TestBlockChangesApplicationSet(c *gc.C) {
-	dummy := s.AddTestingApplication(c, "dummy", s.AddTestingCharm(c, "dummy"))
-	s.BlockAllChanges(c, "TestBlockChangesApplicationSet")
-	s.assertApplicationSetBlocked(c, dummy, "TestBlockChangesApplicationSet")
-}
-
-func (s *applicationSuite) TestServerUnset(c *gc.C) {
-	ch := s.AddTestingCharm(c, "dummy")
-	dummy := s.AddTestingApplication(c, "dummy", ch)
-
-	err := s.applicationAPI.Set(params.ApplicationSet{
-		ApplicationName: "dummy",
-		Options: map[string]string{
-			"title":    "foobar",
-			"username": "user name",
-		},
-	})
-	c.Assert(err, jc.ErrorIsNil)
-	settings, err := dummy.CharmConfig(model.GenerationMaster)
-	c.Assert(err, jc.ErrorIsNil)
-	c.Assert(settings, gc.DeepEquals, s.combinedSettings(ch, charm.Settings{
-		"title":    "foobar",
-		"username": "user name",
-	}))
-
-	err = s.applicationAPI.Unset(params.ApplicationUnset{
-		ApplicationName: "dummy",
-		Options:         []string{"username"},
-	})
-	c.Assert(err, jc.ErrorIsNil)
-	settings, err = dummy.CharmConfig(model.GenerationMaster)
-	c.Assert(err, jc.ErrorIsNil)
-	c.Assert(settings, gc.DeepEquals, s.combinedSettings(ch, charm.Settings{
-		"title": "foobar",
-	}))
-}
-
-func (s *applicationSuite) setupServerUnsetBlocked(c *gc.C) *state.Application {
-	dummy := s.AddTestingApplication(c, "dummy", s.AddTestingCharm(c, "dummy"))
-
-	err := s.applicationAPI.Set(params.ApplicationSet{
-		ApplicationName: "dummy",
-		Options: map[string]string{
-			"title":    "foobar",
-			"username": "user name",
-		},
-	})
-	c.Assert(err, jc.ErrorIsNil)
-	settings, err := dummy.CharmConfig(model.GenerationMaster)
-	c.Assert(err, jc.ErrorIsNil)
-	ch, _, err := dummy.Charm()
-	c.Assert(err, jc.ErrorIsNil)
-	c.Assert(settings, gc.DeepEquals, s.combinedSettings(ch, charm.Settings{
-		"title":    "foobar",
-		"username": "user name",
-	}))
-	return dummy
-}
-
-func (s *applicationSuite) assertServerUnset(c *gc.C, dummy *state.Application) {
-	err := s.applicationAPI.Unset(params.ApplicationUnset{
-		ApplicationName: "dummy",
-		Options:         []string{"username"},
-	})
-	c.Assert(err, jc.ErrorIsNil)
-	settings, err := dummy.CharmConfig(model.GenerationMaster)
-	c.Assert(err, jc.ErrorIsNil)
-	ch, _, err := dummy.Charm()
-	c.Assert(err, jc.ErrorIsNil)
-	c.Assert(settings, gc.DeepEquals, s.combinedSettings(ch, charm.Settings{
-		"title": "foobar",
-	}))
-}
-
-func (s *applicationSuite) assertServerUnsetBlocked(c *gc.C, dummy *state.Application, msg string) {
-	err := s.applicationAPI.Unset(params.ApplicationUnset{
-		ApplicationName: "dummy",
-		Options:         []string{"username"},
-	})
-	s.AssertBlocked(c, err, msg)
-}
-
-func (s *applicationSuite) TestBlockDestroyServerUnset(c *gc.C) {
-	dummy := s.setupServerUnsetBlocked(c)
-	s.BlockDestroyModel(c, "TestBlockDestroyServerUnset")
-	s.assertServerUnset(c, dummy)
-}
-
-func (s *applicationSuite) TestBlockRemoveServerUnset(c *gc.C) {
-	dummy := s.setupServerUnsetBlocked(c)
-	s.BlockRemoveObject(c, "TestBlockRemoveServerUnset")
-	s.assertServerUnset(c, dummy)
-}
-
-func (s *applicationSuite) TestBlockChangesServerUnset(c *gc.C) {
-	dummy := s.setupServerUnsetBlocked(c)
-	s.BlockAllChanges(c, "TestBlockChangesServerUnset")
-	s.assertServerUnsetBlocked(c, dummy, "TestBlockChangesServerUnset")
-}
-
->>>>>>> e561dafa
 var clientAddApplicationUnitsTests = []struct {
 	about       string
 	application string // if not set, defaults to 'dummy'
