--- conflicted
+++ resolved
@@ -354,7 +354,7 @@
 		Charm: &state.Charm{},
 		CharmOrigin: &state.CharmOrigin{
 			Source:   "charm-store",
-			Platform: &state.Platform{},
+			Platform: &state.Platform{OS: "ubuntu", Series: "focal"},
 		},
 	})
 	s.backend.EXPECT().Application("postgresql").Return(app, nil)
@@ -362,6 +362,7 @@
 	err := s.api.SetCharm(params.ApplicationSetCharm{
 		ApplicationName: "postgresql",
 		CharmURL:        "cs:something-else",
+		CharmOrigin:     &params.CharmOrigin{Base: params.Base{Name: "ubuntu", Channel: "20.04/stable"}},
 	})
 	c.Assert(err, jc.ErrorIsNil)
 }
@@ -379,6 +380,7 @@
 	err := s.api.SetCharm(params.ApplicationSetCharm{
 		ApplicationName: "postgresql",
 		CharmURL:        "cs:something-else",
+		CharmOrigin:     &params.CharmOrigin{Base: params.Base{Name: "ubuntu", Channel: "20.04/stable"}},
 	})
 	c.Assert(err, gc.ErrorMatches, "change blocked")
 }
@@ -396,7 +398,7 @@
 		Charm: &state.Charm{},
 		CharmOrigin: &state.CharmOrigin{
 			Source:   "charm-store",
-			Platform: &state.Platform{},
+			Platform: &state.Platform{OS: "ubuntu", Series: "focal"},
 		},
 		ForceUnits: true,
 	})
@@ -406,6 +408,7 @@
 		ApplicationName: "postgresql",
 		CharmURL:        "cs:something-else",
 		ForceUnits:      true,
+		CharmOrigin:     &params.CharmOrigin{Base: params.Base{Name: "ubuntu", Channel: "20.04/stable"}},
 	})
 	c.Assert(err, jc.ErrorIsNil)
 }
@@ -443,7 +446,7 @@
 		Charm: &state.Charm{},
 		CharmOrigin: &state.CharmOrigin{
 			Source:   "charm-store",
-			Platform: &state.Platform{OS: "ubuntu", Series: "bionic"},
+			Platform: &state.Platform{OS: "ubuntu", Series: "focal"},
 		},
 		StorageConstraints: map[string]state.StorageConstraints{
 			"a": {},
@@ -466,7 +469,7 @@
 			"c": {Size: toUint64Ptr(123)},
 			"d": {Count: toUint64Ptr(456)},
 		},
-		CharmOrigin: &params.CharmOrigin{Series: "bionic"},
+		CharmOrigin: &params.CharmOrigin{Base: params.Base{Name: "ubuntu", Channel: "20.04/stable"}},
 	})
 	c.Assert(err, jc.ErrorIsNil)
 }
@@ -486,7 +489,7 @@
 	err := s.api.SetCharm(params.ApplicationSetCharm{
 		ApplicationName: "postgresql",
 		CharmURL:        "cs:postgresql",
-		CharmOrigin:     &params.CharmOrigin{OS: "ubuntu", Series: "bionic"},
+		CharmOrigin:     &params.CharmOrigin{Base: params.Base{Name: "ubuntu", Channel: "20.04/stable"}},
 	})
 	c.Assert(err, gc.NotNil)
 	msg := strings.Replace(err.Error(), "\n", "", -1)
@@ -506,7 +509,7 @@
 		Charm: &state.Charm{},
 		CharmOrigin: &state.CharmOrigin{
 			Source:   "charm-store",
-			Platform: &state.Platform{OS: "ubuntu", Series: "bionic"},
+			Platform: &state.Platform{OS: "ubuntu", Series: "focal"},
 		},
 		ConfigSettings: charm.Settings{"stringOption": "value"},
 	})
@@ -516,7 +519,7 @@
 		ApplicationName: "postgresql",
 		CharmURL:        "cs:postgresql",
 		ConfigSettings:  map[string]string{"stringOption": "value"},
-		CharmOrigin:     &params.CharmOrigin{OS: "ubuntu", Series: "bionic"},
+		CharmOrigin:     &params.CharmOrigin{Base: params.Base{Name: "ubuntu", Channel: "20.04/stable"}},
 	})
 	c.Assert(err, jc.ErrorIsNil)
 }
@@ -536,7 +539,7 @@
 	err := s.api.SetCharm(params.ApplicationSetCharm{
 		ApplicationName: "postgresql",
 		CharmURL:        "ch:postgresql",
-		CharmOrigin:     &params.CharmOrigin{Series: "quantal"},
+		CharmOrigin:     &params.CharmOrigin{Base: params.Base{Name: "ubuntu", Channel: "20.04/stable"}},
 	})
 	c.Assert(err, gc.ErrorMatches, "cannot downgrade from v2 charm format to v1")
 }
@@ -566,7 +569,7 @@
 		Charm: &state.Charm{},
 		CharmOrigin: &state.CharmOrigin{
 			Source:   "charm-hub",
-			Platform: &state.Platform{OS: "ubuntu", Series: "bionic"},
+			Platform: &state.Platform{OS: "ubuntu", Series: "jammy"},
 		},
 		Series: "focal",
 	}).Return(nil)
@@ -582,7 +585,7 @@
 	err := s.api.SetCharm(params.ApplicationSetCharm{
 		ApplicationName: "postgresql",
 		CharmURL:        "ch:postgresql",
-		CharmOrigin:     &params.CharmOrigin{Source: "charm-hub", Series: "bionic"},
+		CharmOrigin:     &params.CharmOrigin{Source: "charm-hub", Base: params.Base{Name: "ubuntu", Channel: "22.04/stable"}},
 	})
 	c.Assert(err, jc.ErrorIsNil)
 }
@@ -600,7 +603,7 @@
 		Charm: &state.Charm{},
 		CharmOrigin: &state.CharmOrigin{
 			Source:   "charm-store",
-			Platform: &state.Platform{OS: "ubuntu", Series: "bionic"},
+			Platform: &state.Platform{OS: "ubuntu", Series: "focal"},
 		},
 		ConfigSettings: charm.Settings{"stringOption": "value"},
 	}).Return(nil)
@@ -609,7 +612,7 @@
 	err := s.api.SetCharm(params.ApplicationSetCharm{
 		ApplicationName: "postgresql",
 		CharmURL:        "cs:postgresql",
-		CharmOrigin:     &params.CharmOrigin{Series: "bionic"},
+		CharmOrigin:     &params.CharmOrigin{Base: params.Base{Name: "ubuntu", Channel: "20.04/stable"}},
 		ConfigSettingsYAML: `
 postgresql:
   stringOption: value
@@ -641,7 +644,7 @@
 		Charm: &state.Charm{},
 		CharmOrigin: &state.CharmOrigin{
 			Source:   "charm-store",
-			Platform: &state.Platform{OS: "ubuntu", Series: "bionic"},
+			Platform: &state.Platform{OS: "ubuntu", Series: "focal"},
 		},
 		ConfigSettings: charm.Settings{"stringOption": "value"},
 	}).Return(nil)
@@ -652,7 +655,7 @@
 	err := s.api.SetCharm(params.ApplicationSetCharm{
 		ApplicationName: "postgresql",
 		CharmURL:        "cs:postgresql",
-		CharmOrigin:     &params.CharmOrigin{Series: "bionic"},
+		CharmOrigin:     &params.CharmOrigin{Base: params.Base{Name: "ubuntu", Channel: "20.04/stable"}},
 		ConfigSettings:  map[string]string{"stringOption": "value"},
 	})
 	c.Assert(err, jc.ErrorIsNil)
@@ -676,7 +679,7 @@
 	err := s.api.SetCharm(params.ApplicationSetCharm{
 		ApplicationName: "postgresql",
 		CharmURL:        "cs:postgresql",
-		CharmOrigin:     &params.CharmOrigin{Series: "bionic"},
+		CharmOrigin:     &params.CharmOrigin{Base: params.Base{Name: "ubuntu", Channel: "20.04/stable"}},
 		ConfigSettings:  map[string]string{"stringOption": "value"},
 	})
 	c.Assert(err, gc.ErrorMatches, "Unable to upgrade LXDProfile charms with the current model version. "+
@@ -698,7 +701,7 @@
 		Charm: &state.Charm{},
 		CharmOrigin: &state.CharmOrigin{
 			Source:   "charm-store",
-			Platform: &state.Platform{OS: "ubuntu", Series: "bionic"},
+			Platform: &state.Platform{OS: "ubuntu", Series: "focal"},
 		},
 		ConfigSettings: charm.Settings{"stringOption": "value"},
 	}).Return(nil)
@@ -710,7 +713,7 @@
 		ApplicationName: "postgresql",
 		CharmURL:        "cs:postgresql",
 		ConfigSettings:  map[string]string{"stringOption": "value"},
-		CharmOrigin:     &params.CharmOrigin{Series: "bionic"},
+		CharmOrigin:     &params.CharmOrigin{Base: params.Base{Name: "ubuntu", Channel: "20.04/stable"}},
 	})
 	c.Assert(err, jc.ErrorIsNil)
 }
@@ -751,6 +754,7 @@
 		ApplicationName: "postgresql",
 		CharmURL:        "cs:postgresql",
 		ConfigSettings:  map[string]string{"stringOption": "value"},
+		CharmOrigin:     &params.CharmOrigin{Base: params.Base{Name: "ubuntu", Channel: "20.04/stable"}},
 	})
 	c.Assert(err, gc.ErrorMatches, `(?m).*Charm feature requirements cannot be met.*`)
 }
@@ -791,6 +795,7 @@
 	err := s.api.SetCharm(params.ApplicationSetCharm{
 		ApplicationName: "postgresql",
 		CharmURL:        "cs:postgresql",
+		CharmOrigin:     &params.CharmOrigin{Base: params.Base{Name: "ubuntu", Channel: "20.04/stable"}},
 		ConfigSettings:  map[string]string{"stringOption": "value"},
 		Force:           true,
 	})
@@ -1245,19 +1250,19 @@
 		Applications: []params.ApplicationDeploy{{
 			ApplicationName: "foo",
 			CharmURL:        "local:foo-0",
-			CharmOrigin:     &params.CharmOrigin{Source: "local", Series: "bionic"},
+			CharmOrigin:     &params.CharmOrigin{Source: "local", Base: params.Base{Name: "ubuntu", Channel: "20.04/stable"}},
 			NumUnits:        1,
 			AttachStorage:   []string{"storage-foo-0"},
 		}, {
 			ApplicationName: "bar",
 			CharmURL:        "local:bar-1",
-			CharmOrigin:     &params.CharmOrigin{Source: "local", Series: "bionic"},
+			CharmOrigin:     &params.CharmOrigin{Source: "local", Base: params.Base{Name: "ubuntu", Channel: "20.04/stable"}},
 			NumUnits:        2,
 			AttachStorage:   []string{"storage-bar-0"},
 		}, {
 			ApplicationName: "baz",
 			CharmURL:        "local:baz-2",
-			CharmOrigin:     &params.CharmOrigin{Source: "local", Series: "bionic"},
+			CharmOrigin:     &params.CharmOrigin{Source: "local", Base: params.Base{Name: "ubuntu", Channel: "20.04/stable"}},
 			NumUnits:        1,
 			AttachStorage:   []string{"volume-baz-0"},
 		}},
@@ -1282,7 +1287,7 @@
 		Applications: []params.ApplicationDeploy{{
 			ApplicationName: "foo",
 			CharmURL:        "local:foo-0",
-			CharmOrigin:     &params.CharmOrigin{Source: "local", Series: "bionic"},
+			CharmOrigin:     &params.CharmOrigin{Source: "local", Base: params.Base{Name: "ubuntu", Channel: "20.04/stable"}},
 			NumUnits:        1,
 		}, {
 			ApplicationName: "bar",
@@ -1291,7 +1296,7 @@
 				Source: "charm-store",
 				Risk:   "stable",
 				Track:  &track,
-				Series: "bionic",
+				Base:   params.Base{Name: "ubuntu", Channel: "20.04/stable"},
 			},
 			NumUnits: 1,
 		}, {
@@ -1300,7 +1305,7 @@
 			CharmOrigin: &params.CharmOrigin{
 				Source: "charm-hub",
 				Risk:   "stable",
-				Series: "bionic",
+				Base:   params.Base{Name: "ubuntu", Channel: "20.04/stable"},
 			},
 			NumUnits: 1,
 		}},
@@ -1320,11 +1325,11 @@
 func createCharmOriginFromURL(c *gc.C, curl *charm.URL) *params.CharmOrigin {
 	switch curl.Schema {
 	case "cs":
-		return &params.CharmOrigin{Source: "charm-store", OS: "ubuntu", Channel: "22.04"}
+		return &params.CharmOrigin{Source: "charm-store", Base: params.Base{Name: "ubuntu", Channel: "22.04/stable"}}
 	case "local":
-		return &params.CharmOrigin{Source: "local", OS: "ubuntu", Channel: "22.04"}
+		return &params.CharmOrigin{Source: "local", Base: params.Base{Name: "ubuntu", Channel: "22.04/stable"}}
 	default:
-		return &params.CharmOrigin{Source: "charm-hub", OS: "ubuntu", Channel: "22.04"}
+		return &params.CharmOrigin{Source: "charm-hub", Base: params.Base{Name: "ubuntu", Channel: "22.04/stable"}}
 	}
 }
 
@@ -1357,19 +1362,6 @@
 		Applications: []params.ApplicationDeploy{args}},
 	)
 
-<<<<<<< HEAD
-=======
-	args := params.ApplicationsDeploy{
-		Applications: []params.ApplicationDeploy{{
-			ApplicationName: "foo",
-			CharmURL:        "local:foo-0",
-			CharmOrigin:     &params.CharmOrigin{Source: "local", Series: "bionic"},
-			NumUnits:        1,
-			Config:          map[string]string{"kubernetes-service-annotations": "a=b c="},
-		}},
-	}
-	results, err := s.api.Deploy(args)
->>>>>>> da341600
 	c.Assert(err, jc.ErrorIsNil)
 	c.Assert(results.Results, gc.HasLen, 1)
 	c.Assert(results.Results[0].Error, gc.IsNil)
@@ -1397,7 +1389,6 @@
 		Applications: []params.ApplicationDeploy{args}},
 	)
 
-<<<<<<< HEAD
 	c.Assert(err, jc.ErrorIsNil)
 	c.Assert(results.Results, gc.HasLen, 1)
 	c.Assert(results.Results[0].Error, gc.IsNil)
@@ -1550,13 +1541,13 @@
 	defer ctrl.Finish()
 
 	ch := s.expectDefaultCharm(ctrl)
-	curl := charm.MustParseURL("cs:utopic/riak-42")
+	curl := charm.MustParseURL("cs:focal/riak-42")
 	s.backend.EXPECT().Charm(curl).Return(ch, nil).MinTimes(1)
 
 	args := []params.ApplicationDeploy{{
 		ApplicationName: "old",
 		CharmURL:        curl.String(),
-		CharmOrigin:     &params.CharmOrigin{Source: "charm-store"},
+		CharmOrigin:     &params.CharmOrigin{Source: "charm-store", Base: params.Base{Name: "ubuntu", Channel: "focal"}},
 		NumUnits:        1,
 		EndpointBindings: map[string]string{
 			"endpoint": "a-space",
@@ -1566,7 +1557,7 @@
 	}, {
 		ApplicationName: "regular",
 		CharmURL:        curl.String(),
-		CharmOrigin:     &params.CharmOrigin{Source: "charm-store"},
+		CharmOrigin:     &params.CharmOrigin{Source: "charm-store", Base: params.Base{Name: "ubuntu", Channel: "focal"}},
 		NumUnits:        1,
 		EndpointBindings: map[string]string{
 			"endpoint": "42",
@@ -1623,7 +1614,7 @@
 		Applications: []params.ApplicationDeploy{{
 			ApplicationName: "foo",
 			CharmURL:        "local:foo-0",
-			CharmOrigin:     &params.CharmOrigin{Source: "local"},
+			CharmOrigin:     &params.CharmOrigin{Source: "local", Base: params.Base{Name: "ubuntu", Channel: "20.04/stable"}},
 			NumUnits:        1,
 			Config:          map[string]string{"kubernetes-service-annotations": "a=b c="},
 		}},
@@ -1658,41 +1649,31 @@
 	s.backend.EXPECT().Charm(gomock.Any()).Return(ch, nil).Times(4)
 	s.expectDefaultK8sModelConfig()
 
-=======
->>>>>>> da341600
 	args := params.ApplicationsDeploy{
 		Applications: []params.ApplicationDeploy{{
 			ApplicationName: "foo",
 			CharmURL:        "local:foo-0",
-<<<<<<< HEAD
-			CharmOrigin:     &params.CharmOrigin{Source: "local"},
-=======
-			CharmOrigin:     &params.CharmOrigin{Source: "local", Series: "bionic"},
->>>>>>> da341600
+			CharmOrigin:     &params.CharmOrigin{Source: "local", Base: params.Base{Name: "ubuntu", Channel: "20.04/stable"}},
 			NumUnits:        1,
 			Config:          map[string]string{"kubernetes-service-annotations": "a=b c="},
 			ConfigYAML:      "foo:\n  stringOption: fred\n  kubernetes-service-type: loadbalancer",
 		}, {
 			ApplicationName: "foobar",
 			CharmURL:        "local:foobar-0",
-<<<<<<< HEAD
-			CharmOrigin:     &params.CharmOrigin{Source: "local"},
-=======
-			CharmOrigin:     &params.CharmOrigin{Source: "local", Series: "bionic"},
->>>>>>> da341600
+			CharmOrigin:     &params.CharmOrigin{Source: "local", Base: params.Base{Name: "ubuntu", Channel: "20.04/stable"}},
 			NumUnits:        1,
 			Config:          map[string]string{"kubernetes-service-type": "cluster", "intOption": "2"},
 			ConfigYAML:      "foobar:\n  intOption: 1\n  kubernetes-service-type: loadbalancer\n  kubernetes-ingress-ssl-redirect: true",
 		}, {
 			ApplicationName: "bar",
 			CharmURL:        "local:bar-0",
-			CharmOrigin:     &params.CharmOrigin{Source: "local", Series: "bionic"},
+			CharmOrigin:     &params.CharmOrigin{Source: "local", Base: params.Base{Name: "ubuntu", Channel: "20.04/stable"}},
 			NumUnits:        1,
 			AttachStorage:   []string{"storage-bar-0"},
 		}, {
 			ApplicationName: "baz",
 			CharmURL:        "local:baz-0",
-			CharmOrigin:     &params.CharmOrigin{Source: "local", Series: "bionic"},
+			CharmOrigin:     &params.CharmOrigin{Source: "local", Base: params.Base{Name: "ubuntu", Channel: "20.04/stable"}},
 			NumUnits:        1,
 			Placement:       []*instance.Placement{{}, {}},
 		}},
@@ -1725,7 +1706,7 @@
 		Applications: []params.ApplicationDeploy{{
 			ApplicationName: "foo",
 			CharmURL:        "local:foo-0",
-			CharmOrigin:     &params.CharmOrigin{Series: "bionic"},
+			CharmOrigin:     &params.CharmOrigin{Base: params.Base{Name: "ubuntu", Channel: "20.04/stable"}},
 			NumUnits:        1,
 			Config:          map[string]string{"kubernetes-service-type": "ClusterIP", "intOption": "2"},
 		}},
@@ -1809,7 +1790,7 @@
 		Applications: []params.ApplicationDeploy{{
 			ApplicationName: "foo",
 			CharmURL:        "local:foo-0",
-			CharmOrigin:     &params.CharmOrigin{Source: "local", Series: "bionic"},
+			CharmOrigin:     &params.CharmOrigin{Source: "local", Base: params.Base{Name: "ubuntu", Channel: "20.04/stable"}},
 			NumUnits:        1,
 		}},
 	}
@@ -1836,7 +1817,7 @@
 		Applications: []params.ApplicationDeploy{{
 			ApplicationName: "foo",
 			CharmURL:        "local:foo-0",
-			CharmOrigin:     &params.CharmOrigin{Source: "local", Series: "bionic"},
+			CharmOrigin:     &params.CharmOrigin{Source: "local", Base: params.Base{Name: "ubuntu", Channel: "20.04/stable"}},
 			NumUnits:        1,
 		}},
 	}
@@ -1862,7 +1843,7 @@
 		Applications: []params.ApplicationDeploy{{
 			ApplicationName: "foo",
 			CharmURL:        "local:foo-0",
-			CharmOrigin:     &params.CharmOrigin{Source: "local", Series: "bionic"},
+			CharmOrigin:     &params.CharmOrigin{Source: "local", Base: params.Base{Name: "ubuntu", Channel: "20.04/stable"}},
 			NumUnits:        1,
 		}},
 	}
@@ -1890,7 +1871,7 @@
 		Applications: []params.ApplicationDeploy{{
 			ApplicationName: "foo",
 			CharmURL:        "local:foo-0",
-			CharmOrigin:     &params.CharmOrigin{Source: "local", Series: "bionic"},
+			CharmOrigin:     &params.CharmOrigin{Source: "local", Base: params.Base{Name: "ubuntu", Channel: "20.04/stable"}},
 			NumUnits:        1,
 		}},
 	}
@@ -1920,7 +1901,7 @@
 		Applications: []params.ApplicationDeploy{{
 			ApplicationName: "foo",
 			CharmURL:        "local:foo-0",
-			CharmOrigin:     &params.CharmOrigin{Source: "local", Series: "bionic"},
+			CharmOrigin:     &params.CharmOrigin{Source: "local", Base: params.Base{Name: "ubuntu", Channel: "20.04/stable"}},
 			NumUnits:        1,
 			Storage: map[string]storage.Constraints{
 				"database": {},
@@ -1957,7 +1938,7 @@
 		Applications: []params.ApplicationDeploy{{
 			ApplicationName: "foo",
 			CharmURL:        "local:foo-0",
-			CharmOrigin:     &params.CharmOrigin{Source: "local", Series: "bionic"},
+			CharmOrigin:     &params.CharmOrigin{Source: "local", Base: params.Base{Name: "ubuntu", Channel: "20.04/stable"}},
 			NumUnits:        1,
 			Storage: map[string]storage.Constraints{
 				"database": {},
@@ -2551,8 +2532,8 @@
 	_, err := s.api.UpdateApplicationSeries(
 		params.UpdateChannelArgs{
 			Args: []params.UpdateChannelArg{{
-				Entity: params.Entity{Tag: names.NewApplicationTag("postgresql").String()},
-				Series: "jammy",
+				Entity:  params.Entity{Tag: names.NewApplicationTag("postgresql").String()},
+				Channel: "22.04",
 			}},
 		},
 	)
@@ -2800,12 +2781,7 @@
 	c.Assert(*result.Results[0].Result, gc.DeepEquals, params.ApplicationResult{
 		Tag:         "application-postgresql",
 		Charm:       "charm-postgresql",
-<<<<<<< HEAD
-		Base:        params.Base{Name: "ubuntu", Channel: "12.10"},
-=======
-		Series:      "quantal",
 		Base:        params.Base{Name: "ubuntu", Channel: "12.10/stable"},
->>>>>>> da341600
 		Channel:     "2.0/candidate",
 		Constraints: constraints.MustParse("arch=amd64 mem=4G cores=1 root-disk=8G"),
 		Principal:   true,
@@ -2845,12 +2821,7 @@
 	c.Assert(*result.Results[0].Result, gc.DeepEquals, params.ApplicationResult{
 		Tag:         "application-postgresql",
 		Charm:       "charm-postgresql",
-<<<<<<< HEAD
-		Base:        params.Base{Name: "ubuntu", Channel: "12.10"},
-=======
-		Series:      "quantal",
 		Base:        params.Base{Name: "ubuntu", Channel: "12.10/stable"},
->>>>>>> da341600
 		Channel:     "development",
 		Constraints: constraints.MustParse("arch=amd64 mem=4G cores=1 root-disk=8G"),
 		Principal:   true,
@@ -2926,12 +2897,7 @@
 	c.Assert(*result.Results[0].Result, gc.DeepEquals, params.ApplicationResult{
 		Tag:         "application-postgresql",
 		Charm:       "charm-postgresql",
-<<<<<<< HEAD
-		Base:        params.Base{Name: "ubuntu", Channel: "12.10"},
-=======
-		Series:      "quantal",
 		Base:        params.Base{Name: "ubuntu", Channel: "12.10/stable"},
->>>>>>> da341600
 		Channel:     "development",
 		Constraints: constraints.MustParse("arch=amd64 mem=4G cores=1 root-disk=8G"),
 		Principal:   true,
@@ -3295,7 +3261,6 @@
 	app.EXPECT().SetMetricCredentials([]byte("creds 1234")).Return(nil)
 	s.backend.EXPECT().Application("mysql").Return(app, nil)
 
-<<<<<<< HEAD
 	results, err := s.api.SetMetricCredentials(params.ApplicationMetricCredentials{Creds: []params.ApplicationMetricCredential{{
 		ApplicationName:   "mysql",
 		MetricCredentials: []byte("creds 1234"),
@@ -3304,16 +3269,6 @@
 	c.Assert(err, jc.ErrorIsNil)
 	c.Assert(results.Results, gc.HasLen, 1)
 	c.Assert(results, gc.DeepEquals, params.ErrorResults{Results: []params.ErrorResult{{}}})
-=======
-	// Try to upgrade the charm
-	err := s.api.SetCharm(params.ApplicationSetCharm{
-		ApplicationName: "postgresql",
-		CharmURL:        "cs:postgresql",
-		ConfigSettings:  map[string]string{"stringOption": "value"},
-		CharmOrigin:     &params.CharmOrigin{Series: "bionic"},
-	})
-	c.Assert(err, gc.ErrorMatches, `(?m).*Charm feature requirements cannot be met.*`)
->>>>>>> da341600
 }
 
 func (s *ApplicationSuite) TestSetMetricCredentialsTwoArgsBothPass(c *gc.C) {
@@ -3336,7 +3291,6 @@
 		MetricCredentials: []byte("creds 4567"),
 	}}})
 
-<<<<<<< HEAD
 	c.Assert(err, jc.ErrorIsNil)
 	c.Assert(results.Results, gc.HasLen, 2)
 	c.Assert(results, gc.DeepEquals, params.ErrorResults{Results: []params.ErrorResult{{}, {}}})
@@ -3376,15 +3330,6 @@
 	c.Assert(settings, gc.DeepEquals, charm.Settings{
 		"stringOption": nil,
 		"intOption":    int64(27),
-=======
-	// Try to upgrade the charm
-	err := s.api.SetCharm(params.ApplicationSetCharm{
-		ApplicationName: "postgresql",
-		CharmURL:        "cs:postgresql",
-		ConfigSettings:  map[string]string{"stringOption": "value"},
-		Force:           true,
-		CharmOrigin:     &params.CharmOrigin{Series: "bionic"},
->>>>>>> da341600
 	})
 }
 
@@ -3412,7 +3357,7 @@
 		Platform: &state.Platform{
 			Architecture: "amd64",
 			OS:           "ubuntu",
-			Series:       "focal",
+			Series:       "jammy",
 		},
 	})
 	s.backend.EXPECT().Application("postgresql").Return(app, nil)
@@ -3432,8 +3377,7 @@
 		Track:        &latest,
 		Branch:       &branch,
 		Architecture: "amd64",
-		OS:           "ubuntu",
-		Channel:      "20.04",
+		Base:         params.Base{Name: "ubuntu", Channel: "22.04/stable"},
 		InstanceKey:  charmhub.CreateInstanceKey(app.ApplicationTag(), coretesting.ModelTag),
 	})
 }