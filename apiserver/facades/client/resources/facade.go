--- conflicted
+++ resolved
@@ -253,31 +253,4 @@
 			Error: apiservererrors.ServerError(err),
 		},
 	}
-<<<<<<< HEAD
-}
-
-func convertParamsOrigin(origin params.CharmOrigin) corecharm.Origin {
-	var track string
-	if origin.Track != nil {
-		track = *origin.Track
-	}
-	return corecharm.Origin{
-		Source:   corecharm.Source(origin.Source),
-		Type:     origin.Type,
-		ID:       origin.ID,
-		Hash:     origin.Hash,
-		Revision: origin.Revision,
-		Channel: &charm.Channel{
-			Track: track,
-			Risk:  charm.Risk(origin.Risk),
-		},
-		Platform: corecharm.Platform{
-			Architecture: origin.Architecture,
-			OS:           origin.OS,
-			Channel:      origin.Channel,
-		},
-		InstanceKey: origin.InstanceKey,
-	}
-=======
->>>>>>> da341600
 }