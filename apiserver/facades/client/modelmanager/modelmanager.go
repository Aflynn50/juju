// Copyright 2015 Canonical Ltd.
// Licensed under the AGPLv3, see LICENCE file for details.

package modelmanager

import (
	"context"
	stdcontext "context"
	"fmt"
	"sort"
	"time"

	"github.com/juju/description/v4"
	"github.com/juju/errors"
	"github.com/juju/loggo"
	"github.com/juju/names/v4"
	jujutxn "github.com/juju/txn/v3"
	"github.com/juju/version/v2"

	"github.com/juju/juju/apiserver/authentication"
	"github.com/juju/juju/apiserver/common"
	commonsecrets "github.com/juju/juju/apiserver/common/secrets"
	apiservererrors "github.com/juju/juju/apiserver/errors"
	"github.com/juju/juju/apiserver/facade"
	"github.com/juju/juju/caas"
	jujucloud "github.com/juju/juju/cloud"
	"github.com/juju/juju/controller/modelmanager"
	corebase "github.com/juju/juju/core/base"
	"github.com/juju/juju/core/life"
	"github.com/juju/juju/core/permission"
<<<<<<< HEAD
	"github.com/juju/juju/core/series"
	modelmanagerservice "github.com/juju/juju/domain/modelmanager/service"
=======
>>>>>>> 430bc2b8
	"github.com/juju/juju/environs"
	environscloudspec "github.com/juju/juju/environs/cloudspec"
	"github.com/juju/juju/environs/config"
	environsContext "github.com/juju/juju/environs/context"
	"github.com/juju/juju/environs/space"
	"github.com/juju/juju/rpc/params"
	"github.com/juju/juju/state"
	"github.com/juju/juju/state/stateenvirons"
	"github.com/juju/juju/tools"
)

var (
	logger = loggo.GetLogger("juju.apiserver.modelmanager")

	// Overridden by tests.
	supportedFeaturesGetter = stateenvirons.SupportedFeatures
)

type newCaasBrokerFunc func(_ stdcontext.Context, args environs.OpenParams) (caas.Broker, error)

// ModelManagerService defines a interface for interacting with the underlying
// state.
type ModelManagerService interface {
	Create(stdcontext.Context, modelmanagerservice.UUID) error
	Delete(stdcontext.Context, modelmanagerservice.UUID) error
}

type ModelExporter interface {
	ExportModelPartial(ctx context.Context, cfg state.ExportConfig) (description.Model, error)
}

// ModelManagerAPI implements the model manager interface and is
// the concrete implementation of the api end point.
type ModelManagerAPI struct {
	*common.ModelStatusAPI
	modelManagerService ModelManagerService
	state               common.ModelManagerBackend
	modelExporter       ModelExporter
	ctlrState           common.ModelManagerBackend
	check               common.BlockCheckerInterface
	authorizer          facade.Authorizer
	toolsFinder         common.ToolsFinder
	apiUser             names.UserTag
	isAdmin             bool
	model               common.Model
	getBroker           newCaasBrokerFunc
	callContext         environsContext.ProviderCallContext
}

// NewModelManagerAPI creates a new api server endpoint for managing
// models.
func NewModelManagerAPI(
	st common.ModelManagerBackend,
	modelExporter ModelExporter,
	ctlrSt common.ModelManagerBackend,
	modelManagerService ModelManagerService,
	toolsFinder common.ToolsFinder,
	getBroker newCaasBrokerFunc,
	blockChecker common.BlockCheckerInterface,
	authorizer facade.Authorizer,
	m common.Model,
	callCtx environsContext.ProviderCallContext,
) (*ModelManagerAPI, error) {
	if !authorizer.AuthClient() {
		return nil, apiservererrors.ErrPerm
	}
	// Since we know this is a user tag (because AuthClient is true),
	// we just do the type assertion to the UserTag.
	apiUser, _ := authorizer.GetAuthTag().(names.UserTag)
	// Pretty much all of the user manager methods have special casing for admin
	// users, so look once when we start and remember if the user is an admin.
	err := authorizer.HasPermission(permission.SuperuserAccess, st.ControllerTag())
	if err != nil && !errors.Is(err, authentication.ErrorEntityMissingPermission) {
		return nil, errors.Trace(err)
	}
	isAdmin := err == nil

	return &ModelManagerAPI{
		ModelStatusAPI:      common.NewModelStatusAPI(st, authorizer, apiUser),
		state:               st,
		modelExporter:       modelExporter,
		ctlrState:           ctlrSt,
		modelManagerService: modelManagerService,
		getBroker:           getBroker,
		check:               blockChecker,
		authorizer:          authorizer,
		toolsFinder:         toolsFinder,
		apiUser:             apiUser,
		isAdmin:             isAdmin,
		model:               m,
		callContext:         callCtx,
	}, nil
}

// authCheck checks if the user is acting on their own behalf, or if they
// are an administrator acting on behalf of another user.
func (m *ModelManagerAPI) authCheck(user names.UserTag) error {
	if m.isAdmin {
		logger.Tracef("%q is a controller admin", m.apiUser.Id())
		return nil
	}

	// We can't just compare the UserTags themselves as the provider part
	// may be unset, and gets replaced with 'local'. We must compare against
	// the Canonical value of the user tag.
	if m.apiUser == user {
		return nil
	}
	return apiservererrors.ErrPerm
}

func (m *ModelManagerAPI) hasWriteAccess(modelTag names.ModelTag) (bool, error) {
	err := m.authorizer.HasPermission(permission.WriteAccess, modelTag)
	return err == nil, err
}

// ConfigSource describes a type that is able to provide config.
// Abstracted primarily for testing.
type ConfigSource interface {
	Config() (*config.Config, error)
}

func (m *ModelManagerAPI) newModelConfig(
	cloudSpec environscloudspec.CloudSpec,
	args params.ModelCreateArgs,
	source ConfigSource,
) (*config.Config, error) {
	// For now, we just smash to the two maps together as we store
	// the account values and the model config together in the
	// *config.Config instance.
	joint := make(map[string]interface{})
	for key, value := range args.Config {
		joint[key] = value
	}
	if _, ok := joint[config.UUIDKey]; ok {
		return nil, errors.New("uuid is generated, you cannot specify one")
	}
	if args.Name == "" {
		return nil, errors.NewNotValid(nil, "Name must be specified")
	}
	if _, ok := joint[config.NameKey]; ok {
		return nil, errors.New("name must not be specified in config")
	}
	joint[config.NameKey] = args.Name

	baseConfig, err := source.Config()
	if err != nil {
		return nil, errors.Trace(err)
	}

	regionSpec := &environscloudspec.CloudRegionSpec{Cloud: cloudSpec.Name, Region: cloudSpec.Region}
	if joint, err = m.state.ComposeNewModelConfig(joint, regionSpec); err != nil {
		return nil, errors.Trace(err)
	}

	creator := modelmanager.ModelConfigCreator{
		Provider: environs.Provider,
		FindTools: func(n version.Number) (tools.List, error) {
			if jujucloud.CloudTypeIsCAAS(cloudSpec.Type) {
				return tools.List{&tools.Tools{Version: version.Binary{Number: n}}}, nil
			}
			toolsList, err := m.toolsFinder.FindAgents(common.FindAgentsParams{
				Number: n,
			})
			if err != nil {
				return nil, errors.Trace(err)
			}
			return toolsList, nil
		},
	}
	return creator.NewModelConfig(cloudSpec, baseConfig, joint)
}

func (m *ModelManagerAPI) checkAddModelPermission(cloud string, userTag names.UserTag) (bool, error) {
	perm, err := m.ctlrState.GetCloudAccess(cloud, userTag)
	if err != nil && !errors.IsNotFound(err) {
		return false, errors.Trace(err)
	}
	if !perm.EqualOrGreaterCloudAccessThan(permission.AddModelAccess) {
		return false, nil
	}
	return true, nil
}

// CreateModel creates a new model using the account and
// model config specified in the args.
func (m *ModelManagerAPI) CreateModel(ctx stdcontext.Context, args params.ModelCreateArgs) (params.ModelInfo, error) {
	result := params.ModelInfo{}

	// Get the controller model first. We need it both for the state
	// server owner and the ability to get the config.
	controllerModel, err := m.ctlrState.Model()
	if err != nil {
		return result, errors.Trace(err)
	}

	var cloudTag names.CloudTag
	cloudRegionName := args.CloudRegion
	if args.CloudTag != "" {
		var err error
		cloudTag, err = names.ParseCloudTag(args.CloudTag)
		if err != nil {
			return result, errors.Trace(err)
		}
	} else {
		cloudTag = names.NewCloudTag(controllerModel.CloudName())
	}
	if cloudRegionName == "" && cloudTag.Id() == controllerModel.CloudName() {
		cloudRegionName = controllerModel.CloudRegion()
	}

	err = m.authorizer.HasPermission(permission.SuperuserAccess, m.state.ControllerTag())
	if err != nil && !errors.Is(err, authentication.ErrorEntityMissingPermission) {
		return result, errors.Trace(err)
	}
	if err != nil {
		canAddModel, err := m.checkAddModelPermission(cloudTag.Id(), m.apiUser)
		if err != nil {
			return result, errors.Trace(err)
		}
		if !canAddModel {
			return result, apiservererrors.ErrPerm
		}
	}

	ownerTag, err := names.ParseUserTag(args.OwnerTag)
	if err != nil {
		return result, errors.Trace(err)
	}

	// a special case of ErrPerm will happen if the user has add-model permission but is trying to
	// create a model for another person, which is not yet supported.
	if !m.isAdmin && ownerTag != m.apiUser {
		return result, errors.Annotatef(apiservererrors.ErrPerm, "%q permission does not permit creation of models for different owners", permission.AddModelAccess)
	}

	cloud, err := m.state.Cloud(cloudTag.Id())
	if err != nil {
		if errors.IsNotFound(err) && args.CloudTag != "" {
			// A cloud was specified, and it was not found.
			// Annotate the error with the supported clouds.
			clouds, err := m.state.Clouds()
			if err != nil {
				return result, errors.Trace(err)
			}
			cloudNames := make([]string, 0, len(clouds))
			for tag := range clouds {
				cloudNames = append(cloudNames, tag.Id())
			}
			sort.Strings(cloudNames)
			return result, errors.NewNotFound(err, fmt.Sprintf(
				"cloud %q not found, expected one of %q",
				cloudTag.Id(), cloudNames,
			))
		}
		return result, errors.Annotate(err, "getting cloud definition")
	}

	var cloudCredentialTag names.CloudCredentialTag
	if args.CloudCredentialTag != "" {
		var err error
		cloudCredentialTag, err = names.ParseCloudCredentialTag(args.CloudCredentialTag)
		if err != nil {
			return result, errors.Trace(err)
		}
	} else {
		if ownerTag == controllerModel.Owner() {
			cloudCredentialTag, _ = controllerModel.CloudCredentialTag()
		} else {
			// TODO(axw) check if the user has one and only one
			// cloud credential, and if so, use it? For now, we
			// require the user to specify a credential unless
			// the cloud does not require one.
			var hasEmpty bool
			for _, authType := range cloud.AuthTypes {
				if authType != jujucloud.EmptyAuthType {
					continue
				}
				hasEmpty = true
				break
			}
			if !hasEmpty {
				return result, errors.NewNotValid(nil, "no credential specified")
			}
		}
	}

	var credential *jujucloud.Credential
	if cloudCredentialTag != (names.CloudCredentialTag{}) {
		credentialValue, err := m.state.CloudCredential(cloudCredentialTag)
		if err != nil {
			return result, errors.Annotate(err, "getting credential")
		}
		cloudCredential := jujucloud.NewNamedCredential(
			credentialValue.Name,
			jujucloud.AuthType(credentialValue.AuthType),
			credentialValue.Attributes,
			credentialValue.Revoked,
		)
		credential = &cloudCredential
	}

	// Swap out the config default-series for default-base if it's set.
	// TODO(stickupkid): This can be removed once we've fully migrated to bases.
	if s, ok := args.Config[config.DefaultSeriesKey]; ok {
		if _, ok := args.Config[config.DefaultBaseKey]; ok {
			return result, errors.New("default-base and default-series cannot both be set")
		}
		if s == "" {
			args.Config[config.DefaultBaseKey] = ""
		} else {
			base, err := corebase.GetBaseFromSeries(s.(string))
			if err != nil {
				return result, errors.Trace(err)
			}
			args.Config[config.DefaultBaseKey] = base.String()
		}

		delete(args.Config, config.DefaultSeriesKey)
	}

	cloudSpec, err := environscloudspec.MakeCloudSpec(cloud, cloudRegionName, credential)
	if err != nil {
		return result, errors.Trace(err)
	}

	var model common.Model
	if jujucloud.CloudIsCAAS(cloud) {
		model, err = m.newCAASModel(
			cloudSpec,
			args,
			controllerModel,
			cloudTag,
			cloudRegionName,
			cloudCredentialTag,
			ownerTag)
	} else {
		model, err = m.newModel(
			cloudSpec,
			args,
			controllerModel,
			cloudTag,
			cloudRegionName,
			cloudCredentialTag,
			ownerTag)
	}
	if err != nil {
		return result, errors.Trace(err)
	}

	// Ensure that we place the model in the known model list table on the
	// controller.
	if err := m.modelManagerService.Create(ctx, modelmanagerservice.UUID(model.UUID())); err != nil {
		return result, errors.Trace(err)
	}

	return m.getModelInfo(model.ModelTag(), false)
}

func (m *ModelManagerAPI) newCAASModel(
	cloudSpec environscloudspec.CloudSpec,
	createArgs params.ModelCreateArgs,
	controllerModel common.Model,
	cloudTag names.CloudTag,
	cloudRegionName string,
	cloudCredentialTag names.CloudCredentialTag,
	ownerTag names.UserTag,
) (_ common.Model, err error) {
	newConfig, err := m.newModelConfig(cloudSpec, createArgs, controllerModel)
	if err != nil {
		return nil, errors.Annotate(err, "failed to create config")
	}
	controllerConfig, err := m.state.ControllerConfig()
	if err != nil {
		return nil, errors.Annotate(err, "getting controller config")
	}

	defer func() {
		// Retain the error stack but with a better message.
		if errors.IsAlreadyExists(err) {
			err = errors.Wrap(err, errors.NewAlreadyExists(nil,
				`
the model cannot be created because a namespace with the proposed
model name already exists in the k8s cluster.
Please choose a different model name.
`[1:],
			))
		}
	}()

	broker, err := m.getBroker(stdcontext.TODO(), environs.OpenParams{
		ControllerUUID: controllerConfig.ControllerUUID(),
		Cloud:          cloudSpec,
		Config:         newConfig,
	})
	if err != nil {
		return nil, errors.Annotate(err, "failed to open kubernetes client")
	}

	if err = broker.Create(
		m.callContext,
		environs.CreateParams{ControllerUUID: controllerConfig.ControllerUUID()},
	); err != nil {
		return nil, errors.Annotatef(err, "creating namespace %q", createArgs.Name)
	}

	storageProviderRegistry := stateenvirons.NewStorageProviderRegistry(broker)

	model, st, err := m.state.NewModel(state.ModelArgs{
		Type:                    state.ModelTypeCAAS,
		CloudName:               cloudTag.Id(),
		CloudRegion:             cloudRegionName,
		CloudCredential:         cloudCredentialTag,
		Config:                  newConfig,
		Owner:                   ownerTag,
		StorageProviderRegistry: storageProviderRegistry,
	})
	if err != nil {
		return nil, errors.Annotate(err, "failed to create new model")
	}
	defer st.Close()

	return model, nil
}

func (m *ModelManagerAPI) newModel(
	cloudSpec environscloudspec.CloudSpec,
	createArgs params.ModelCreateArgs,
	controllerModel common.Model,
	cloudTag names.CloudTag,
	cloudRegionName string,
	cloudCredentialTag names.CloudCredentialTag,
	ownerTag names.UserTag,
) (common.Model, error) {
	newConfig, err := m.newModelConfig(cloudSpec, createArgs, controllerModel)
	if err != nil {
		return nil, errors.Annotate(err, "failed to create config")
	}

	controllerCfg, err := m.state.ControllerConfig()
	if err != nil {
		return nil, errors.Trace(err)
	}

	// Create the Environ.
	env, err := environs.New(stdcontext.TODO(), environs.OpenParams{
		ControllerUUID: controllerCfg.ControllerUUID(),
		Cloud:          cloudSpec,
		Config:         newConfig,
	})
	if err != nil {
		return nil, errors.Annotate(err, "failed to open environ")
	}

	err = env.Create(
		m.callContext,
		environs.CreateParams{
			ControllerUUID: controllerCfg.ControllerUUID(),
		},
	)
	if err != nil {
		return nil, errors.Annotate(err, "failed to create environ")
	}
	storageProviderRegistry := stateenvirons.NewStorageProviderRegistry(env)

	// NOTE: check the agent-version of the config, and if it is > the current
	// version, it is not supported, also check existing tools, and if we don't
	// have tools for that version, also die.
	model, st, err := m.state.NewModel(state.ModelArgs{
		Type:                    state.ModelTypeIAAS,
		CloudName:               cloudTag.Id(),
		CloudRegion:             cloudRegionName,
		CloudCredential:         cloudCredentialTag,
		Config:                  newConfig,
		Owner:                   ownerTag,
		StorageProviderRegistry: storageProviderRegistry,
		EnvironVersion:          env.Provider().Version(),
	})
	if err != nil {
		// Clean up the environ.
		if e := env.Destroy(m.callContext); e != nil {
			logger.Warningf("failed to destroy environ, error %v", e)
		}
		return nil, errors.Annotate(err, "failed to create new model")
	}
	defer st.Close()

	if err = model.AutoConfigureContainerNetworking(env); err != nil {
		if errors.IsNotSupported(err) {
			logger.Debugf("Not performing container networking autoconfiguration on a non-networking environment")
		} else {
			return nil, errors.Annotate(err, "Failed to perform container networking autoconfiguration")
		}
	}

	if err = space.ReloadSpaces(m.callContext, spaceStateShim{
		ModelManagerBackend: st,
	}, env); err != nil {
		if errors.IsNotSupported(err) {
			logger.Debugf("Not performing spaces load on a non-networking environment")
		} else {
			return nil, errors.Annotate(err, "Failed to perform spaces discovery")
		}
	}
	return model, nil
}

func (m *ModelManagerAPI) dumpModel(ctx context.Context, args params.Entity, simplified bool) ([]byte, error) {
	modelTag, err := names.ParseModelTag(args.Tag)
	if err != nil {
		return nil, errors.Trace(err)
	}

	if !m.isAdmin {
		if err := m.authorizer.HasPermission(permission.AdminAccess, modelTag); err != nil {
			return nil, err
		}
	}

	_, release, err := m.state.GetBackend(modelTag.Id())
	if err != nil {
		if errors.IsNotFound(err) {
			return nil, errors.Trace(apiservererrors.ErrBadId)
		}
		return nil, errors.Trace(err)
	}
	defer release()

	exportConfig := state.ExportConfig{IgnoreIncompleteModel: true}
	if simplified {
		exportConfig.SkipActions = true
		exportConfig.SkipAnnotations = true
		exportConfig.SkipCloudImageMetadata = true
		exportConfig.SkipCredentials = true
		exportConfig.SkipIPAddresses = true
		exportConfig.SkipSettings = true
		exportConfig.SkipSSHHostKeys = true
		exportConfig.SkipStatusHistory = true
		exportConfig.SkipLinkLayerDevices = true
	}

	model, err := m.modelExporter.ExportModelPartial(ctx, exportConfig)
	if err != nil {
		return nil, errors.Trace(err)
	}
	bytes, err := description.Serialize(model)
	if err != nil {
		return nil, errors.Trace(err)
	}
	return bytes, nil
}

func (m *ModelManagerAPI) dumpModelDB(args params.Entity) (map[string]interface{}, error) {
	modelTag, err := names.ParseModelTag(args.Tag)
	if err != nil {
		return nil, errors.Trace(err)
	}

	if !m.isAdmin {
		if err := m.authorizer.HasPermission(permission.AdminAccess, modelTag); err != nil {
			return nil, err
		}
	}

	st := m.state
	if st.ModelTag() != modelTag {
		newSt, release, err := m.state.GetBackend(modelTag.Id())
		if errors.IsNotFound(err) {
			return nil, errors.Trace(apiservererrors.ErrBadId)
		} else if err != nil {
			return nil, errors.Trace(err)
		}
		defer release()
		st = newSt
	}

	return st.DumpAll()
}

// DumpModels will export the models into the database agnostic
// representation. The user needs to either be a controller admin, or have
// admin privileges on the model itself.
func (m *ModelManagerAPI) DumpModels(ctx context.Context, args params.DumpModelRequest) params.StringResults {
	results := params.StringResults{
		Results: make([]params.StringResult, len(args.Entities)),
	}
	for i, entity := range args.Entities {
		bytes, err := m.dumpModel(ctx, entity, args.Simplified)
		if err != nil {
			results.Results[i].Error = apiservererrors.ServerError(err)
			continue
		}
		// We know here that the bytes are valid YAML.
		results.Results[i].Result = string(bytes)
	}
	return results
}

// DumpModelsDB will gather all documents from all model collections
// for the specified model. The map result contains a map of collection
// names to lists of documents represented as maps.
func (m *ModelManagerAPI) DumpModelsDB(args params.Entities) params.MapResults {
	results := params.MapResults{
		Results: make([]params.MapResult, len(args.Entities)),
	}
	for i, entity := range args.Entities {
		dumped, err := m.dumpModelDB(entity)
		if err != nil {
			results.Results[i].Error = apiservererrors.ServerError(err)
			continue
		}
		results.Results[i].Result = dumped
	}
	return results
}

// ListModelSummaries returns models that the specified user
// has access to in the current server.  Controller admins (superuser)
// can list models for any user.  Other users
// can only ask about their own models.
func (m *ModelManagerAPI) ListModelSummaries(req params.ModelSummariesRequest) (params.ModelSummaryResults, error) {
	result := params.ModelSummaryResults{}

	userTag, err := names.ParseUserTag(req.UserTag)
	if err != nil {
		return result, errors.Trace(err)
	}

	err = m.authCheck(userTag)
	if err != nil {
		return result, errors.Trace(err)
	}

	modelInfos, err := m.state.ModelSummariesForUser(userTag, req.All && m.isAdmin)
	if err != nil {
		return result, errors.Trace(err)
	}

	for _, mi := range modelInfos {
		summary := &params.ModelSummary{
			Name:           mi.Name,
			UUID:           mi.UUID,
			Type:           string(mi.Type),
			OwnerTag:       names.NewUserTag(mi.Owner).String(),
			ControllerUUID: mi.ControllerUUID,
			IsController:   mi.IsController,
			Life:           life.Value(mi.Life.String()),

			CloudTag:    mi.CloudTag,
			CloudRegion: mi.CloudRegion,

			CloudCredentialTag: mi.CloudCredentialTag,

			SLA: &params.ModelSLAInfo{
				Level: mi.SLALevel,
				Owner: mi.Owner,
			},

			ProviderType: mi.ProviderType,
			AgentVersion: mi.AgentVersion,

			Status:             common.EntityStatusFromState(mi.Status),
			Counts:             []params.ModelEntityCount{},
			UserLastConnection: mi.UserLastConnection,
		}

		if mi.MachineCount > 0 {
			summary.Counts = append(summary.Counts, params.ModelEntityCount{params.Machines, mi.MachineCount})
		}

		if mi.CoreCount > 0 {
			summary.Counts = append(summary.Counts, params.ModelEntityCount{params.Cores, mi.CoreCount})
		}

		if mi.UnitCount > 0 {
			summary.Counts = append(summary.Counts, params.ModelEntityCount{params.Units, mi.UnitCount})
		}

		access, err := common.StateToParamsUserAccessPermission(mi.Access)
		if err == nil {
			summary.UserAccess = access
		}
		if mi.Migration != nil {
			migration := mi.Migration
			startTime := migration.StartTime()
			endTime := new(time.Time)
			*endTime = migration.EndTime()
			var zero time.Time
			if *endTime == zero {
				endTime = nil
			}

			summary.Migration = &params.ModelMigrationStatus{
				Status: migration.StatusMessage(),
				Start:  &startTime,
				End:    endTime,
			}
		}

		result.Results = append(result.Results, params.ModelSummaryResult{Result: summary})
	}
	return result, nil
}

// ListModels returns the models that the specified user
// has access to in the current server.  Controller admins (superuser)
// can list models for any user.  Other users
// can only ask about their own models.
func (m *ModelManagerAPI) ListModels(user params.Entity) (params.UserModelList, error) {
	result := params.UserModelList{}

	userTag, err := names.ParseUserTag(user.Tag)
	if err != nil {
		return result, errors.Trace(err)
	}

	err = m.authCheck(userTag)
	if err != nil {
		return result, errors.Trace(err)
	}

	modelInfos, err := m.state.ModelBasicInfoForUser(userTag, m.isAdmin)
	if err != nil {
		return result, errors.Trace(err)
	}

	for _, mi := range modelInfos {
		var ownerTag names.UserTag
		if names.IsValidUser(mi.Owner) {
			ownerTag = names.NewUserTag(mi.Owner)
		} else {
			// no reason to fail the request here, as it wasn't the users fault
			logger.Warningf("for model %v, got an invalid owner: %q", mi.UUID, mi.Owner)
		}
		lastConnection := mi.LastConnection
		result.UserModels = append(result.UserModels, params.UserModel{
			Model: params.Model{
				Name:     mi.Name,
				UUID:     mi.UUID,
				Type:     string(mi.Type),
				OwnerTag: ownerTag.String(),
			},
			LastConnection: &lastConnection,
		})
	}

	return result, nil
}

// DestroyModels will try to destroy the specified models.
// If there is a block on destruction, this method will return an error.
// From ModelManager v7 onwards, DestroyModels gains 'force' and 'max-wait' parameters.
func (m *ModelManagerAPI) DestroyModels(ctx stdcontext.Context, args params.DestroyModelsParams) (params.ErrorResults, error) {
	results := params.ErrorResults{
		Results: make([]params.ErrorResult, len(args.Models)),
	}

	destroyModel := func(modelUUID string, destroyStorage, force *bool, maxWait *time.Duration, timeout *time.Duration) error {
		st, releaseSt, err := m.state.GetBackend(modelUUID)
		if err != nil {
			return errors.Trace(err)
		}
		defer releaseSt()

		model, err := st.Model()
		if err != nil {
			return errors.Trace(err)
		}
		if !m.isAdmin {
			if err := m.authorizer.HasPermission(permission.AdminAccess, model.ModelTag()); err != nil {
				return err
			}
		}

		err = errors.Trace(common.DestroyModel(st, destroyStorage, force, maxWait, timeout))
		if err != nil {
			return errors.Trace(err)
		}

		// TODO (stickupkid): There are consequences to this failing after the
		// model has been deleted. Although in it's current guise this shouldn't
		// cause too much fallout. If we're unable to delete the model from the
		// database, then we won't be able to create a new model with the same
		// model uuid as there is a UNIQUE constraint on the model uuid column.
		err = m.modelManagerService.Delete(ctx, modelmanagerservice.UUID(model.UUID()))
		if err != nil && errors.Is(err, errors.NotFound) {
			return nil
		}
		return errors.Trace(err)
	}

	for i, arg := range args.Models {
		tag, err := names.ParseModelTag(arg.ModelTag)
		if err != nil {
			results.Results[i].Error = apiservererrors.ServerError(err)
			continue
		}
		if err := destroyModel(tag.Id(), arg.DestroyStorage, arg.Force, arg.MaxWait, arg.Timeout); err != nil {
			results.Results[i].Error = apiservererrors.ServerError(err)
			continue
		}
	}
	return results, nil
}

// ModelInfo returns information about the specified models.
func (m *ModelManagerAPI) ModelInfo(args params.Entities) (params.ModelInfoResults, error) {
	results := params.ModelInfoResults{
		Results: make([]params.ModelInfoResult, len(args.Entities)),
	}

	getModelInfo := func(arg params.Entity) (params.ModelInfo, error) {
		tag, err := names.ParseModelTag(arg.Tag)
		if err != nil {
			return params.ModelInfo{}, errors.Trace(err)
		}
		modelInfo, err := m.getModelInfo(tag, true)
		if err != nil {
			return params.ModelInfo{}, errors.Trace(err)
		}
		if modelInfo.CloudCredentialTag != "" {
			credentialTag, err := names.ParseCloudCredentialTag(modelInfo.CloudCredentialTag)
			if err != nil {
				return params.ModelInfo{}, errors.Trace(err)
			}
			credential, err := m.state.CloudCredential(credentialTag)
			if err != nil {
				return params.ModelInfo{}, errors.Trace(err)
			}
			valid := credential.IsValid()
			modelInfo.CloudCredentialValidity = &valid
		}
		return modelInfo, nil
	}

	for i, arg := range args.Entities {
		modelInfo, err := getModelInfo(arg)
		if err != nil {
			results.Results[i].Error = apiservererrors.ServerError(err)
			continue
		}
		results.Results[i].Result = &modelInfo
	}
	return results, nil
}

func (m *ModelManagerAPI) getModelInfo(tag names.ModelTag, withSecrets bool) (params.ModelInfo, error) {
	st, release, err := m.state.GetBackend(tag.Id())
	if errors.IsNotFound(err) {
		return params.ModelInfo{}, errors.Trace(apiservererrors.ErrPerm)
	} else if err != nil {
		return params.ModelInfo{}, errors.Trace(err)
	}
	defer release()

	model, err := st.Model()
	if errors.IsNotFound(err) {
		return params.ModelInfo{}, errors.Trace(apiservererrors.ErrPerm)
	} else if err != nil {
		return params.ModelInfo{}, errors.Trace(err)
	}

	info := params.ModelInfo{
		Name:           model.Name(),
		Type:           string(model.Type()),
		UUID:           model.UUID(),
		ControllerUUID: model.ControllerUUID(),
		IsController:   st.IsController(),
		OwnerTag:       model.Owner().String(),
		Life:           life.Value(model.Life().String()),
		CloudTag:       names.NewCloudTag(model.CloudName()).String(),
		CloudRegion:    model.CloudRegion(),
	}

	if cloudCredentialTag, ok := model.CloudCredentialTag(); ok {
		info.CloudCredentialTag = cloudCredentialTag.String()
	}

	// All users with access to the model can see the SLA information.
	info.SLA = &params.ModelSLAInfo{
		Level: model.SLALevel(),
		Owner: model.SLAOwner(),
	}

	// If model is not alive - dying or dead - or if it is being imported,
	// there is no guarantee that the rest of the call will succeed.
	// For these models we can ignore NotFound errors coming from persistence layer.
	// However, for Alive models, these errors are genuine and cannot be ignored.
	ignoreNotFoundError := model.Life() != state.Alive || model.MigrationMode() == state.MigrationModeImporting

	// If we received an an error and cannot ignore it, we should consider it fatal and surface it.
	// We should do the same if we can ignore NotFound errors but the given error is of some other type.
	shouldErr := func(thisErr error) bool {
		if thisErr == nil {
			return false
		}
		return !ignoreNotFoundError || !errors.IsNotFound(thisErr)
	}
	cfg, err := model.Config()
	if shouldErr(err) {
		return params.ModelInfo{}, errors.Trace(err)
	}
	if err == nil {
		info.ProviderType = cfg.Type()

		if agentVersion, exists := cfg.AgentVersion(); exists {
			info.AgentVersion = &agentVersion
		}
<<<<<<< HEAD
=======

		// TODO(stickupkid): Series is deprecated, always use a base as the
		// source of truth.
		defaultBase := config.PreferredBase(cfg)
		info.DefaultBase = defaultBase.String()
		if defaultSeries, err := corebase.GetSeriesFromBase(defaultBase); err == nil {
			info.DefaultSeries = defaultSeries
		} else {
			logger.Errorf("cannot get default series from base %q: %v", defaultBase, err)
			// This is slightly defensive, but we should always show a series
			// in the model info.
			info.DefaultSeries = jujuversion.DefaultSupportedLTS()
		}
>>>>>>> 430bc2b8
	}

	status, err := model.Status()
	if shouldErr(err) {
		return params.ModelInfo{}, errors.Trace(err)
	}
	if err == nil {
		entityStatus := common.EntityStatusFromState(status)
		info.Status = entityStatus
	}

	// If the user is a controller superuser, they are considered a model
	// admin.
	modelAdmin := m.isAdmin
	if !m.isAdmin {
		err = m.authorizer.HasPermission(permission.AdminAccess, model.ModelTag())
		modelAdmin = err == nil
	}

	users, err := model.Users()
	if shouldErr(err) {
		return params.ModelInfo{}, errors.Trace(err)
	}
	if err == nil {
		for _, user := range users {
			if !modelAdmin && m.authCheck(user.UserTag) != nil {
				// The authenticated user is neither the a controller
				// superuser, a model administrator, nor the model user, so
				// has no business knowing about the model user.
				continue
			}

			userInfo, err := common.ModelUserInfo(user, model)
			if err != nil {
				return params.ModelInfo{}, errors.Trace(err)
			}
			info.Users = append(info.Users, userInfo)
		}

		if len(info.Users) == 0 {
			// No users, which means the authenticated user doesn't
			// have access to the model.
			return params.ModelInfo{}, errors.Trace(apiservererrors.ErrPerm)
		}
	}

	canSeeMachinesAndSecrets := modelAdmin
	if !canSeeMachinesAndSecrets {
		canSeeMachinesAndSecrets, err = m.hasWriteAccess(tag)
		if err != nil && !errors.Is(err, authentication.ErrorEntityMissingPermission) {
			return params.ModelInfo{}, errors.Trace(err)
		}
	}
	if canSeeMachinesAndSecrets {
		if info.Machines, err = common.ModelMachineInfo(st); shouldErr(err) {
			return params.ModelInfo{}, err
		}
	}
	if withSecrets && canSeeMachinesAndSecrets {
		if info.SecretBackends, err = commonsecrets.BackendSummaryInfo(
			m.state, st, st, st.ControllerUUID(), false, commonsecrets.BackendFilter{},
		); shouldErr(err) {
			return params.ModelInfo{}, err
		}
		// Don't expose the id.
		for i := range info.SecretBackends {
			info.SecretBackends[i].ID = ""
		}
	}

	migration, err := st.LatestMigration()
	if err != nil && !errors.IsNotFound(err) {
		return params.ModelInfo{}, errors.Trace(err)
	}
	if err == nil {
		startTime := migration.StartTime()
		endTime := new(time.Time)
		*endTime = migration.EndTime()
		var zero time.Time
		if *endTime == zero {
			endTime = nil
		}
		info.Migration = &params.ModelMigrationStatus{
			Status: migration.StatusMessage(),
			Start:  &startTime,
			End:    endTime,
		}
	}

	fs, err := supportedFeaturesGetter(model, environs.New)
	if err != nil {
		return params.ModelInfo{}, err
	}
	for _, feat := range fs.AsList() {
		mappedFeat := params.SupportedFeature{
			Name:        feat.Name,
			Description: feat.Description,
		}

		if feat.Version != nil {
			mappedFeat.Version = feat.Version.String()
		}

		info.SupportedFeatures = append(info.SupportedFeatures, mappedFeat)
	}
	return info, nil
}

// ModifyModelAccess changes the model access granted to users.
func (m *ModelManagerAPI) ModifyModelAccess(args params.ModifyModelAccessRequest) (result params.ErrorResults, _ error) {
	result = params.ErrorResults{
		Results: make([]params.ErrorResult, len(args.Changes)),
	}

	err := m.authorizer.HasPermission(permission.SuperuserAccess, m.state.ControllerTag())
	if err != nil && !errors.Is(err, authentication.ErrorEntityMissingPermission) {
		return result, errors.Trace(err)
	}
	canModifyController := err == nil

	if len(args.Changes) == 0 {
		return result, nil
	}

	for i, arg := range args.Changes {
		modelAccess := permission.Access(arg.Access)
		if err := permission.ValidateModelAccess(modelAccess); err != nil {
			err = errors.Annotate(err, "could not modify model access")
			result.Results[i].Error = apiservererrors.ServerError(err)
			continue
		}

		modelTag, err := names.ParseModelTag(arg.ModelTag)
		if err != nil {
			result.Results[i].Error = apiservererrors.ServerError(errors.Annotate(err, "could not modify model access"))
			continue
		}
		err = m.authorizer.HasPermission(permission.AdminAccess, modelTag)
		if err != nil && !errors.Is(err, authentication.ErrorEntityMissingPermission) {
			return result, errors.Trace(err)
		}
		canModify := err == nil || canModifyController

		if !canModify {
			result.Results[i].Error = apiservererrors.ServerError(apiservererrors.ErrPerm)
			continue
		}

		targetUserTag, err := names.ParseUserTag(arg.UserTag)
		if err != nil {
			result.Results[i].Error = apiservererrors.ServerError(errors.Annotate(err, "could not modify model access"))
			continue
		}

		result.Results[i].Error = apiservererrors.ServerError(
			changeModelAccess(m.state, modelTag, m.apiUser, targetUserTag, arg.Action, modelAccess, m.isAdmin))
	}
	return result, nil
}

func userAuthorizedToChangeAccess(st common.ModelManagerBackend, userIsAdmin bool, userTag names.UserTag) error {
	if userIsAdmin {
		// Just confirm that the model that has been given is a valid model.
		_, err := st.Model()
		if err != nil {
			return errors.Trace(err)
		}
		return nil
	}

	// Get the current user's ModelUser for the Model to see if the user has
	// permission to grant or revoke permissions on the model.
	currentUser, err := st.UserAccess(userTag, st.ModelTag())
	if err != nil {
		if errors.IsNotFound(err) {
			// No, this user doesn't have permission.
			return apiservererrors.ErrPerm
		}
		return errors.Annotate(err, "could not retrieve user")
	}
	if currentUser.Access != permission.AdminAccess {
		return apiservererrors.ErrPerm
	}
	return nil
}

// changeModelAccess performs the requested access grant or revoke action for the
// specified user on the specified model.
func changeModelAccess(accessor common.ModelManagerBackend, modelTag names.ModelTag, apiUser, targetUserTag names.UserTag, action params.ModelAction, access permission.Access, userIsAdmin bool) error {
	st, release, err := accessor.GetBackend(modelTag.Id())
	if err != nil {
		return errors.Annotate(err, "could not lookup model")
	}
	defer release()

	if err := userAuthorizedToChangeAccess(st, userIsAdmin, apiUser); err != nil {
		return errors.Trace(err)
	}

	model, err := st.Model()
	if err != nil {
		return errors.Trace(err)
	}

	switch action {
	case params.GrantModelAccess:
		_, err = model.AddUser(state.UserAccessSpec{User: targetUserTag, CreatedBy: apiUser, Access: access})
		if errors.IsAlreadyExists(err) {
			modelUser, err := st.UserAccess(targetUserTag, modelTag)
			if errors.IsNotFound(err) {
				// Conflicts with prior check, must be inconsistent state.
				err = jujutxn.ErrExcessiveContention
			}
			if err != nil {
				return errors.Annotate(err, "could not look up model access for user")
			}

			// Only set access if greater access is being granted.
			if modelUser.Access.EqualOrGreaterModelAccessThan(access) {
				return errors.Errorf("user already has %q access or greater", access)
			}
			if _, err = st.SetUserAccess(modelUser.UserTag, modelUser.Object, access); err != nil {
				return errors.Annotate(err, "could not set model access for user")
			}
			return nil
		}
		return errors.Annotate(err, "could not grant model access")

	case params.RevokeModelAccess:
		switch access {
		case permission.ReadAccess:
			// Revoking read access removes all access.
			err := st.RemoveUserAccess(targetUserTag, modelTag)
			return errors.Annotate(err, "could not revoke model access")
		case permission.WriteAccess:
			// Revoking write access sets read-only.
			modelUser, err := st.UserAccess(targetUserTag, modelTag)
			if err != nil {
				return errors.Annotate(err, "could not look up model access for user")
			}
			_, err = st.SetUserAccess(modelUser.UserTag, modelUser.Object, permission.ReadAccess)
			return errors.Annotate(err, "could not set model access to read-only")
		case permission.AdminAccess:
			// Revoking admin access sets read-write.
			modelUser, err := st.UserAccess(targetUserTag, modelTag)
			if err != nil {
				return errors.Annotate(err, "could not look up model access for user")
			}
			_, err = st.SetUserAccess(modelUser.UserTag, modelUser.Object, permission.WriteAccess)
			return errors.Annotate(err, "could not set model access to read-write")

		default:
			return errors.Errorf("don't know how to revoke %q access", access)
		}

	default:
		return errors.Errorf("unknown action %q", action)
	}
}

// ModelDefaultsForClouds returns the default config values for the specified
// clouds.
func (m *ModelManagerAPI) ModelDefaultsForClouds(args params.Entities) (params.ModelDefaultsResults, error) {
	result := params.ModelDefaultsResults{}
	if !m.isAdmin {
		return result, apiservererrors.ErrPerm
	}
	result.Results = make([]params.ModelDefaultsResult, len(args.Entities))
	for i, entity := range args.Entities {
		cloudTag, err := names.ParseCloudTag(entity.Tag)
		if err != nil {
			result.Results[i].Error = apiservererrors.ServerError(err)
			continue
		}
		result.Results[i] = m.modelDefaults(cloudTag.Id())
	}
	return result, nil
}

func (m *ModelManagerAPI) modelDefaults(cloud string) params.ModelDefaultsResult {
	result := params.ModelDefaultsResult{}
	values, err := m.ctlrState.ModelConfigDefaultValues(cloud)
	if err != nil {
		result.Error = apiservererrors.ServerError(err)
		return result
	}
	result.Config = make(map[string]params.ModelDefaults)
	for attr, val := range values {
		settings := params.ModelDefaults{
			Controller: val.Controller,
			Default:    val.Default,
		}
		for _, v := range val.Regions {
			settings.Regions = append(
				settings.Regions, params.RegionDefaults{
					RegionName: v.Name,
					Value:      v.Value})
		}
		result.Config[attr] = settings
	}
	return result
}

// SetModelDefaults writes new values for the specified default model settings.
func (m *ModelManagerAPI) SetModelDefaults(args params.SetModelDefaults) (params.ErrorResults, error) {
	results := params.ErrorResults{Results: make([]params.ErrorResult, len(args.Config))}
	if err := m.check.ChangeAllowed(); err != nil {
		return results, errors.Trace(err)
	}
	for i, arg := range args.Config {
		results.Results[i].Error = apiservererrors.ServerError(
			m.setModelDefaults(arg),
		)
	}
	return results, nil
}

func (m *ModelManagerAPI) setModelDefaults(args params.ModelDefaultValues) error {
	if !m.isAdmin {
		return apiservererrors.ErrPerm
	}

	if err := m.check.ChangeAllowed(); err != nil {
		return errors.Trace(err)
	}
	// Make sure we don't allow changing agent-version.
	if _, found := args.Config["agent-version"]; found {
		return errors.New("agent-version cannot have a default value")
	}

	var rspec *environscloudspec.CloudRegionSpec
	if args.CloudTag != "" {
		spec, err := m.makeRegionSpec(args.CloudTag, args.CloudRegion)
		if err != nil {
			return errors.Trace(err)
		}
		rspec = spec
	}
	return m.ctlrState.UpdateModelConfigDefaultValues(args.Config, nil, rspec)
}

// UnsetModelDefaults removes the specified default model settings.
func (m *ModelManagerAPI) UnsetModelDefaults(args params.UnsetModelDefaults) (params.ErrorResults, error) {
	results := params.ErrorResults{Results: make([]params.ErrorResult, len(args.Keys))}
	if !m.isAdmin {
		return results, apiservererrors.ErrPerm
	}

	if err := m.check.ChangeAllowed(); err != nil {
		return results, errors.Trace(err)
	}

	for i, arg := range args.Keys {
		var rspec *environscloudspec.CloudRegionSpec
		if arg.CloudTag != "" {
			spec, err := m.makeRegionSpec(arg.CloudTag, arg.CloudRegion)
			if err != nil {
				results.Results[i].Error = apiservererrors.ServerError(
					errors.Trace(err))
				continue
			}
			rspec = spec
		}
		results.Results[i].Error = apiservererrors.ServerError(
			m.ctlrState.UpdateModelConfigDefaultValues(nil, arg.Keys, rspec),
		)
	}
	return results, nil
}

// makeRegionSpec is a helper method for methods that call
// state.UpdateModelConfigDefaultValues.
func (m *ModelManagerAPI) makeRegionSpec(cloudTag, r string) (*environscloudspec.CloudRegionSpec, error) {
	cTag, err := names.ParseCloudTag(cloudTag)
	if err != nil {
		return nil, errors.Trace(err)
	}
	rspec, err := environscloudspec.NewCloudRegionSpec(cTag.Id(), r)
	if err != nil {
		return nil, errors.Trace(err)
	}
	return rspec, nil
}

// ChangeModelCredential changes cloud credential reference for models.
// These new cloud credentials must already exist on the controller.
func (m *ModelManagerAPI) ChangeModelCredential(args params.ChangeModelCredentialsParams) (params.ErrorResults, error) {
	if err := m.check.ChangeAllowed(); err != nil {
		return params.ErrorResults{}, errors.Trace(err)
	}

	err := m.authorizer.HasPermission(permission.SuperuserAccess, m.state.ControllerTag())
	if err != nil && !errors.Is(err, authentication.ErrorEntityMissingPermission) {
		return params.ErrorResults{}, errors.Trace(err)
	}
	controllerAdmin := err == nil
	// Only controller or model admin can change cloud credential on a model.
	checkModelAccess := func(tag names.ModelTag) error {
		if controllerAdmin {
			return nil
		}
		return m.authorizer.HasPermission(permission.AdminAccess, tag)
	}

	replaceModelCredential := func(arg params.ChangeModelCredentialParams) error {
		modelTag, err := names.ParseModelTag(arg.ModelTag)
		if err != nil {
			return errors.Trace(err)
		}
		if err := checkModelAccess(modelTag); err != nil {
			return errors.Trace(err)
		}
		credentialTag, err := names.ParseCloudCredentialTag(arg.CloudCredentialTag)
		if err != nil {
			return errors.Trace(err)
		}
		model, releaser, err := m.state.GetModel(modelTag.Id())
		if err != nil {
			return errors.Trace(err)
		}
		defer releaser()

		updated, err := model.SetCloudCredential(credentialTag)
		if err != nil {
			return errors.Trace(err)
		}
		if !updated {
			return errors.Errorf("model %v already uses credential %v", modelTag.Id(), credentialTag.Id())
		}
		return nil
	}

	results := make([]params.ErrorResult, len(args.Models))
	for i, arg := range args.Models {
		if err := replaceModelCredential(arg); err != nil {
			results[i].Error = apiservererrors.ServerError(err)
		}
	}
	return params.ErrorResults{Results: results}, nil
}<|MERGE_RESOLUTION|>--- conflicted
+++ resolved
@@ -28,11 +28,7 @@
 	corebase "github.com/juju/juju/core/base"
 	"github.com/juju/juju/core/life"
 	"github.com/juju/juju/core/permission"
-<<<<<<< HEAD
-	"github.com/juju/juju/core/series"
 	modelmanagerservice "github.com/juju/juju/domain/modelmanager/service"
-=======
->>>>>>> 430bc2b8
 	"github.com/juju/juju/environs"
 	environscloudspec "github.com/juju/juju/environs/cloudspec"
 	"github.com/juju/juju/environs/config"
@@ -941,22 +937,6 @@
 		if agentVersion, exists := cfg.AgentVersion(); exists {
 			info.AgentVersion = &agentVersion
 		}
-<<<<<<< HEAD
-=======
-
-		// TODO(stickupkid): Series is deprecated, always use a base as the
-		// source of truth.
-		defaultBase := config.PreferredBase(cfg)
-		info.DefaultBase = defaultBase.String()
-		if defaultSeries, err := corebase.GetSeriesFromBase(defaultBase); err == nil {
-			info.DefaultSeries = defaultSeries
-		} else {
-			logger.Errorf("cannot get default series from base %q: %v", defaultBase, err)
-			// This is slightly defensive, but we should always show a series
-			// in the model info.
-			info.DefaultSeries = jujuversion.DefaultSupportedLTS()
-		}
->>>>>>> 430bc2b8
 	}
 
 	status, err := model.Status()
