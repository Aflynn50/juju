// Copyright 2022 Canonical Ltd.
// Licensed under the AGPLv3, see LICENCE file for details.

package secrets

import (
	stdcontext "context"
	"reflect"

	"github.com/juju/errors"

	"github.com/juju/juju/apiserver/common/secrets"
	apiservererrors "github.com/juju/juju/apiserver/errors"
	"github.com/juju/juju/apiserver/facade"
	"github.com/juju/juju/internal/secrets/provider"
	"github.com/juju/juju/state"
)

// Register is called to expose a package of facades onto a given registry.
func Register(registry facade.FacadeRegistry) {
	registry.MustRegister("Secrets", 1, func(stdCtx stdcontext.Context, ctx facade.Context) (facade.Facade, error) {
		return newSecretsAPIV1(ctx)
	}, reflect.TypeOf((*SecretsAPI)(nil)))
	registry.MustRegister("Secrets", 2, func(stdCtx stdcontext.Context, ctx facade.Context) (facade.Facade, error) {
		return newSecretsAPI(ctx)
	}, reflect.TypeOf((*SecretsAPI)(nil)))
}

func newSecretsAPIV1(context facade.Context) (*SecretsAPIV1, error) {
	api, err := newSecretsAPI(context)
	if err != nil {
		return nil, errors.Trace(err)
	}
	return &SecretsAPIV1{SecretsAPI: api}, nil
}

// newSecretsAPI creates a SecretsAPI.
func newSecretsAPI(context facade.Context) (*SecretsAPI, error) {
	if !context.Auth().AuthClient() {
		return nil, apiservererrors.ErrPerm
	}

	model, err := context.State().Model()
	if err != nil {
		return nil, errors.Trace(err)
	}
	serviceFactory := context.ServiceFactory()
	leadershipChecker, err := context.LeadershipChecker()
	if err != nil {
		return nil, errors.Trace(err)
	}
	adminBackendConfigGetter := func(ctx stdcontext.Context) (*provider.ModelBackendConfigInfo, error) {
		return secrets.AdminBackendConfigInfo(
			ctx, secrets.SecretsModel(model),
			serviceFactory.Cloud(), serviceFactory.Credential(),
		)
	}
	backendConfigGetterForUserSecretsWrite := func(ctx stdcontext.Context, backendID string) (*provider.ModelBackendConfigInfo, error) {
		// User secrets are owned by the model.
		authTag := model.ModelTag()
<<<<<<< HEAD
		return secrets.BackendConfigInfo(
			ctx, secrets.SecretsModel(model),
			serviceFactory.Cloud(), serviceFactory.Credential(),
			[]string{backendID}, false, authTag, leadershipChecker,
		)
=======
		return secrets.BackendConfigInfo(secrets.SecretsModel(model), true, []string{backendID}, false, authTag, leadershipChecker)
>>>>>>> f8e67c7f
	}

	backendGetter := func(ctx stdcontext.Context, cfg *provider.ModelBackendConfig) (provider.SecretsBackend, error) {
		p, err := provider.Provider(cfg.BackendType)
		if err != nil {
			return nil, errors.Trace(err)
		}
		return p.NewBackend(cfg)
	}
	return &SecretsAPI{
		authorizer:                             context.Auth(),
		authTag:                                context.Auth().GetAuthTag(),
		controllerUUID:                         context.State().ControllerUUID(),
		modelUUID:                              context.State().ModelUUID(),
		modelName:                              model.Name(),
		secretsState:                           state.NewSecrets(context.State()),
		secretsConsumer:                        context.State(),
		backends:                               make(map[string]provider.SecretsBackend),
		adminBackendConfigGetter:               adminBackendConfigGetter,
		backendConfigGetterForUserSecretsWrite: backendConfigGetterForUserSecretsWrite,
		backendGetter:                          backendGetter,
	}, nil
}<|MERGE_RESOLUTION|>--- conflicted
+++ resolved
@@ -58,15 +58,11 @@
 	backendConfigGetterForUserSecretsWrite := func(ctx stdcontext.Context, backendID string) (*provider.ModelBackendConfigInfo, error) {
 		// User secrets are owned by the model.
 		authTag := model.ModelTag()
-<<<<<<< HEAD
 		return secrets.BackendConfigInfo(
-			ctx, secrets.SecretsModel(model),
+			ctx, secrets.SecretsModel(model), true,
 			serviceFactory.Cloud(), serviceFactory.Credential(),
 			[]string{backendID}, false, authTag, leadershipChecker,
 		)
-=======
-		return secrets.BackendConfigInfo(secrets.SecretsModel(model), true, []string{backendID}, false, authTag, leadershipChecker)
->>>>>>> f8e67c7f
 	}
 
 	backendGetter := func(ctx stdcontext.Context, cfg *provider.ModelBackendConfig) (provider.SecretsBackend, error) {
