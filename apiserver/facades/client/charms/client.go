// Copyright 2015 Canonical Ltd.
// Licensed under the AGPLv3, see LICENCE file for details.

package charms

import (
	"strings"
	"sync"

	"github.com/juju/charm/v9"
	"github.com/juju/collections/set"
	"github.com/juju/errors"
	"github.com/juju/http/v2"
	"github.com/juju/loggo"
	"github.com/juju/names/v4"
	"github.com/juju/os/v2/series"
	"gopkg.in/macaroon.v2"

	apiresources "github.com/juju/juju/api/resources"
	charmscommon "github.com/juju/juju/apiserver/common/charms"
	apiservererrors "github.com/juju/juju/apiserver/errors"
	"github.com/juju/juju/apiserver/facade"
	charmsinterfaces "github.com/juju/juju/apiserver/facades/client/charms/interfaces"
	"github.com/juju/juju/apiserver/facades/client/charms/services"
	"github.com/juju/juju/apiserver/params"
	"github.com/juju/juju/charmhub"
	"github.com/juju/juju/core/arch"
	corecharm "github.com/juju/juju/core/charm"
	"github.com/juju/juju/core/permission"
<<<<<<< HEAD
	"github.com/juju/juju/feature"
	"github.com/juju/juju/state"
=======
>>>>>>> 46c98808
	"github.com/juju/juju/state/storage"
)

var logger = loggo.GetLogger("juju.apiserver.charms")

// API implements the charms interface and is the concrete
// implementation of the API end point.
type API struct {
	charmInfoAPI *charmscommon.CharmInfoAPI
	authorizer   facade.Authorizer
	backendState charmsinterfaces.BackendState
	backendModel charmsinterfaces.BackendModel

	tag        names.ModelTag
	httpClient http.HTTPClient

	newStorage     func(modelUUID string) services.Storage
<<<<<<< HEAD
	newDownloader  func(services.CharmDownloaderConfig) (charmsinterfaces.Downloader, error)
	newRepoFactory func(services.CharmRepoFactoryConfig) corecharm.RepositoryFactory

	mu          sync.Mutex
	repoFactory corecharm.RepositoryFactory
=======
	newRepoFactory func(services.CharmRepoFactoryConfig) corecharm.RepositoryFactory
	repoFactory    corecharm.RepositoryFactory
	newDownloader  func(services.CharmDownloaderConfig) (charmsinterfaces.Downloader, error)
>>>>>>> 46c98808
}

type APIv2 struct {
	*APIv3
}

type APIv3 struct {
	*API
}

// CharmInfo returns information about the requested charm.
func (a *API) CharmInfo(args params.CharmURL) (params.Charm, error) {
	return a.charmInfoAPI.CharmInfo(args)
}

func (a *API) checkCanRead() error {
	canRead, err := a.authorizer.HasPermission(permission.ReadAccess, a.tag)
	if err != nil {
		return errors.Trace(err)
	}
	if !canRead {
		return apiservererrors.ErrPerm
	}
	return nil
}

func (a *API) checkCanWrite() error {
	isAdmin, err := a.authorizer.HasPermission(permission.SuperuserAccess, a.backendState.ControllerTag())
	if err != nil {
		return errors.Trace(err)
	}

	canWrite, err := a.authorizer.HasPermission(permission.WriteAccess, a.tag)
	if err != nil {
		return errors.Trace(err)
	}
	if !canWrite && !isAdmin {
		return apiservererrors.ErrPerm
	}
	return nil
}

// NewFacadeV2 provides the signature required for facade V2 registration.
// It is unknown where V1 is.
func NewFacadeV2(ctx facade.Context) (*APIv2, error) {
	v4, err := NewFacadeV4(ctx)
	if err != nil {
		return nil, nil
	}
	return &APIv2{
		APIv3: &APIv3{
			API: v4,
		},
	}, nil
}

// NewFacadeV3 provides the signature required for facade V3 registration.
func NewFacadeV3(ctx facade.Context) (*APIv3, error) {
	api, err := NewFacadeV4(ctx)
	if err != nil {
		return nil, errors.Trace(err)
	}
	return &APIv3{API: api}, nil
}

// NewFacadeV4 provides the signature required for facade V4 registration.
func NewFacadeV4(ctx facade.Context) (*API, error) {
	authorizer := ctx.Auth()
	if !authorizer.AuthClient() {
		return nil, apiservererrors.ErrPerm
	}

	st := ctx.State()
	m, err := st.Model()
	if err != nil {
		return nil, errors.Trace(err)
	}

	commonState := &charmscommon.StateShim{st}
	charmInfoAPI, err := charmscommon.NewCharmInfoAPI(commonState, authorizer)
	if err != nil {
		return nil, errors.Trace(err)
	}

	httpTransport := charmhub.RequestHTTPTransport(ctx.RequestRecorder(), charmhub.DefaultRetryPolicy())

	return &API{
		charmInfoAPI: charmInfoAPI,
		authorizer:   authorizer,
		backendState: newStateShim(st),
		backendModel: m,
		newStorage: func(modelUUID string) services.Storage {
			return storage.NewStorage(modelUUID, st.MongoSession())
		},
		newRepoFactory: func(cfg services.CharmRepoFactoryConfig) corecharm.RepositoryFactory {
			return services.NewCharmRepoFactory(cfg)
		},
		newDownloader: func(cfg services.CharmDownloaderConfig) (charmsinterfaces.Downloader, error) {
			return services.NewCharmDownloader(cfg)
		},
		tag:        m.ModelTag(),
		httpClient: httpTransport(logger),
	}, nil
}

// NewCharmsAPI is only used for testing.
// TODO (stickupkid): We should use the latest NewFacadeV4 to better exercise
// the API.
func NewCharmsAPI(
	authorizer facade.Authorizer,
	st charmsinterfaces.BackendState,
	m charmsinterfaces.BackendModel,
	newStorage func(modelUUID string) services.Storage,
	repoFactory corecharm.RepositoryFactory,
	newDownloader func(cfg services.CharmDownloaderConfig) (charmsinterfaces.Downloader, error),
) (*API, error) {
	return &API{
		authorizer:    authorizer,
		backendState:  st,
		backendModel:  m,
		newStorage:    newStorage,
		repoFactory:   repoFactory,
		newDownloader: newDownloader,
		tag:           m.ModelTag(),
		httpClient:    charmhub.DefaultHTTPTransport(logger),
	}, nil
}

// List returns a list of charm URLs currently in the state.
// If supplied parameter contains any names, the result will
// be filtered to return only the charms with supplied names.
func (a *API) List(args params.CharmsList) (params.CharmsListResult, error) {
	logger.Tracef("List %+v", args)
	if err := a.checkCanRead(); err != nil {
		return params.CharmsListResult{}, errors.Trace(err)
	}

	charms, err := a.backendState.AllCharms()
	if err != nil {
		return params.CharmsListResult{}, errors.Annotatef(err, " listing charms ")
	}

	charmNames := set.NewStrings(args.Names...)
	checkName := !charmNames.IsEmpty()
	charmURLs := []string{}
	for _, aCharm := range charms {
		charmURL := aCharm.URL()
		if checkName {
			if !charmNames.Contains(charmURL.Name) {
				continue
			}
		}
		charmURLs = append(charmURLs, charmURL.String())
	}
	return params.CharmsListResult{CharmURLs: charmURLs}, nil
}

// GetDownloadInfos is not available via the V2 API.
func (a *APIv2) GetDownloadInfos(_ struct{}) {}

// GetDownloadInfos attempts to get the bundle corresponding to the charm url
//and origin.
func (a *API) GetDownloadInfos(args params.CharmURLAndOrigins) (params.DownloadInfoResults, error) {
	logger.Tracef("GetDownloadInfos %+v", args)

	results := params.DownloadInfoResults{
		Results: make([]params.DownloadInfoResult, len(args.Entities)),
	}
	for i, arg := range args.Entities {
		result, err := a.getDownloadInfo(arg)
		if err != nil {
			return params.DownloadInfoResults{}, errors.Trace(err)
		}
		results.Results[i] = result
	}
	return results, nil
}

func (a *API) getDownloadInfo(arg params.CharmURLAndOrigin) (params.DownloadInfoResult, error) {
	if err := a.checkCanRead(); err != nil {
		return params.DownloadInfoResult{}, apiservererrors.ServerError(err)
	}

	curl, err := charm.ParseURL(arg.CharmURL)
	if err != nil {
		return params.DownloadInfoResult{}, apiservererrors.ServerError(err)
	}

	defaultArch, err := a.getDefaultArch()
	if err != nil {
		return params.DownloadInfoResult{}, apiservererrors.ServerError(err)
	}

	charmOrigin, err := normalizeCharmOrigin(arg.Origin, defaultArch)
	if err != nil {
		return params.DownloadInfoResult{}, apiservererrors.ServerError(err)
	}

	repo, err := a.getCharmRepository(corecharm.Source(charmOrigin.Source))
	if err != nil {
		return params.DownloadInfoResult{}, apiservererrors.ServerError(err)
	}

	var macaroons macaroon.Slice
	if arg.Macaroon != nil {
		macaroons = append(macaroons, arg.Macaroon)
	}

	url, origin, err := repo.GetDownloadURL(curl, convertParamsOrigin(charmOrigin), macaroons)
	if err != nil {
		return params.DownloadInfoResult{}, apiservererrors.ServerError(err)
	}

	return params.DownloadInfoResult{
		URL:    url.String(),
		Origin: convertOrigin(origin),
	}, nil
}

func (a *API) getDefaultArch() (string, error) {
	cons, err := a.backendState.ModelConstraints()
	if err != nil {
		return "", errors.Trace(err)
	}
	return arch.ConstraintArch(cons, nil), nil
}

func normalizeCharmOrigin(origin params.CharmOrigin, fallbackArch string) (params.CharmOrigin, error) {
	// If the series is set to all, we need to ensure that we remove that, so
	// that we can attempt to derive it at a later stage. Juju itself doesn't
	// know nor understands what all means, so we need to ensure it doesn't leak
	// out.
	var os string
	var oSeries string
	if origin.Series == "all" {
		logger.Warningf("Release all detected, removing all from the origin. %s", origin.ID)
	} else if origin.Series != "" {
		// Always set the os from the series, so we know it's correctly
		// normalized for the rest of Juju.
		sys, err := series.GetOSFromSeries(origin.Series)
		if err != nil {
			return params.CharmOrigin{}, errors.Trace(err)
		}
		// Values passed to the api are case sensitive: ubuntu succeeds and
		// Ubuntu returns `"code": "revision-not-found"`
		os = strings.ToLower(sys.String())

		oSeries = origin.Series
	}

	arch := fallbackArch
	if origin.Architecture != "all" && origin.Architecture != "" {
		arch = origin.Architecture
	} else {
		logger.Warningf("Architecture not in expected state, found %q, using fallback architecture %q. %s", origin.Architecture, arch, origin.ID)
	}

	o := origin
	o.OS = os
	o.Series = oSeries
	o.Architecture = arch
	return o, nil
}

// AddCharm is not available via the V2 API.
func (a *APIv2) AddCharm(_ struct{}) {}

// AddCharm adds the given charm URL (which must include revision) to the
// environment, if it does not exist yet. Local charms are not supported,
// only charm store and charm hub URLs. See also AddLocalCharm().
func (a *API) AddCharm(args params.AddCharmWithOrigin) (params.CharmOriginResult, error) {
	logger.Tracef("AddCharm %+v", args)
	return a.addCharmWithAuthorization(params.AddCharmWithAuth{
		URL:                args.URL,
		Origin:             args.Origin,
		CharmStoreMacaroon: nil,
		Force:              args.Force,
		Series:             args.Series,
	})
}

// AddCharmWithAuthorization is not available via the V2 API.
func (a *APIv2) AddCharmWithAuthorization(_ struct{}) {}

// AddCharmWithAuthorization adds the given charm URL (which must include
// revision) to the environment, if it does not exist yet. Local charms are
// not supported, only charm store and charm hub URLs. See also AddLocalCharm().
//
// The authorization macaroon, args.CharmStoreMacaroon, may be
// omitted, in which case this call is equivalent to AddCharm.
func (a *API) AddCharmWithAuthorization(args params.AddCharmWithAuth) (params.CharmOriginResult, error) {
	logger.Tracef("AddCharmWithAuthorization %+v", args)
	return a.addCharmWithAuthorization(args)
}

func (a *API) addCharmWithAuthorization(args params.AddCharmWithAuth) (params.CharmOriginResult, error) {
	if args.Origin.Source != "charm-hub" && args.Origin.Source != "charm-store" {
		return params.CharmOriginResult{}, errors.Errorf("unknown schema for charm URL %q", args.URL)
	}

	if args.Origin.Source == "charm-hub" && args.Origin.Series == "" {
		return params.CharmOriginResult{}, errors.BadRequestf("series required for charm-hub charms")
	}

	if err := a.checkCanWrite(); err != nil {
		return params.CharmOriginResult{}, err
	}

	charmURL, err := charm.ParseURL(args.URL)
	if err != nil {
		return params.CharmOriginResult{}, err
<<<<<<< HEAD
	}

	ctrlCfg, err := a.backendState.ControllerConfig()
	if err != nil {
		return params.CharmOriginResult{}, err
	}

	// TODO(achilleasa): This escape hatch allows us to test the asynchronous
	// charm download code-path without breaking the existing deploy logic.
	//
	// It will be removed once the new universal deploy facade is into place.
	if ctrlCfg.Features().Contains(feature.AsynchronousCharmDownloads) {
		actualOrigin, err := a.queueAsyncCharmDownload(args)
		if err != nil {
			return params.CharmOriginResult{}, errors.Trace(err)
		}

		return params.CharmOriginResult{
			Origin: convertOrigin(actualOrigin),
		}, nil
	}

=======
	}

>>>>>>> 46c98808
	downloader, err := a.newDownloader(services.CharmDownloaderConfig{
		Logger:         logger,
		Transport:      a.httpClient,
		StorageFactory: a.newStorage,
		StateBackend:   a.backendState,
		ModelBackend:   a.backendModel,
	})
	if err != nil {
		return params.CharmOriginResult{}, errors.Trace(err)
	}

	var macaroons macaroon.Slice
	if args.CharmStoreMacaroon != nil {
		macaroons = append(macaroons, args.CharmStoreMacaroon)
<<<<<<< HEAD
	}

	actualOrigin, err := downloader.DownloadAndStore(charmURL, convertParamsOrigin(args.Origin), macaroons, args.Force)
	if err != nil {
		return params.CharmOriginResult{}, errors.Trace(err)
	}

	return params.CharmOriginResult{
		Origin: convertOrigin(actualOrigin),
	}, nil
}

func (a *API) queueAsyncCharmDownload(args params.AddCharmWithAuth) (corecharm.Origin, error) {
	charmURL, err := charm.ParseURL(args.URL)
	if err != nil {
		return corecharm.Origin{}, err
	}

	requestedOrigin := convertParamsOrigin(args.Origin)
	repo, err := a.getCharmRepository(requestedOrigin.Source)
	if err != nil {
		return corecharm.Origin{}, errors.Trace(err)
	}

	var macaroons macaroon.Slice
	if args.CharmStoreMacaroon != nil {
		macaroons = append(macaroons, args.CharmStoreMacaroon)
	}

	// Check if a charm doc already exists for this charm URL. If so, the
	// charm has already been queued for download so this is a no-op. We
	// still need to resolve and return back a suitable origin as charmhub
	// may refer to the same blob using the same revision in different
	// channels.
	//
	// We need to use GetDownloadURL instead of ResolveWithPreferredChannel
	// to ensure that the resolved origin has the ID/Hash fields correctly
	// populated.
	if _, err := a.backendState.Charm(charmURL); err == nil {
		_, resolvedOrigin, err := repo.GetDownloadURL(charmURL, requestedOrigin, macaroons)
		return resolvedOrigin, errors.Trace(err)
	}

	// Fetch the essential metadata that we require to deploy the charm
	// without downloading the full archive. The remaining metadata will
	// be populated once the charm gets downloaded.
	essentialMeta, err := repo.GetEssentialMetadata(corecharm.MetadataRequest{
		CharmURL:  charmURL,
		Origin:    requestedOrigin,
		Macaroons: macaroons,
	})
	if err != nil {
		return corecharm.Origin{}, errors.Annotatef(err, "retrieving essential metadata for charm %q", charmURL)
	}
	metaRes := essentialMeta[0]

	_, err = a.backendState.AddCharmMetadata(state.CharmInfo{
		Charm:    charmInfoAdapter{metaRes},
		ID:       charmURL,
		Macaroon: macaroons,
	})
	if err != nil {
		return corecharm.Origin{}, errors.Trace(err)
	}

	return metaRes.ResolvedOrigin, nil
}

// charmInfoAdapter wraps an EssentialMetadata object and implements the
// charm.Charm interface so it can be passed to state.AddCharm.
type charmInfoAdapter struct {
	meta corecharm.EssentialMetadata
}

func (adapter charmInfoAdapter) Meta() *charm.Meta {
	return adapter.meta.Meta
}

func (adapter charmInfoAdapter) Manifest() *charm.Manifest {
	return adapter.meta.Manifest
}

func (adapter charmInfoAdapter) Config() *charm.Config {
	return adapter.meta.Config
}

func (adapter charmInfoAdapter) LXDProfile() *charm.LXDProfile {
	return nil // not part of the essential metadata
}

func (adapter charmInfoAdapter) Metrics() *charm.Metrics {
	return nil // not part of the essential metadata
}

func (adapter charmInfoAdapter) Actions() *charm.Actions {
	return nil // not part of the essential metadata
}

func (adapter charmInfoAdapter) Revision() int {
	return 0 // not part of the essential metadata
=======
	}

	actualOrigin, err := downloader.DownloadAndStore(charmURL, convertParamsOrigin(args.Origin), macaroons, args.Force)
	if err != nil {
		return params.CharmOriginResult{}, errors.Trace(err)
	}

	return params.CharmOriginResult{
		Origin: convertOrigin(actualOrigin),
	}, nil
>>>>>>> 46c98808
}

// ResolveCharms is not available via the V2 API.
func (a *APIv2) ResolveCharms(_ struct{}) {}

// ResolveCharms resolves the given charm URLs with an optionally specified
// preferred channel.  Channel provided via CharmOrigin.
func (a *API) ResolveCharms(args params.ResolveCharmsWithChannel) (params.ResolveCharmWithChannelResults, error) {
	logger.Tracef("ResolveCharms %+v", args)
	if err := a.checkCanRead(); err != nil {
		return params.ResolveCharmWithChannelResults{}, errors.Trace(err)
	}
	result := params.ResolveCharmWithChannelResults{
		Results: make([]params.ResolveCharmWithChannelResult, len(args.Resolve)),
	}
	for i, arg := range args.Resolve {
		result.Results[i] = a.resolveOneCharm(arg, args.Macaroon)
	}

	return result, nil
}

func (a *API) resolveOneCharm(arg params.ResolveCharmWithChannel, mac *macaroon.Macaroon) params.ResolveCharmWithChannelResult {
	result := params.ResolveCharmWithChannelResult{}
	curl, err := charm.ParseURL(arg.Reference)
	if err != nil {
		result.Error = apiservererrors.ServerError(err)
		return result
	}
	if !charm.CharmHub.Matches(curl.Schema) && !charm.CharmStore.Matches(curl.Schema) {
		result.Error = apiservererrors.ServerError(errors.Errorf("unknown schema for charm URL %q", curl.String()))
		return result
	}

	// Validate the origin passed in.
	if err := validateOrigin(arg.Origin, curl.Schema, arg.SwitchCharm); err != nil {
		result.Error = apiservererrors.ServerError(err)
		return result
	}

	repo, err := a.getCharmRepository(corecharm.Source(arg.Origin.Source))
	if err != nil {
		result.Error = apiservererrors.ServerError(err)
		return result
	}

	var macaroons macaroon.Slice
	if mac != nil {
		macaroons = append(macaroons, mac)
	}

	resultURL, origin, supportedSeries, err := repo.ResolveWithPreferredChannel(curl, convertParamsOrigin(arg.Origin), macaroons)
	if err != nil {
		result.Error = apiservererrors.ServerError(err)
		return result
	}
	result.URL = resultURL.String()

	apiOrigin := convertOrigin(origin)

	// The charmhub API can return "all" for architecture as it's not a real
	// arch we don't know how to correctly model it. "all " doesn't mean use the
	// default arch, it means use any arch which isn't quite the same. So if we
	// do get "all" we should see if there is a clean way to resolve it.
	archOrigin := apiOrigin
	if apiOrigin.Architecture == "all" {
		cons, err := a.backendState.ModelConstraints()
		if err != nil {
			result.Error = apiservererrors.ServerError(err)
			return result
		}
		archOrigin.Architecture = arch.ConstraintArch(cons, nil)
	}

	result.Origin = archOrigin

	switch {
	case resultURL.Series != "" && len(supportedSeries) == 0:
		result.SupportedSeries = []string{resultURL.Series}
	default:
		result.SupportedSeries = supportedSeries
	}

	return result
}

func validateOrigin(origin params.CharmOrigin, schema string, switchCharm bool) error {
	// If we are switching to a different charm we can skip the following
	// origin check; doing so allows us to switch from a charmstore charm
	// to the equivalent charmhub charm.
	if !switchCharm {
		if (corecharm.Local.Matches(origin.Source) && !charm.Local.Matches(schema)) ||
			(corecharm.CharmStore.Matches(origin.Source) && !charm.CharmStore.Matches(schema)) ||
			(corecharm.CharmHub.Matches(origin.Source) && !charm.CharmHub.Matches(schema)) {
			return errors.NotValidf("origin source %q with schema", origin.Source)
		}
	}

	if corecharm.CharmHub.Matches(origin.Source) && origin.Architecture == "" {
		return errors.NotValidf("empty architecture")
	}
	return nil
}

func (a *API) getCharmRepository(src corecharm.Source) (corecharm.Repository, error) {
<<<<<<< HEAD
	a.mu.Lock()
	defer a.mu.Unlock()

=======
>>>>>>> 46c98808
	if a.repoFactory == nil {
		a.repoFactory = a.newRepoFactory(services.CharmRepoFactoryConfig{
			Logger:       logger,
			Transport:    a.httpClient,
			StateBackend: a.backendState,
			ModelBackend: a.backendModel,
		})
	}

	return a.repoFactory.GetCharmRepository(src)
}

// IsMetered returns whether or not the charm is metered.
func (a *API) IsMetered(args params.CharmURL) (params.IsMeteredResult, error) {
	if err := a.checkCanRead(); err != nil {
		return params.IsMeteredResult{}, errors.Trace(err)
	}

	curl, err := charm.ParseURL(args.URL)
	if err != nil {
		return params.IsMeteredResult{Metered: false}, errors.Trace(err)
	}
	aCharm, err := a.backendState.Charm(curl)
	if err != nil {
		return params.IsMeteredResult{Metered: false}, errors.Trace(err)
	}
	if aCharm.Metrics() != nil && len(aCharm.Metrics().Metrics) > 0 {
		return params.IsMeteredResult{Metered: true}, nil
	}
	return params.IsMeteredResult{Metered: false}, nil
}

// CheckCharmPlacement isn't on the v13 API.
func (a *APIv3) CheckCharmPlacement(_, _ struct{}) {}

// CheckCharmPlacement checks if a charm is allowed to be placed with in a
// given application.
func (a *API) CheckCharmPlacement(args params.ApplicationCharmPlacements) (params.ErrorResults, error) {
	if err := a.checkCanRead(); err != nil {
		return params.ErrorResults{}, errors.Trace(err)
	}

	results := params.ErrorResults{
		Results: make([]params.ErrorResult, len(args.Placements)),
	}
	for i, placement := range args.Placements {
		result, err := a.checkCharmPlacement(placement)
		if err != nil {
			return params.ErrorResults{}, errors.Trace(err)
		}
		results.Results[i] = result
	}

	return results, nil
}

func (a *API) checkCharmPlacement(arg params.ApplicationCharmPlacement) (params.ErrorResult, error) {
	curl, err := charm.ParseURL(arg.CharmURL)
	if err != nil {
		return params.ErrorResult{
			Error: apiservererrors.ServerError(err),
		}, nil
	}

	// The placement logic below only cares about charmhub charms. Once we have
	// multiple architecture support for charmhub, we can remove the placement
	// check.
	if !charm.CharmHub.Matches(curl.Schema) {
		return params.ErrorResult{}, nil
	}

	// Get the application. If it's not found, just return without an error as
	// the charm can be placed in the application once it's created.
	app, err := a.backendState.Application(arg.Application)
	if errors.IsNotFound(err) {
		return params.ErrorResult{}, nil
	} else if err != nil {
		return params.ErrorResult{
			Error: apiservererrors.ServerError(err),
		}, nil
	}

	// We don't care for subordinates here.
	if !app.IsPrincipal() {
		return params.ErrorResult{}, nil
	}

	constraints, err := app.Constraints()
	if err != nil && !errors.IsNotFound(err) {
		return params.ErrorResult{
			Error: apiservererrors.ServerError(err),
		}, nil
	}

	// If the application has an existing architecture constraint then we're
	// happy that the constraint logic will prevent heterogenous application
	// units.
	if constraints.HasArch() {
		return params.ErrorResult{}, nil
	}

	// Unfortunately we now have to check instance data for all units to
	// validate that we have a homogeneous setup.
	units, err := app.AllUnits()
	if err != nil {
		return params.ErrorResult{
			Error: apiservererrors.ServerError(err),
		}, nil
	}

	arches := set.NewStrings()
	for _, unit := range units {
		machineID, err := unit.AssignedMachineId()
		if errors.IsNotAssigned(err) {
			continue
		} else if err != nil {
			return params.ErrorResult{
				Error: apiservererrors.ServerError(err),
			}, nil
		}

		machine, err := a.backendState.Machine(machineID)
		if errors.IsNotFound(err) {
			continue
		} else if err != nil {
			return params.ErrorResult{
				Error: apiservererrors.ServerError(err),
			}, nil
		}

		machineArch, err := a.getMachineArch(machine)
		if err != nil {
			return params.ErrorResult{
				Error: apiservererrors.ServerError(err),
			}, nil
		}

		if machineArch == "" {
			arches.Add(arch.DefaultArchitecture)
		} else {
			arches.Add(machineArch)
		}
	}

	if arches.Size() > 1 {
		// It is expected that charmhub charms form a homogeneous workload,
		// so that each unit is the same architecture.
		err := errors.Errorf("charm can not be placed in a heterogeneous environment")
		return params.ErrorResult{
			Error: apiservererrors.ServerError(err),
		}, nil
	}

	return params.ErrorResult{}, nil
}

func (a *API) getMachineArch(machine charmsinterfaces.Machine) (arch.Arch, error) {
	cons, err := machine.Constraints()
	if err == nil && cons.HasArch() {
		return *cons.Arch, nil
	}

	hardware, err := machine.HardwareCharacteristics()
	if errors.IsNotFound(err) {
		return "", nil
	} else if err != nil {
		return "", errors.Trace(err)
	}

	if hardware.Arch != nil {
		return *hardware.Arch, nil
	}

	return "", nil
}

// ListCharmResources is not available via the V2 API.
func (a *APIv2) ListCharmResources(_ struct{}) {}

// ListCharmResources returns a series of resources for a given charm.
func (a *API) ListCharmResources(args params.CharmURLAndOrigins) (params.CharmResourcesResults, error) {
	if err := a.checkCanRead(); err != nil {
		return params.CharmResourcesResults{}, errors.Trace(err)
	}
	results := params.CharmResourcesResults{
		Results: make([][]params.CharmResourceResult, len(args.Entities)),
	}
	for i, arg := range args.Entities {
		result, err := a.listOneCharmResources(arg)
		if err != nil {
			return params.CharmResourcesResults{}, errors.Trace(err)
		}
		results.Results[i] = result
	}
	return results, nil
}

func (a *API) listOneCharmResources(arg params.CharmURLAndOrigin) ([]params.CharmResourceResult, error) {
	// TODO (stickupkid) - remove api packages from apiserver packages.
	curl, err := charm.ParseURL(arg.CharmURL)
	if err != nil {
		return nil, apiservererrors.ServerError(err)
	}
	if !charm.CharmHub.Matches(curl.Schema) {
		return nil, apiservererrors.ServerError(errors.NotValidf("charm %q", curl.Name))
	}

	defaultArch, err := a.getDefaultArch()
	if err != nil {
		return nil, apiservererrors.ServerError(err)
	}

	charmOrigin, err := normalizeCharmOrigin(arg.Origin, defaultArch)
	if err != nil {
		return nil, apiservererrors.ServerError(err)
	}

	repo, err := a.getCharmRepository(corecharm.Source(curl.Schema))
	if err != nil {
		return nil, apiservererrors.ServerError(err)
	}

	var macaroons macaroon.Slice
	if arg.Macaroon != nil {
		macaroons = append(macaroons, arg.Macaroon)
	}

	resources, err := repo.ListResources(curl, convertParamsOrigin(charmOrigin), macaroons)
	if err != nil {
		return nil, apiservererrors.ServerError(err)
	}

	results := make([]params.CharmResourceResult, len(resources))
	for i, resource := range resources {
		results[i].CharmResource = apiresources.CharmResource2API(resource)
	}

	return results, nil
}<|MERGE_RESOLUTION|>--- conflicted
+++ resolved
@@ -27,11 +27,9 @@
 	"github.com/juju/juju/core/arch"
 	corecharm "github.com/juju/juju/core/charm"
 	"github.com/juju/juju/core/permission"
-<<<<<<< HEAD
+
 	"github.com/juju/juju/feature"
 	"github.com/juju/juju/state"
-=======
->>>>>>> 46c98808
 	"github.com/juju/juju/state/storage"
 )
 
@@ -49,17 +47,11 @@
 	httpClient http.HTTPClient
 
 	newStorage     func(modelUUID string) services.Storage
-<<<<<<< HEAD
 	newDownloader  func(services.CharmDownloaderConfig) (charmsinterfaces.Downloader, error)
 	newRepoFactory func(services.CharmRepoFactoryConfig) corecharm.RepositoryFactory
 
 	mu          sync.Mutex
 	repoFactory corecharm.RepositoryFactory
-=======
-	newRepoFactory func(services.CharmRepoFactoryConfig) corecharm.RepositoryFactory
-	repoFactory    corecharm.RepositoryFactory
-	newDownloader  func(services.CharmDownloaderConfig) (charmsinterfaces.Downloader, error)
->>>>>>> 46c98808
 }
 
 type APIv2 struct {
@@ -371,7 +363,6 @@
 	charmURL, err := charm.ParseURL(args.URL)
 	if err != nil {
 		return params.CharmOriginResult{}, err
-<<<<<<< HEAD
 	}
 
 	ctrlCfg, err := a.backendState.ControllerConfig()
@@ -394,10 +385,6 @@
 		}, nil
 	}
 
-=======
-	}
-
->>>>>>> 46c98808
 	downloader, err := a.newDownloader(services.CharmDownloaderConfig{
 		Logger:         logger,
 		Transport:      a.httpClient,
@@ -412,7 +399,6 @@
 	var macaroons macaroon.Slice
 	if args.CharmStoreMacaroon != nil {
 		macaroons = append(macaroons, args.CharmStoreMacaroon)
-<<<<<<< HEAD
 	}
 
 	actualOrigin, err := downloader.DownloadAndStore(charmURL, convertParamsOrigin(args.Origin), macaroons, args.Force)
@@ -513,18 +499,6 @@
 
 func (adapter charmInfoAdapter) Revision() int {
 	return 0 // not part of the essential metadata
-=======
-	}
-
-	actualOrigin, err := downloader.DownloadAndStore(charmURL, convertParamsOrigin(args.Origin), macaroons, args.Force)
-	if err != nil {
-		return params.CharmOriginResult{}, errors.Trace(err)
-	}
-
-	return params.CharmOriginResult{
-		Origin: convertOrigin(actualOrigin),
-	}, nil
->>>>>>> 46c98808
 }
 
 // ResolveCharms is not available via the V2 API.
@@ -630,12 +604,9 @@
 }
 
 func (a *API) getCharmRepository(src corecharm.Source) (corecharm.Repository, error) {
-<<<<<<< HEAD
 	a.mu.Lock()
 	defer a.mu.Unlock()
 
-=======
->>>>>>> 46c98808
 	if a.repoFactory == nil {
 		a.repoFactory = a.newRepoFactory(services.CharmRepoFactoryConfig{
 			Logger:       logger,
