// Copyright 2012-2014 Canonical Ltd.
// Licensed under the AGPLv3, see LICENCE file for details.

package charms

import (
	"context"
	"net/url"

	"github.com/juju/errors"
	"github.com/juju/names/v5"
	jc "github.com/juju/testing/checkers"
	"go.uber.org/mock/gomock"
	gc "gopkg.in/check.v1"

	"github.com/juju/juju/apiserver/facade"
	apiservermocks "github.com/juju/juju/apiserver/facade/mocks"
	"github.com/juju/juju/apiserver/facades/client/charms/interfaces"
	"github.com/juju/juju/apiserver/facades/client/charms/mocks"
	"github.com/juju/juju/core/arch"
	corecharm "github.com/juju/juju/core/charm"
	"github.com/juju/juju/core/constraints"
	"github.com/juju/juju/core/instance"
	corelogger "github.com/juju/juju/core/logger"
	coremachine "github.com/juju/juju/core/machine"
	domaincharm "github.com/juju/juju/domain/application/charm"
	"github.com/juju/juju/internal/charm"
	loggertesting "github.com/juju/juju/internal/logger/testing"
	"github.com/juju/juju/rpc/params"
	"github.com/juju/juju/state"
)

type charmsMockSuite struct {
	state        *mocks.MockBackendState
	authorizer   *apiservermocks.MockAuthorizer
	repoFactory  *mocks.MockRepositoryFactory
	repository   *mocks.MockRepository
	charmArchive *mocks.MockCharmArchive
	application  *mocks.MockApplication
	unit         *mocks.MockUnit
	unit2        *mocks.MockUnit
	machine      *mocks.MockMachine
	machine2     *mocks.MockMachine

	modelConfigService *MockModelConfigService
	applicationService *MockApplicationService
	machineService     *MockMachineService
}

var _ = gc.Suite(&charmsMockSuite{})

func (s *charmsMockSuite) TestListCharmsNoNames(c *gc.C) {
	defer s.setupMocks(c).Finish()

	s.applicationService.EXPECT().ListCharmsWithOriginByNames(gomock.Any(), []string{}).Return([]domaincharm.CharmWithOrigin{{
		Name: "dummy",
		CharmOrigin: domaincharm.CharmOrigin{
			Source:        domaincharm.CharmHubSource,
			ReferenceName: "dummy",
			Revision:      1,
			Platform: domaincharm.Platform{
				Architecture: domaincharm.AMD64,
			},
		},
	}}, nil)

	api := s.api(c)
	found, err := api.List(context.Background(), params.CharmsList{Names: []string{}})
	c.Assert(err, jc.ErrorIsNil)
	c.Check(found.CharmURLs, gc.HasLen, 1)
	c.Check(found, gc.DeepEquals, params.CharmsListResult{
		CharmURLs: []string{"ch:amd64/dummy-1"},
	})
}

func (s *charmsMockSuite) TestListCharmsWithNames(c *gc.C) {
	defer s.setupMocks(c).Finish()

	// We only return one of the names, because we couldn't find foo. This
	// shouldn't stop us from returning the other charm url.

	s.applicationService.EXPECT().ListCharmsWithOriginByNames(gomock.Any(), []string{"dummy", "foo"}).Return([]domaincharm.CharmWithOrigin{{
		Name: "dummy",
		CharmOrigin: domaincharm.CharmOrigin{
			Source:        domaincharm.CharmHubSource,
			ReferenceName: "dummy",
			Revision:      1,
			Platform: domaincharm.Platform{
				Architecture: domaincharm.AMD64,
			},
		},
	}}, nil)

	api := s.api(c)
	found, err := api.List(context.Background(), params.CharmsList{Names: []string{"dummy", "foo"}})
	c.Assert(err, jc.ErrorIsNil)
	c.Check(found.CharmURLs, gc.HasLen, 1)
	c.Check(found, gc.DeepEquals, params.CharmsListResult{
		CharmURLs: []string{"ch:amd64/dummy-1"},
	})
}

func (s *charmsMockSuite) TestResolveCharms(c *gc.C) {
	defer s.setupMocks(c).Finish()
	s.expectResolveWithPreferredChannel(3, nil)
	api := s.api(c)

	curl := "ch:testme"
<<<<<<< HEAD
	fullCurl := "ch:amd64/testme"
=======
	archCurl := "ch:amd64/testme"
>>>>>>> d468ae9d

	edgeOrigin := params.CharmOrigin{
		Source:       corecharm.CharmHub.String(),
		Type:         "charm",
		Risk:         "edge",
		Architecture: "amd64",
		Base: params.Base{
			Name:    "ubuntu",
			Channel: "20.04/stable",
		},
	}
	stableOrigin := params.CharmOrigin{
		Source:       corecharm.CharmHub.String(),
		Type:         "charm",
		Risk:         "stable",
		Architecture: "amd64",
		Base: params.Base{
			Name:    "ubuntu",
			Channel: "20.04/stable",
		},
	}

	args := params.ResolveCharmsWithChannel{
		Resolve: []params.ResolveCharmWithChannel{
			{Reference: curl, Origin: params.CharmOrigin{
				Source:       corecharm.CharmHub.String(),
				Architecture: "amd64",
			}},
			{Reference: curl, Origin: stableOrigin},
<<<<<<< HEAD
			{Reference: fullCurl, Origin: edgeOrigin},
=======
			{Reference: curl, Origin: edgeOrigin},
>>>>>>> d468ae9d
		},
	}

	expected := []params.ResolveCharmWithChannelResult{
		{
<<<<<<< HEAD
			URL:    fullCurl,
=======
			URL:    archCurl,
>>>>>>> d468ae9d
			Origin: stableOrigin,
			SupportedBases: []params.Base{
				{Name: "ubuntu", Channel: "18.04"},
				{Name: "ubuntu", Channel: "20.04"},
				{Name: "ubuntu", Channel: "16.04"},
			},
		}, {
<<<<<<< HEAD
			URL:    fullCurl,
=======
			URL:    archCurl,
>>>>>>> d468ae9d
			Origin: stableOrigin,
			SupportedBases: []params.Base{
				{Name: "ubuntu", Channel: "18.04"},
				{Name: "ubuntu", Channel: "20.04"},
				{Name: "ubuntu", Channel: "16.04"},
			},
		},
		{
<<<<<<< HEAD
			URL:    fullCurl,
=======
			URL:    archCurl,
>>>>>>> d468ae9d
			Origin: edgeOrigin,
			SupportedBases: []params.Base{
				{Name: "ubuntu", Channel: "18.04"},
				{Name: "ubuntu", Channel: "20.04"},
				{Name: "ubuntu", Channel: "16.04"},
			},
		},
	}
	result, err := api.ResolveCharms(context.Background(), args)
	c.Assert(err, jc.ErrorIsNil)
	c.Assert(result.Results, gc.HasLen, 3)
	c.Assert(result.Results, jc.DeepEquals, expected)
}

func (s *charmsMockSuite) TestResolveCharmsUnknownSchema(c *gc.C) {
	defer s.setupMocks(c).Finish()
	api := s.api(c)

	curl, err := charm.ParseURL("local:testme")
	c.Assert(err, jc.ErrorIsNil)
	args := params.ResolveCharmsWithChannel{
		Resolve: []params.ResolveCharmWithChannel{{Reference: curl.String()}},
	}

	result, err := api.ResolveCharms(context.Background(), args)
	c.Assert(err, jc.ErrorIsNil)
	c.Assert(result.Results, gc.HasLen, 1)
	c.Assert(result.Results[0].Error, gc.ErrorMatches, `unknown schema for charm URL "local:testme"`)
}

<<<<<<< HEAD
=======
func (s *charmsMockSuite) TestResolveCharmV6(c *gc.C) {
	defer s.setupMocks(c).Finish()
	s.expectResolveWithPreferredChannel(3, nil)
	apiv6 := charms.APIv6{
		&charms.APIv7{
			API: s.api(c),
		},
	}

	curl := "ch:testme"
	seriesCurl := "ch:amd64/focal/testme"

	edgeOrigin := params.CharmOrigin{
		Source:       corecharm.CharmHub.String(),
		Type:         "charm",
		Risk:         "edge",
		Architecture: "amd64",
		Base: params.Base{
			Name:    "ubuntu",
			Channel: "20.04/stable",
		},
	}
	stableOrigin := params.CharmOrigin{
		Source:       corecharm.CharmHub.String(),
		Type:         "charm",
		Risk:         "stable",
		Architecture: "amd64",
		Base: params.Base{
			Name:    "ubuntu",
			Channel: "20.04/stable",
		},
	}

	args := params.ResolveCharmsWithChannel{
		Resolve: []params.ResolveCharmWithChannel{
			{Reference: curl, Origin: params.CharmOrigin{
				Source:       corecharm.CharmHub.String(),
				Architecture: "amd64",
			}},
			{Reference: curl, Origin: stableOrigin},
			{Reference: seriesCurl, Origin: edgeOrigin},
		},
	}

	expected := []params.ResolveCharmWithChannelResultV6{
		{
			URL:             seriesCurl,
			Origin:          stableOrigin,
			SupportedSeries: []string{"bionic", "focal", "xenial"},
		}, {
			URL:             seriesCurl,
			Origin:          stableOrigin,
			SupportedSeries: []string{"bionic", "focal", "xenial"},
		},
		{
			URL:             seriesCurl,
			Origin:          edgeOrigin,
			SupportedSeries: []string{"bionic", "focal", "xenial"},
		},
	}
	result, err := apiv6.ResolveCharms(args)
	c.Assert(err, jc.ErrorIsNil)
	c.Assert(result.Results, gc.HasLen, 3)
	c.Assert(result.Results, jc.DeepEquals, expected)
}

>>>>>>> d468ae9d
func (s *charmsMockSuite) TestAddCharmWithLocalSource(c *gc.C) {
	defer s.setupMocks(c).Finish()
	api := s.api(c)

	curl := "local:testme"
	args := params.AddCharmWithOrigin{
		URL: curl,
		Origin: params.CharmOrigin{
			Source: "local",
		},
		Force: false,
	}
	_, err := api.AddCharm(context.Background(), args)
	c.Assert(err, gc.ErrorMatches, `unknown schema for charm URL "local:testme"`)
}

func (s *charmsMockSuite) TestAddCharmCharmhub(c *gc.C) {
	// Charmhub charms are downloaded asynchronously
	defer s.setupMocks(c).Finish()

	curl := "chtest"

	requestedOrigin := corecharm.Origin{
		Source: "charm-hub",
		Channel: &charm.Channel{
			Risk: "edge",
		},
		Platform: corecharm.Platform{
			OS:      "ubuntu",
			Channel: "20.04",
		},
	}
	resolvedOrigin := corecharm.Origin{
		Source: "charm-hub",
		Channel: &charm.Channel{
			Risk: "stable",
		},
		Platform: corecharm.Platform{
			OS:      "ubuntu",
			Channel: "20.04",
		},
	}

	s.state.EXPECT().Charm(curl).Return(nil, errors.NotFoundf("%q", curl))
	s.repoFactory.EXPECT().GetCharmRepository(gomock.Any(), gomock.Any()).Return(s.repository, nil)

	expMeta := new(charm.Meta)
	expManifest := new(charm.Manifest)
	expConfig := new(charm.Config)
	s.repository.EXPECT().GetEssentialMetadata(gomock.Any(), corecharm.MetadataRequest{
		CharmName: curl,
		Origin:    requestedOrigin,
	}).Return([]corecharm.EssentialMetadata{
		{
			Meta:           expMeta,
			Manifest:       expManifest,
			Config:         expConfig,
			ResolvedOrigin: resolvedOrigin,
		},
	}, nil)

	s.state.EXPECT().AddCharmMetadata(gomock.Any()).DoAndReturn(
		func(ci state.CharmInfo) (*state.Charm, error) {
			c.Assert(ci.ID, gc.DeepEquals, curl)
			// Check that the essential metadata matches what
			// the repository returned. We use pointer checks here.
			c.Assert(ci.Charm.Meta(), gc.Equals, expMeta)
			c.Assert(ci.Charm.Manifest(), gc.Equals, expManifest)
			c.Assert(ci.Charm.Config(), gc.Equals, expConfig)
			return nil, nil
		},
	)

	s.applicationService.EXPECT().SetCharm(gomock.Any(), gomock.Any()).DoAndReturn(func(ctx context.Context, args domaincharm.SetCharmArgs) (corecharm.ID, []string, error) {
		c.Assert(args.Charm.Meta(), gc.Equals, expMeta)
		c.Assert(args.Charm.Manifest(), gc.Equals, expManifest)
		c.Assert(args.Charm.Config(), gc.Equals, expConfig)
		return corecharm.ID(""), nil, nil
	})

	api := s.api(c)

	args := params.AddCharmWithOrigin{
		URL: curl,
		Origin: params.CharmOrigin{
			Source: "charm-hub",
			Base:   params.Base{Name: "ubuntu", Channel: "20.04/stable"},
			Risk:   "edge",
		},
	}
	obtained, err := api.AddCharm(context.Background(), args)
	c.Assert(err, jc.ErrorIsNil)
	c.Assert(obtained, gc.DeepEquals, params.CharmOriginResult{
		Origin: params.CharmOrigin{
			Source: "charm-hub",
			Base:   params.Base{Name: "ubuntu", Channel: "20.04/stable"},
			Risk:   "stable",
		},
	})
}

func (s *charmsMockSuite) TestQueueAsyncCharmDownloadResolvesAgainOriginForAlreadyDownloadedCharm(c *gc.C) {
	defer s.setupMocks(c).Finish()

	curl := "chtest"
	resURL, err := url.Parse(curl)
	c.Assert(err, jc.ErrorIsNil)

	resolvedOrigin := corecharm.Origin{
		Source: "charm-hub",
		Channel: &charm.Channel{
			Risk: "stable",
		},
		Platform: corecharm.Platform{
			OS:      "ubuntu",
			Channel: "20.04",
		},
	}

	s.state.EXPECT().Charm(curl).Return(nil, nil) // a nil error indicates that the charm doc already exists
	s.repoFactory.EXPECT().GetCharmRepository(gomock.Any(), gomock.Any()).Return(s.repository, nil)
	s.repository.EXPECT().GetDownloadURL(gomock.Any(), curl, gomock.Any()).Return(resURL, resolvedOrigin, nil)

	api := s.api(c)

	args := params.AddCharmWithOrigin{
		URL: curl,
		Origin: params.CharmOrigin{
			Source: "charm-hub",
			Risk:   "edge",
			Base:   params.Base{Name: "ubuntu", Channel: "20.04/stable"},
		},
		Force: false,
	}
	obtained, err := api.AddCharm(context.Background(), args)
	c.Assert(err, jc.ErrorIsNil)
	c.Assert(obtained, gc.DeepEquals, params.CharmOriginResult{
		Origin: params.CharmOrigin{
			Source: "charm-hub",
			Risk:   "stable",
			Base:   params.Base{Name: "ubuntu", Channel: "20.04/stable"},
		},
	}, gc.Commentf("expected to get back the origin recorded by the application"))
}

func (s *charmsMockSuite) TestCheckCharmPlacementWithSubordinate(c *gc.C) {
	appName := "winnie"

	curl := "ch:poo"

	defer s.setupMocks(c).Finish()
	s.expectSubordinateApplication(appName)

	api := s.api(c)

	args := params.ApplicationCharmPlacements{
		Placements: []params.ApplicationCharmPlacement{{
			Application: appName,
			CharmURL:    curl,
		}},
	}

	result, err := api.CheckCharmPlacement(context.Background(), args)
	c.Assert(err, jc.ErrorIsNil)
	c.Assert(result.OneError(), jc.ErrorIsNil)
}

func (s *charmsMockSuite) TestCheckCharmPlacementWithConstraintArch(c *gc.C) {
	arch := arch.DefaultArchitecture
	appName := "winnie"

	curl := "ch:poo"

	defer s.setupMocks(c).Finish()
	s.expectApplication(appName)
	s.expectApplicationConstraints(constraints.Value{Arch: &arch})

	api := s.api(c)

	args := params.ApplicationCharmPlacements{
		Placements: []params.ApplicationCharmPlacement{{
			Application: appName,
			CharmURL:    curl,
		}},
	}

	result, err := api.CheckCharmPlacement(context.Background(), args)
	c.Assert(err, jc.ErrorIsNil)
	c.Assert(result.OneError(), jc.ErrorIsNil)
}

func (s *charmsMockSuite) TestCheckCharmPlacementWithNoConstraintArch(c *gc.C) {
	appName := "winnie"

	curl := "ch:poo"

	defer s.setupMocks(c).Finish()
	s.expectApplication(appName)
	s.expectApplicationConstraints(constraints.Value{})
	s.expectAllUnits()
	s.expectUnitMachineID()
	s.expectMachine()
	s.expectMachineConstraints(constraints.Value{})
	s.expectHardwareCharacteristics()

	api := s.api(c)

	args := params.ApplicationCharmPlacements{
		Placements: []params.ApplicationCharmPlacement{{
			Application: appName,
			CharmURL:    curl,
		}},
	}

	result, err := api.CheckCharmPlacement(context.Background(), args)
	c.Assert(err, jc.ErrorIsNil)
	c.Assert(result.OneError(), jc.ErrorIsNil)
}

func (s *charmsMockSuite) TestCheckCharmPlacementWithNoConstraintArchMachine(c *gc.C) {
	arch := arch.DefaultArchitecture
	appName := "winnie"

	curl := "ch:poo"

	defer s.setupMocks(c).Finish()
	s.expectApplication(appName)
	s.expectApplicationConstraints(constraints.Value{})
	s.expectAllUnits()
	s.expectUnitMachineID()
	s.expectMachine()
	s.expectMachineConstraints(constraints.Value{Arch: &arch})

	api := s.api(c)

	args := params.ApplicationCharmPlacements{
		Placements: []params.ApplicationCharmPlacement{{
			Application: appName,
			CharmURL:    curl,
		}},
	}

	result, err := api.CheckCharmPlacement(context.Background(), args)
	c.Assert(err, jc.ErrorIsNil)
	c.Assert(result.OneError(), jc.ErrorIsNil)
}

func (s *charmsMockSuite) TestCheckCharmPlacementWithNoConstraintArchAndHardwareArch(c *gc.C) {
	appName := "winnie"

	curl := "ch:poo"

	defer s.setupMocks(c).Finish()
	s.expectApplication(appName)
	s.expectApplicationConstraints(constraints.Value{})
	s.expectAllUnits()
	s.expectUnitMachineID()
	s.expectMachine()
	s.expectMachineConstraints(constraints.Value{})
	s.expectEmptyHardwareCharacteristics()

	api := s.api(c)

	args := params.ApplicationCharmPlacements{
		Placements: []params.ApplicationCharmPlacement{{
			Application: appName,
			CharmURL:    curl,
		}},
	}

	result, err := api.CheckCharmPlacement(context.Background(), args)
	c.Assert(err, jc.ErrorIsNil)
	c.Assert(result.OneError(), jc.ErrorIsNil)
}

func (s *charmsMockSuite) TestCheckCharmPlacementWithHeterogeneous(c *gc.C) {
	appName := "winnie"

	curl := "ch:poo"

	defer s.setupMocks(c).Finish()
	s.expectApplication(appName)
	s.expectApplicationConstraints(constraints.Value{})
	s.expectHeterogeneousUnits()

	s.expectUnitMachineID()
	s.expectMachine()
	s.expectMachineConstraints(constraints.Value{})
	s.expectHardwareCharacteristics()

	s.expectUnit2MachineID()
	s.expectMachine2()
	s.expectMachineConstraints2(constraints.Value{})
	s.expectHardwareCharacteristics2()

	api := s.api(c)

	args := params.ApplicationCharmPlacements{
		Placements: []params.ApplicationCharmPlacement{{
			Application: appName,
			CharmURL:    curl,
		}},
	}

	result, err := api.CheckCharmPlacement(context.Background(), args)
	c.Assert(err, jc.ErrorIsNil)
	c.Assert(result.OneError(), gc.ErrorMatches, "charm can not be placed in a heterogeneous environment")
}

// NewCharmsAPI is only used for testing.
func NewCharmsAPI(
	authorizer facade.Authorizer,
	st interfaces.BackendState,
	modelConfigService ModelConfigService,
	applicationService ApplicationService,
	machineService MachineService,
	modelTag names.ModelTag,
	repoFactory corecharm.RepositoryFactory,
	logger corelogger.Logger,
) (*API, error) {
	return &API{
		authorizer:         authorizer,
		backendState:       st,
		modelConfigService: modelConfigService,
		applicationService: applicationService,
		machineService:     machineService,
		tag:                modelTag,
		requestRecorder:    noopRequestRecorder{},
		repoFactory:        repoFactory,
		logger:             logger,
	}, nil
}

func (s *charmsMockSuite) api(c *gc.C) *API {
	api, err := NewCharmsAPI(
		s.authorizer,
		s.state,
		s.modelConfigService,
		s.applicationService,
		s.machineService,
		names.NewModelTag("deadbeef-abcd-4fd2-967d-db9663db7bea"),
		s.repoFactory,
		loggertesting.WrapCheckLog(c),
	)
	c.Assert(err, jc.ErrorIsNil)
	return api
}

func (s *charmsMockSuite) setupMocks(c *gc.C) *gomock.Controller {
	ctrl := gomock.NewController(c)

	s.authorizer = apiservermocks.NewMockAuthorizer(ctrl)
	s.authorizer.EXPECT().HasPermission(gomock.Any(), gomock.Any(), gomock.Any()).Return(nil).AnyTimes()

	s.state = mocks.NewMockBackendState(ctrl)
	s.state.EXPECT().ControllerTag().Return(names.NewControllerTag("deadbeef-abcd-dead-beef-db9663db7b42")).AnyTimes()

	s.repoFactory = mocks.NewMockRepositoryFactory(ctrl)
	s.repository = mocks.NewMockRepository(ctrl)
	s.charmArchive = mocks.NewMockCharmArchive(ctrl)

	s.application = mocks.NewMockApplication(ctrl)
	s.unit = mocks.NewMockUnit(ctrl)
	s.unit2 = mocks.NewMockUnit(ctrl)
	s.machine = mocks.NewMockMachine(ctrl)
	s.machine2 = mocks.NewMockMachine(ctrl)

	s.modelConfigService = NewMockModelConfigService(ctrl)
	s.applicationService = NewMockApplicationService(ctrl)
	s.machineService = NewMockMachineService(ctrl)

	return ctrl
}

func (s *charmsMockSuite) expectResolveWithPreferredChannel(times int, err error) {
	s.repoFactory.EXPECT().GetCharmRepository(gomock.Any(), gomock.Any()).Return(s.repository, nil).Times(times)
	s.repository.EXPECT().ResolveWithPreferredChannel(
		gomock.Any(),
		gomock.AssignableToTypeOf(""),
		gomock.AssignableToTypeOf(corecharm.Origin{}),
	).DoAndReturn(
		func(_ context.Context, name string, requestedOrigin corecharm.Origin) (*charm.URL, corecharm.Origin, []corecharm.Platform, error) {
			resolvedOrigin := requestedOrigin
			resolvedOrigin.Type = "charm"
			resolvedOrigin.Platform = corecharm.Platform{
				Architecture: "amd64",
				OS:           "ubuntu",
				Channel:      "20.04",
			}

			if requestedOrigin.Channel == nil || requestedOrigin.Channel.Risk == "" {
				if requestedOrigin.Channel == nil {
					resolvedOrigin.Channel = new(charm.Channel)
				}

				resolvedOrigin.Channel.Risk = "stable"
			}
			bases := []corecharm.Platform{
				{OS: "ubuntu", Channel: "18.04"},
				{OS: "ubuntu", Channel: "20.04"},
				{OS: "ubuntu", Channel: "16.04"},
			}
			// ensure the charm url returned is filled out
			curl := &charm.URL{
				Schema:       "ch",
				Name:         name,
				Architecture: "amd64",
				Revision:     -1,
			}
			return curl, resolvedOrigin, bases, err
		}).Times(times)
}

func (s *charmsMockSuite) expectApplication(name string) {
	s.state.EXPECT().Application(name).Return(s.application, nil)
	s.application.EXPECT().IsPrincipal().Return(true)
}

func (s *charmsMockSuite) expectSubordinateApplication(name string) {
	s.state.EXPECT().Application(name).Return(s.application, nil)
	s.application.EXPECT().IsPrincipal().Return(false)
}

func (s *charmsMockSuite) expectApplicationConstraints(cons constraints.Value) {
	s.application.EXPECT().Constraints().Return(cons, nil)
}

func (s *charmsMockSuite) expectAllUnits() {
	s.application.EXPECT().AllUnits().Return([]interfaces.Unit{s.unit}, nil)
}

func (s *charmsMockSuite) expectHeterogeneousUnits() {
	s.application.EXPECT().AllUnits().Return([]interfaces.Unit{
		s.unit,
		s.unit2,
	}, nil)
}

func (s *charmsMockSuite) expectUnitMachineID() {
	s.unit.EXPECT().AssignedMachineId().Return("winnie-poo", nil)
}

func (s *charmsMockSuite) expectUnit2MachineID() {
	s.unit2.EXPECT().AssignedMachineId().Return("piglet", nil)
}

func (s *charmsMockSuite) expectMachine() {
	s.state.EXPECT().Machine("winnie-poo").Return(s.machine, nil)
}

func (s *charmsMockSuite) expectMachine2() {
	s.state.EXPECT().Machine("piglet").Return(s.machine2, nil)
}

func (s *charmsMockSuite) expectMachineConstraints(cons constraints.Value) {
	s.machine.EXPECT().Constraints().Return(cons, nil)
}

func (s *charmsMockSuite) expectHardwareCharacteristics() {
	s.machineService.EXPECT().GetMachineUUID(gomock.Any(), coremachine.Name("winnie-poo")).Return("deadbeef", nil)
	arch := arch.DefaultArchitecture
	s.machineService.EXPECT().HardwareCharacteristics(gomock.Any(), "deadbeef").Return(&instance.HardwareCharacteristics{
		Arch: &arch,
	}, nil)
}

func (s *charmsMockSuite) expectEmptyHardwareCharacteristics() {
	s.machineService.EXPECT().GetMachineUUID(gomock.Any(), coremachine.Name("winnie-poo")).Return("deadbeef", nil)
	s.machineService.EXPECT().HardwareCharacteristics(gomock.Any(), "deadbeef").Return(&instance.HardwareCharacteristics{}, nil)
}

func (s *charmsMockSuite) expectHardwareCharacteristics2() {
	s.machineService.EXPECT().GetMachineUUID(gomock.Any(), coremachine.Name("piglet")).Return("deadbeef", nil)
	arch := "arm64"
	s.machineService.EXPECT().HardwareCharacteristics(gomock.Any(), "deadbeef").Return(&instance.HardwareCharacteristics{
		Arch: &arch,
	}, nil)
}

func (s *charmsMockSuite) expectMachineConstraints2(cons constraints.Value) {
	s.machine2.EXPECT().Constraints().Return(cons, nil)
}<|MERGE_RESOLUTION|>--- conflicted
+++ resolved
@@ -106,11 +106,7 @@
 	api := s.api(c)
 
 	curl := "ch:testme"
-<<<<<<< HEAD
 	fullCurl := "ch:amd64/testme"
-=======
-	archCurl := "ch:amd64/testme"
->>>>>>> d468ae9d
 
 	edgeOrigin := params.CharmOrigin{
 		Source:       corecharm.CharmHub.String(),
@@ -140,21 +136,13 @@
 				Architecture: "amd64",
 			}},
 			{Reference: curl, Origin: stableOrigin},
-<<<<<<< HEAD
 			{Reference: fullCurl, Origin: edgeOrigin},
-=======
-			{Reference: curl, Origin: edgeOrigin},
->>>>>>> d468ae9d
 		},
 	}
 
 	expected := []params.ResolveCharmWithChannelResult{
 		{
-<<<<<<< HEAD
 			URL:    fullCurl,
-=======
-			URL:    archCurl,
->>>>>>> d468ae9d
 			Origin: stableOrigin,
 			SupportedBases: []params.Base{
 				{Name: "ubuntu", Channel: "18.04"},
@@ -162,11 +150,7 @@
 				{Name: "ubuntu", Channel: "16.04"},
 			},
 		}, {
-<<<<<<< HEAD
 			URL:    fullCurl,
-=======
-			URL:    archCurl,
->>>>>>> d468ae9d
 			Origin: stableOrigin,
 			SupportedBases: []params.Base{
 				{Name: "ubuntu", Channel: "18.04"},
@@ -175,11 +159,7 @@
 			},
 		},
 		{
-<<<<<<< HEAD
 			URL:    fullCurl,
-=======
-			URL:    archCurl,
->>>>>>> d468ae9d
 			Origin: edgeOrigin,
 			SupportedBases: []params.Base{
 				{Name: "ubuntu", Channel: "18.04"},
@@ -210,75 +190,6 @@
 	c.Assert(result.Results[0].Error, gc.ErrorMatches, `unknown schema for charm URL "local:testme"`)
 }
 
-<<<<<<< HEAD
-=======
-func (s *charmsMockSuite) TestResolveCharmV6(c *gc.C) {
-	defer s.setupMocks(c).Finish()
-	s.expectResolveWithPreferredChannel(3, nil)
-	apiv6 := charms.APIv6{
-		&charms.APIv7{
-			API: s.api(c),
-		},
-	}
-
-	curl := "ch:testme"
-	seriesCurl := "ch:amd64/focal/testme"
-
-	edgeOrigin := params.CharmOrigin{
-		Source:       corecharm.CharmHub.String(),
-		Type:         "charm",
-		Risk:         "edge",
-		Architecture: "amd64",
-		Base: params.Base{
-			Name:    "ubuntu",
-			Channel: "20.04/stable",
-		},
-	}
-	stableOrigin := params.CharmOrigin{
-		Source:       corecharm.CharmHub.String(),
-		Type:         "charm",
-		Risk:         "stable",
-		Architecture: "amd64",
-		Base: params.Base{
-			Name:    "ubuntu",
-			Channel: "20.04/stable",
-		},
-	}
-
-	args := params.ResolveCharmsWithChannel{
-		Resolve: []params.ResolveCharmWithChannel{
-			{Reference: curl, Origin: params.CharmOrigin{
-				Source:       corecharm.CharmHub.String(),
-				Architecture: "amd64",
-			}},
-			{Reference: curl, Origin: stableOrigin},
-			{Reference: seriesCurl, Origin: edgeOrigin},
-		},
-	}
-
-	expected := []params.ResolveCharmWithChannelResultV6{
-		{
-			URL:             seriesCurl,
-			Origin:          stableOrigin,
-			SupportedSeries: []string{"bionic", "focal", "xenial"},
-		}, {
-			URL:             seriesCurl,
-			Origin:          stableOrigin,
-			SupportedSeries: []string{"bionic", "focal", "xenial"},
-		},
-		{
-			URL:             seriesCurl,
-			Origin:          edgeOrigin,
-			SupportedSeries: []string{"bionic", "focal", "xenial"},
-		},
-	}
-	result, err := apiv6.ResolveCharms(args)
-	c.Assert(err, jc.ErrorIsNil)
-	c.Assert(result.Results, gc.HasLen, 3)
-	c.Assert(result.Results, jc.DeepEquals, expected)
-}
-
->>>>>>> d468ae9d
 func (s *charmsMockSuite) TestAddCharmWithLocalSource(c *gc.C) {
 	defer s.setupMocks(c).Finish()
 	api := s.api(c)
