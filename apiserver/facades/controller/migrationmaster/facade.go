// Copyright 2016 Canonical Ltd.
// Licensed under the AGPLv3, see LICENCE file for details.

package migrationmaster

import (
	"encoding/json"

	"github.com/juju/collections/set"
	"github.com/juju/description/v3"
	"github.com/juju/errors"
	"github.com/juju/names/v4"
	"github.com/juju/naturalsort"
	"github.com/juju/version/v2"

	"github.com/juju/juju/apiserver/common"
	apiservererrors "github.com/juju/juju/apiserver/errors"
	"github.com/juju/juju/apiserver/facade"
	coremigration "github.com/juju/juju/core/migration"
	coremodel "github.com/juju/juju/core/model"
	"github.com/juju/juju/migration"
	"github.com/juju/juju/rpc/params"
	"github.com/juju/juju/state/watcher"
)

// API implements the API required for the model migration
// master worker.
type API struct {
	backend         Backend
	precheckBackend migration.PrecheckBackend
	pool            migration.Pool
	authorizer      facade.Authorizer
	resources       facade.Resources
	presence        facade.Presence
}

type APIV1 struct {
	*APIV2
}

// APIV2 implements version 2 of the migration master API.
type APIV2 struct {
	*API
}

<<<<<<< HEAD
// NewMigrationMasterFacadeV1 exists to provide the required signature for API
// registration, converting st to backend.
func NewMigrationMasterFacadeV1(ctx facade.Context) (*APIV1, error) {
	v2, err := NewMigrationMasterFacadeV2(ctx)
	if err != nil {
		return nil, errors.Trace(err)
	}
	return &APIV1{v2}, nil
}

// NewMigrationMasterFacadeV2 exists to provide the required signature for API
// registration, converting st to backend.
func NewMigrationMasterFacadeV2(ctx facade.Context) (*APIV2, error) {
	v3, err := NewMigrationMasterFacade(ctx)
	if err != nil {
		return nil, errors.Trace(err)
	}
	return &APIV2{v3}, nil
}

// NewMigrationMasterFacade exists to provide the required signature for API
// registration, converting st to backend.
func NewMigrationMasterFacade(ctx facade.Context) (*API, error) {
	controllerState := ctx.StatePool().SystemState()
	precheckBackend, err := migration.PrecheckShim(ctx.State(), controllerState)
	if err != nil {
		return nil, errors.Annotate(err, "creating precheck backend")
	}
	return NewAPI(
		newBacked(ctx.State()),
		precheckBackend,
		migration.PoolShim(ctx.StatePool()),
		ctx.Resources(),
		ctx.Auth(),
		ctx.Presence(),
	)
}

=======
>>>>>>> 756ae5bb
// NewAPI creates a new API server endpoint for the model migration
// master worker.
func NewAPI(
	backend Backend,
	precheckBackend migration.PrecheckBackend,
	pool migration.Pool,
	resources facade.Resources,
	authorizer facade.Authorizer,
	presence facade.Presence,
) (*API, error) {
	if !authorizer.AuthController() {
		return nil, apiservererrors.ErrPerm
	}
	return &API{
		backend:         backend,
		precheckBackend: precheckBackend,
		pool:            pool,
		authorizer:      authorizer,
		resources:       resources,
		presence:        presence,
	}, nil
}

// Watch starts watching for an active migration for the model
// associated with the API connection. The returned id should be used
// with the NotifyWatcher facade to receive events.
func (api *API) Watch() params.NotifyWatchResult {
	watch := api.backend.WatchForMigration()
	if _, ok := <-watch.Changes(); ok {
		return params.NotifyWatchResult{
			NotifyWatcherId: api.resources.Register(watch),
		}
	}
	return params.NotifyWatchResult{
		Error: apiservererrors.ServerError(watcher.EnsureErr(watch)),
	}
}

// MigrationStatus returns the details and progress of the latest
// model migration.
func (api *API) MigrationStatus() (params.MasterMigrationStatus, error) {
	empty := params.MasterMigrationStatus{}

	mig, err := api.backend.LatestMigration()
	if err != nil {
		return empty, errors.Annotate(err, "retrieving model migration")
	}
	target, err := mig.TargetInfo()
	if err != nil {
		return empty, errors.Annotate(err, "retrieving target info")
	}
	phase, err := mig.Phase()
	if err != nil {
		return empty, errors.Annotate(err, "retrieving phase")
	}
	macsJSON, err := json.Marshal(target.Macaroons)
	if err != nil {
		return empty, errors.Annotate(err, "marshalling macaroons")
	}
	return params.MasterMigrationStatus{
		Spec: params.MigrationSpec{
			ModelTag: names.NewModelTag(mig.ModelUUID()).String(),
			TargetInfo: params.MigrationTargetInfo{
				ControllerTag: target.ControllerTag.String(),
				Addrs:         target.Addrs,
				CACert:        target.CACert,
				AuthTag:       target.AuthTag.String(),
				Password:      target.Password,
				Macaroons:     string(macsJSON),
			},
		},
		MigrationId:      mig.Id(),
		Phase:            phase.String(),
		PhaseChangedTime: mig.PhaseChangedTime(),
	}, nil
}

// ModelInfo returns essential information about the model to be
// migrated.
func (api *API) ModelInfo() (params.MigrationModelInfo, error) {
	empty := params.MigrationModelInfo{}

	name, err := api.backend.ModelName()
	if err != nil {
		return empty, errors.Annotate(err, "retrieving model name")
	}

	owner, err := api.backend.ModelOwner()
	if err != nil {
		return empty, errors.Annotate(err, "retrieving model owner")
	}

	vers, err := api.backend.AgentVersion()
	if err != nil {
		return empty, errors.Annotate(err, "retrieving agent version")
	}

	return params.MigrationModelInfo{
		UUID:         api.backend.ModelUUID(),
		Name:         name,
		OwnerTag:     owner.String(),
		AgentVersion: vers,
	}, nil
}

// SetPhase sets the phase of the active model migration. The provided
// phase must be a valid phase value, for example QUIESCE" or
// "ABORT". See the core/migration package for the complete list.
func (api *API) SetPhase(args params.SetMigrationPhaseArgs) error {
	mig, err := api.backend.LatestMigration()
	if err != nil {
		return errors.Annotate(err, "could not get migration")
	}

	phase, ok := coremigration.ParsePhase(args.Phase)
	if !ok {
		return errors.Errorf("invalid phase: %q", args.Phase)
	}

	err = mig.SetPhase(phase)
	return errors.Annotate(err, "failed to set phase")
}

// Prechecks performs pre-migration checks on the model and
// (source) controller.
func (api *API) Prechecks() error {
	model, err := api.precheckBackend.Model()
	if err != nil {
		return errors.Annotate(err, "retrieving model")
	}
	backend, err := api.precheckBackend.ControllerBackend()
	if err != nil {
		return errors.Trace(err)
	}
	controllerModel, err := backend.Model()
	if err != nil {
		return errors.Trace(err)
	}
	return migration.SourcePrecheck(
		api.precheckBackend,
		api.presence.ModelPresence(model.UUID()),
		api.presence.ModelPresence(controllerModel.UUID()),
	)
}

// SetStatusMessage sets a human readable status message containing
// information about the migration's progress. This will be shown in
// status output shown to the end user.
func (api *API) SetStatusMessage(args params.SetMigrationStatusMessageArgs) error {
	mig, err := api.backend.LatestMigration()
	if err != nil {
		return errors.Annotate(err, "could not get migration")
	}
	err = mig.SetStatusMessage(args.Message)
	return errors.Annotate(err, "failed to set status message")
}

// Export serializes the model associated with the API connection.
func (api *API) Export() (params.SerializedModel, error) {
	var serialized params.SerializedModel

	model, err := api.backend.Export()
	if err != nil {
		return serialized, err
	}

	bytes, err := description.Serialize(model)
	if err != nil {
		return serialized, err
	}
	serialized.Bytes = bytes
	serialized.Charms = getUsedCharms(model)
	serialized.Resources = getUsedResources(model)
	if model.Type() == string(coremodel.IAAS) {
		serialized.Tools = getUsedTools(model)
	}
	return serialized, nil
}

// ProcessRelations is masked on older versions of the migration master API
func (api *APIV1) ProcessRelations(_, _ struct{}) {}

// ProcessRelations processes any relations that need updating after an export.
// This should help fix any remoteApplications that have been migrated.
func (api *API) ProcessRelations(args params.ProcessRelations) error {
	return nil
}

// Reap removes all documents for the model associated with the API
// connection.
func (api *API) Reap() error {
	mig, err := api.backend.LatestMigration()
	if err != nil {
		return errors.Trace(err)
	}
	err = api.backend.RemoveExportingModelDocs()
	if err != nil {
		return errors.Trace(err)
	}
	// We need to mark the migration as complete here, since removing
	// the model might kill the worker before it has a chance to set
	// the phase itself.
	return errors.Trace(mig.SetPhase(coremigration.DONE))
}

// WatchMinionReports sets up a watcher which reports when a report
// for a migration minion has arrived.
func (api *API) WatchMinionReports() params.NotifyWatchResult {
	mig, err := api.backend.LatestMigration()
	if err != nil {
		return params.NotifyWatchResult{Error: apiservererrors.ServerError(err)}
	}

	watch, err := mig.WatchMinionReports()
	if err != nil {
		return params.NotifyWatchResult{Error: apiservererrors.ServerError(err)}
	}

	if _, ok := <-watch.Changes(); ok {
		return params.NotifyWatchResult{
			NotifyWatcherId: api.resources.Register(watch),
		}
	}
	return params.NotifyWatchResult{
		Error: apiservererrors.ServerError(watcher.EnsureErr(watch)),
	}
}

// MinionReports returns details of the reports made by migration
// minions to the controller for the current migration phase.
func (api *API) MinionReports() (params.MinionReports, error) {
	var out params.MinionReports

	mig, err := api.backend.LatestMigration()
	if err != nil {
		return out, errors.Trace(err)
	}

	reports, err := mig.MinionReports()
	if err != nil {
		return out, errors.Trace(err)
	}

	out.MigrationId = mig.Id()
	phase, err := mig.Phase()
	if err != nil {
		return out, errors.Trace(err)
	}
	out.Phase = phase.String()

	out.SuccessCount = len(reports.Succeeded)

	out.Failed = make([]string, len(reports.Failed))
	for i := 0; i < len(out.Failed); i++ {
		out.Failed[i] = reports.Failed[i].String()
	}
	naturalsort.Sort(out.Failed)

	out.UnknownCount = len(reports.Unknown)

	unknown := make([]string, len(reports.Unknown))
	for i := 0; i < len(unknown); i++ {
		unknown[i] = reports.Unknown[i].String()
	}
	naturalsort.Sort(unknown)

	// Limit the number of unknowns reported
	numSamples := out.UnknownCount
	if numSamples > 10 {
		numSamples = 10
	}
	out.UnknownSample = unknown[:numSamples]

	return out, nil
}

// MinionReportTimeout returns the configuration value for this controller that
// indicates how long the migration master worker should wait for minions to
// reported on phases of a migration.
func (api *API) MinionReportTimeout() (params.StringResult, error) {
	cfg, err := api.backend.ControllerConfig()
	if err != nil {
		return params.StringResult{Error: apiservererrors.ServerError(err)}, nil
	}
	return params.StringResult{Result: cfg.MigrationMinionWaitMax().String()}, nil
}

func getUsedCharms(model description.Model) []string {
	result := set.NewStrings()
	for _, application := range model.Applications() {
		result.Add(application.CharmURL())
	}
	return result.Values()
}

func getUsedTools(model description.Model) []params.SerializedModelTools {
	// Iterate through the model for all tools, and make a map of them.
	usedVersions := make(map[version.Binary]bool)
	// It is most likely that the preconditions will limit the number of
	// tools versions in use, but that is not relied on here.
	for _, machine := range model.Machines() {
		addToolsVersionForMachine(machine, usedVersions)
	}

	for _, application := range model.Applications() {
		for _, unit := range application.Units() {
			tools := unit.Tools()
			usedVersions[tools.Version()] = true
		}
	}

	out := make([]params.SerializedModelTools, 0, len(usedVersions))
	for v := range usedVersions {
		out = append(out, params.SerializedModelTools{
			Version: v.String(),
			URI:     common.ToolsURL("", v),
		})
	}
	return out
}

func addToolsVersionForMachine(machine description.Machine, usedVersions map[version.Binary]bool) {
	tools := machine.Tools()
	usedVersions[tools.Version()] = true
	for _, container := range machine.Containers() {
		addToolsVersionForMachine(container, usedVersions)
	}
}

func getUsedResources(model description.Model) []params.SerializedModelResource {
	var out []params.SerializedModelResource
	for _, app := range model.Applications() {
		for _, resource := range app.Resources() {
			outRes := resourceToSerialized(app.Name(), resource)

			// Hunt through the application's units and look for
			// revisions of this resource. This is particularly
			// efficient or clever but will be fine even with 1000's
			// of units and 10's of resources.
			outRes.UnitRevisions = make(map[string]params.SerializedModelResourceRevision)
			for _, unit := range app.Units() {
				for _, unitResource := range unit.Resources() {
					if unitResource.Name() == resource.Name() {
						outRes.UnitRevisions[unit.Name()] = revisionToSerialized(unitResource.Revision())
					}
				}
			}

			out = append(out, outRes)
		}

	}
	return out
}

func resourceToSerialized(app string, desc description.Resource) params.SerializedModelResource {
	return params.SerializedModelResource{
		Application:         app,
		Name:                desc.Name(),
		ApplicationRevision: revisionToSerialized(desc.ApplicationRevision()),
		CharmStoreRevision:  revisionToSerialized(desc.CharmStoreRevision()),
	}
}

func revisionToSerialized(rr description.ResourceRevision) params.SerializedModelResourceRevision {
	if rr == nil {
		return params.SerializedModelResourceRevision{}
	}
	return params.SerializedModelResourceRevision{
		Revision:       rr.Revision(),
		Type:           rr.Type(),
		Path:           rr.Path(),
		Description:    rr.Description(),
		Origin:         rr.Origin(),
		FingerprintHex: rr.FingerprintHex(),
		Size:           rr.Size(),
		Timestamp:      rr.Timestamp(),
		Username:       rr.Username(),
	}
}

// MinionReportTimeout is not available via the V2 API.
func (api *APIV2) MinionReportTimeout(_, _ struct{}) {}<|MERGE_RESOLUTION|>--- conflicted
+++ resolved
@@ -34,56 +34,6 @@
 	presence        facade.Presence
 }
 
-type APIV1 struct {
-	*APIV2
-}
-
-// APIV2 implements version 2 of the migration master API.
-type APIV2 struct {
-	*API
-}
-
-<<<<<<< HEAD
-// NewMigrationMasterFacadeV1 exists to provide the required signature for API
-// registration, converting st to backend.
-func NewMigrationMasterFacadeV1(ctx facade.Context) (*APIV1, error) {
-	v2, err := NewMigrationMasterFacadeV2(ctx)
-	if err != nil {
-		return nil, errors.Trace(err)
-	}
-	return &APIV1{v2}, nil
-}
-
-// NewMigrationMasterFacadeV2 exists to provide the required signature for API
-// registration, converting st to backend.
-func NewMigrationMasterFacadeV2(ctx facade.Context) (*APIV2, error) {
-	v3, err := NewMigrationMasterFacade(ctx)
-	if err != nil {
-		return nil, errors.Trace(err)
-	}
-	return &APIV2{v3}, nil
-}
-
-// NewMigrationMasterFacade exists to provide the required signature for API
-// registration, converting st to backend.
-func NewMigrationMasterFacade(ctx facade.Context) (*API, error) {
-	controllerState := ctx.StatePool().SystemState()
-	precheckBackend, err := migration.PrecheckShim(ctx.State(), controllerState)
-	if err != nil {
-		return nil, errors.Annotate(err, "creating precheck backend")
-	}
-	return NewAPI(
-		newBacked(ctx.State()),
-		precheckBackend,
-		migration.PoolShim(ctx.StatePool()),
-		ctx.Resources(),
-		ctx.Auth(),
-		ctx.Presence(),
-	)
-}
-
-=======
->>>>>>> 756ae5bb
 // NewAPI creates a new API server endpoint for the model migration
 // master worker.
 func NewAPI(
@@ -263,9 +213,6 @@
 	return serialized, nil
 }
 
-// ProcessRelations is masked on older versions of the migration master API
-func (api *APIV1) ProcessRelations(_, _ struct{}) {}
-
 // ProcessRelations processes any relations that need updating after an export.
 // This should help fix any remoteApplications that have been migrated.
 func (api *API) ProcessRelations(args params.ProcessRelations) error {
@@ -463,7 +410,4 @@
 		Timestamp:      rr.Timestamp(),
 		Username:       rr.Username(),
 	}
-}
-
-// MinionReportTimeout is not available via the V2 API.
-func (api *APIV2) MinionReportTimeout(_, _ struct{}) {}+}