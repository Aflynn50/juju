--- conflicted
+++ resolved
@@ -362,7 +362,6 @@
 	c.Assert(err, jc.ErrorIsNil)
 }
 
-<<<<<<< HEAD
 func (s *networkConfigSuite) TestUpdateMachineLinkLayerOpNewSubnetsAdded(c *gc.C) {
 	ctrl := s.setupMocks(c)
 	defer ctrl.Finish()
@@ -413,7 +412,8 @@
 	// - One each for the 3 new device addresses.
 	// - One for the not-yet-seen/non-loopback subnet.
 	c.Check(ops, gc.HasLen, 7)
-=======
+}
+
 func (s *networkConfigSuite) TestUpdateMachineLinkLayerOpBridgedDeviceMovesAddress(c *gc.C) {
 	ctrl := s.setupMocks(c)
 	defer ctrl.Finish()
@@ -482,11 +482,10 @@
 			Addresses:      network.NewProviderAddresses("10.0.0.6"),
 			GatewayAddress: network.NewProviderAddress("10.0.0.1"),
 		},
-	})
+	}, false, s.state)
 
 	_, err := op.Build(0)
 	c.Assert(err, jc.ErrorIsNil)
->>>>>>> 672babec
 }
 
 func (s *networkConfigSuite) setupMocks(c *gc.C) *gomock.Controller {
