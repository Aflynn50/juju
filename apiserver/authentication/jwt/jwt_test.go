// Copyright 2023 Canonical Ltd.
// Licensed under the AGPLv3, see LICENCE file for details.

package jwt_test

import (
	"context"
	"encoding/base64"
	"net/http"

	"github.com/juju/errors"
	"github.com/juju/names/v6"
	jc "github.com/juju/testing/checkers"
	gc "gopkg.in/check.v1"

	"github.com/juju/juju/apiserver/authentication"
	"github.com/juju/juju/apiserver/authentication/jwt"
	apiservererrors "github.com/juju/juju/apiserver/errors"
<<<<<<< HEAD
	apitesting "github.com/juju/juju/apiserver/testing"
	coremodel "github.com/juju/juju/core/model"
	modeltesting "github.com/juju/juju/core/model/testing"
=======
>>>>>>> 648f9ea1
	"github.com/juju/juju/core/permission"
	"github.com/juju/juju/internal/testing"
)

type loginTokenSuite struct{}

var _ = gc.Suite(&loginTokenSuite{})

<<<<<<< HEAD
func (s *loginTokenSuite) SetUpTest(c *gc.C) {
	keySet, signingKey, err := apitesting.NewJWKSet()
	c.Assert(err, jc.ErrorIsNil)
	s.keySet = keySet
	s.signingKey = signingKey

	s.srv = httptest.NewServer(http.HandlerFunc(func(w http.ResponseWriter, r *http.Request) {
		if r.RequestURI != "/.well-known/jwks.json" {
			w.WriteHeader(http.StatusInternalServerError)
			return
		}
		hdrs := w.Header()
		hdrs.Set(`Content-Type`, `application/json`)
		pub, _ := s.keySet.Key(0)
		_ = json.NewEncoder(w).Encode(pub)
	}))

	s.url = s.srv.URL + "/.well-known/jwks.json"
}

func (s *loginTokenSuite) TearDownTest(_ *gc.C) {
	s.srv.Close()
}

func (s *loginTokenSuite) TestCacheRegistration(c *gc.C) {
	authenticator := jwt.NewAuthenticator(s.url)
	err := authenticator.RegisterJWKSCache(context.Background())
	c.Assert(err, jc.ErrorIsNil)
}

func (s *loginTokenSuite) TestCacheRegistrationFailureWithBadURL(c *gc.C) {
	authenticator := jwt.NewAuthenticator("noexisturl")
	err := authenticator.RegisterJWKSCache(context.Background())
	// We want to make sure that we get an error for a bad url.
	c.Assert(err, gc.NotNil)
}

func (s *loginTokenSuite) TestAuthenticateLoginRequestNotSupported(c *gc.C) {
	authenticator := jwt.NewAuthenticator(s.url)
	_, err := authenticator.AuthenticateLoginRequest(context.Background(), "", "", authentication.AuthParams{Token: ""})
	c.Assert(err, jc.ErrorIs, errors.NotSupported)
}
=======
>>>>>>> 648f9ea1
func (s *loginTokenSuite) TestAuthenticate(c *gc.C) {
	modelUUID := modeltesting.GenModelUUID(c)
	modelTag := names.NewModelTag(modelUUID.String())
	applicationOfferTag := names.NewApplicationOfferTag("f47ac10b-58cc-4372-a567-0e02b2c3d479")
	tok, err := EncodedJWT(JWTParams{
		Controller: testing.ControllerTag.Id(),
		User:       "user-fred",
		Access: map[string]string{
			testing.ControllerTag.String(): "login",
			modelTag.String():              "write",
			applicationOfferTag.String():   "consume",
		},
	})
	c.Assert(err, jc.ErrorIsNil)

	params := authentication.AuthParams{
		Token: base64.StdEncoding.EncodeToString(tok),
	}

	authenticator := jwt.NewAuthenticator(&testJWTParser{})

	req, err := http.NewRequest("", "", nil)
	c.Assert(err, jc.ErrorIsNil)
	req.Header.Add("Authorization", "Bearer "+params.Token)
	authInfo, err := authenticator.Authenticate(req)
	c.Assert(err, jc.ErrorIsNil)

	c.Assert(authInfo.Entity.Tag().String(), gc.Equals, "user-fred")
	perm, err := authInfo.SubjectPermissions(context.Background(), permission.ID{
		ObjectType: permission.Model,
		Key:        modelTag.Id(),
	})
	c.Assert(err, jc.ErrorIsNil)
	c.Assert(perm, gc.Equals, permission.WriteAccess)

	perm, err = authInfo.SubjectPermissions(context.Background(), permission.ID{
		ObjectType: permission.Controller,
		Key:        testing.ControllerTag.Id(),
	})
	c.Assert(err, jc.ErrorIsNil)
	c.Assert(perm, gc.Equals, permission.LoginAccess)

	perm, err = authInfo.SubjectPermissions(context.Background(), permission.ID{
		ObjectType: permission.Offer,
		Key:        applicationOfferTag.Id(),
	})
	c.Assert(err, jc.ErrorIsNil)
	c.Assert(perm, gc.Equals, permission.ConsumeAccess)
}

func (s *loginTokenSuite) TestAuthenticateInvalidHeader(c *gc.C) {
	authenticator := jwt.NewAuthenticator(&testJWTParser{})
	req, err := http.NewRequest("", "", nil)
	c.Assert(err, jc.ErrorIsNil)
	_, err = authenticator.Authenticate(req)
	c.Assert(err, gc.ErrorMatches, ".*authorization header missing.*")

	req, err = http.NewRequest("", "", nil)
	c.Assert(err, jc.ErrorIsNil)
	req.Header.Add("Authorization", "Bad Format aaaaa")
	_, err = authenticator.Authenticate(req)
	c.Assert(err, gc.ErrorMatches, ".*authorization header format.*")

	req, err = http.NewRequest("", "", nil)
	c.Assert(err, jc.ErrorIsNil)
	req.Header.Add("Authorization", "Bearer aaaaa")
	_, err = authenticator.Authenticate(req)
	c.Assert(err, gc.ErrorMatches, ".*parsing jwt.*")
}

func (s *loginTokenSuite) TestUsesLoginToken(c *gc.C) {
	uuid, err := coremodel.NewUUID()
	c.Assert(err, jc.ErrorIsNil)
	modelTag := names.NewModelTag(uuid.String())
	applicationOfferTag := names.NewApplicationOfferTag("f47ac10b-58cc-4372-a567-0e02b2c3d479")
	tok, err := EncodedJWT(JWTParams{
		Controller: testing.ControllerTag.Id(),
		User:       "user-fred",
		Access: map[string]string{
			testing.ControllerTag.String(): "login",
			modelTag.String():              "write",
			applicationOfferTag.String():   "consume",
		},
	})
	c.Assert(err, jc.ErrorIsNil)

	params := authentication.AuthParams{
		Token: base64.StdEncoding.EncodeToString(tok),
	}

	authenticator := jwt.NewAuthenticator(&testJWTParser{})

	authInfo, err := authenticator.AuthenticateLoginRequest(context.Background(), "", "", params)
	c.Assert(err, jc.ErrorIsNil)

	c.Assert(authInfo.Entity.Tag().String(), gc.Equals, "user-fred")
	perm, err := authInfo.SubjectPermissions(context.Background(), permission.ID{
		ObjectType: permission.Model,
		Key:        modelTag.Id(),
	})
	c.Assert(err, jc.ErrorIsNil)
	c.Assert(perm, gc.Equals, permission.WriteAccess)

	perm, err = authInfo.SubjectPermissions(context.Background(), permission.ID{
		ObjectType: permission.Controller,
		Key:        testing.ControllerTag.Id(),
	})
	c.Assert(err, jc.ErrorIsNil)
	c.Assert(perm, gc.Equals, permission.LoginAccess)

	perm, err = authInfo.SubjectPermissions(context.Background(), permission.ID{
		ObjectType: permission.Offer,
		Key:        applicationOfferTag.Id(),
	})
	c.Assert(err, jc.ErrorIsNil)
	c.Assert(perm, gc.Equals, permission.ConsumeAccess)
}

// TestPermissionsForDifferentEntity is trying to assert that if we use the
// permissions func on the AuthInfo for a different user entity we get an error.
// This proves that there is no chance one users permissions can not be used for
// another. This is a regression test to catch a case that was found in the
// original implementation.
func (s *loginTokenSuite) TestPermissionsForDifferentEntity(c *gc.C) {
	modelTag := names.NewModelTag("test")
	tok, err := EncodedJWT(JWTParams{
		Controller: testing.ControllerTag.Id(),
		User:       "user-fred",
		Access: map[string]string{
			testing.ControllerTag.String(): "login",
			modelTag.String():              "write",
		},
	})
	c.Assert(err, jc.ErrorIsNil)

	params := authentication.AuthParams{
		Token: base64.StdEncoding.EncodeToString(tok),
	}

	authenticator := jwt.NewAuthenticator(&testJWTParser{})

	authInfo, err := authenticator.AuthenticateLoginRequest(context.Background(), "", "", params)
	c.Assert(err, jc.ErrorIsNil)

	badUser := jwt.TokenEntity{
		User: names.NewUserTag("wallyworld"),
	}
	perm, err := authInfo.Delegator.SubjectPermissions(context.Background(), badUser.User.Id(), permission.ID{
		ObjectType: permission.Model,
		Key:        modelTag.Id(),
	})
	c.Assert(err, jc.ErrorIs, apiservererrors.ErrPerm)
	c.Assert(err, jc.ErrorIs, authentication.ErrorEntityMissingPermission)
	c.Assert(perm, gc.Equals, permission.NoAccess)

	badUser = jwt.TokenEntity{
		User: names.NewUserTag(permission.EveryoneUserName.Name()),
	}
	perm, err = authInfo.Delegator.SubjectPermissions(context.Background(), badUser.User.Id(), permission.ID{
		ObjectType: permission.Model,
		Key:        modelTag.Id(),
	})
	c.Assert(err, jc.ErrorIsNil)
	c.Assert(perm, gc.Equals, permission.NoAccess)
}

func (s *loginTokenSuite) TestControllerSuperuser(c *gc.C) {
	tok, err := EncodedJWT(JWTParams{
		Controller: testing.ControllerTag.Id(),
		User:       "user-fred",
		Access: map[string]string{
			testing.ControllerTag.String(): "superuser",
		},
	})
	c.Assert(err, jc.ErrorIsNil)

	params := authentication.AuthParams{
		Token: base64.StdEncoding.EncodeToString(tok),
	}

	authenticator := jwt.NewAuthenticator(&testJWTParser{})

	authInfo, err := authenticator.AuthenticateLoginRequest(context.Background(), "", "", params)
	c.Assert(err, jc.ErrorIsNil)

	c.Assert(authInfo.Entity.Tag().String(), gc.Equals, "user-fred")

	perm, err := authInfo.SubjectPermissions(context.Background(), permission.ID{
		ObjectType: permission.Controller,
		Key:        testing.ControllerTag.Id(),
	})
	c.Assert(err, jc.ErrorIsNil)
	c.Assert(perm, gc.Equals, permission.SuperuserAccess)
}

func (s *loginTokenSuite) TestNotAvailableJWTParser(c *gc.C) {
	authenticator := jwt.NewAuthenticator(&testJWTParser{notReady: true})

	params := authentication.AuthParams{Token: "token"}
	_, err := authenticator.AuthenticateLoginRequest(context.Background(), "", "", params)
	c.Assert(err, jc.ErrorIs, errors.NotImplemented)

	req, err := http.NewRequest("", "", nil)
	c.Assert(err, jc.ErrorIsNil)
	req.Header.Add("Authorization", "Bearer aaaaa")
	_, err = authenticator.Authenticate(req)
	c.Assert(err, jc.ErrorIs, errors.NotImplemented)
}<|MERGE_RESOLUTION|>--- conflicted
+++ resolved
@@ -16,12 +16,8 @@
 	"github.com/juju/juju/apiserver/authentication"
 	"github.com/juju/juju/apiserver/authentication/jwt"
 	apiservererrors "github.com/juju/juju/apiserver/errors"
-<<<<<<< HEAD
-	apitesting "github.com/juju/juju/apiserver/testing"
 	coremodel "github.com/juju/juju/core/model"
 	modeltesting "github.com/juju/juju/core/model/testing"
-=======
->>>>>>> 648f9ea1
 	"github.com/juju/juju/core/permission"
 	"github.com/juju/juju/internal/testing"
 )
@@ -30,51 +26,6 @@
 
 var _ = gc.Suite(&loginTokenSuite{})
 
-<<<<<<< HEAD
-func (s *loginTokenSuite) SetUpTest(c *gc.C) {
-	keySet, signingKey, err := apitesting.NewJWKSet()
-	c.Assert(err, jc.ErrorIsNil)
-	s.keySet = keySet
-	s.signingKey = signingKey
-
-	s.srv = httptest.NewServer(http.HandlerFunc(func(w http.ResponseWriter, r *http.Request) {
-		if r.RequestURI != "/.well-known/jwks.json" {
-			w.WriteHeader(http.StatusInternalServerError)
-			return
-		}
-		hdrs := w.Header()
-		hdrs.Set(`Content-Type`, `application/json`)
-		pub, _ := s.keySet.Key(0)
-		_ = json.NewEncoder(w).Encode(pub)
-	}))
-
-	s.url = s.srv.URL + "/.well-known/jwks.json"
-}
-
-func (s *loginTokenSuite) TearDownTest(_ *gc.C) {
-	s.srv.Close()
-}
-
-func (s *loginTokenSuite) TestCacheRegistration(c *gc.C) {
-	authenticator := jwt.NewAuthenticator(s.url)
-	err := authenticator.RegisterJWKSCache(context.Background())
-	c.Assert(err, jc.ErrorIsNil)
-}
-
-func (s *loginTokenSuite) TestCacheRegistrationFailureWithBadURL(c *gc.C) {
-	authenticator := jwt.NewAuthenticator("noexisturl")
-	err := authenticator.RegisterJWKSCache(context.Background())
-	// We want to make sure that we get an error for a bad url.
-	c.Assert(err, gc.NotNil)
-}
-
-func (s *loginTokenSuite) TestAuthenticateLoginRequestNotSupported(c *gc.C) {
-	authenticator := jwt.NewAuthenticator(s.url)
-	_, err := authenticator.AuthenticateLoginRequest(context.Background(), "", "", authentication.AuthParams{Token: ""})
-	c.Assert(err, jc.ErrorIs, errors.NotSupported)
-}
-=======
->>>>>>> 648f9ea1
 func (s *loginTokenSuite) TestAuthenticate(c *gc.C) {
 	modelUUID := modeltesting.GenModelUUID(c)
 	modelTag := names.NewModelTag(modelUUID.String())
