--- conflicted
+++ resolved
@@ -324,15 +324,7 @@
 		setEnvConfig:      true,
 		upgradedToVersion: "1.2.3",
 		expectScripts: `
-<<<<<<< HEAD
 set -xe
-=======
-install -D -m 644 /dev/null '/etc/apt/preferences\.d/50-cloud-tools'
-echo '.*' > '/etc/apt/preferences\.d/50-cloud-tools'
-set -xe
-install -D -m 644 /dev/null '/etc/init/juju-clean-shutdown\.conf'
-echo '.*"Stop all network interfaces.*' > '/etc/init/juju-clean-shutdown\.conf'
->>>>>>> 22891297
 install -D -m 644 /dev/null '/var/lib/juju/nonce.txt'
 echo 'FAKE_NONCE' > '/var/lib/juju/nonce.txt'
 test -n "\$JUJU_PROGRESS_FD" \|\| \(exec \{JUJU_PROGRESS_FD\}>&2\) 2>/dev/null && exec \{JUJU_PROGRESS_FD\}>&2 \|\| JUJU_PROGRESS_FD=2
@@ -356,16 +348,7 @@
 echo '.*' > '/var/lib/juju/bootstrap-params'
 echo 'Installing Juju machine agent'.*
 /var/lib/juju/tools/1\.2\.3-ubuntu-amd64/jujud bootstrap-state --timeout 10m0s --data-dir '/var/lib/juju' --debug '/var/lib/juju/bootstrap-params'
-<<<<<<< HEAD
 /sbin/remove-juju-services
-=======
-install -D -m 755 /dev/null '/sbin/remove-juju-services'
-echo '.*' > '/sbin/remove-juju-services'
-ln -s 1\.2\.3-ubuntu-amd64 '/var/lib/juju/tools/machine-0'
-echo 'Starting Juju machine agent \(service jujud-machine-0\)'.*
-cat > /etc/init/jujud-machine-0\.conf << 'EOF'\\ndescription "juju agent for machine-0"\\nauthor "Juju Team <juju@lists\.ubuntu\.com>"\\nstart on runlevel \[2345\]\\nstop on runlevel \[!2345\]\\nrespawn\\nnormal exit 0\\n\\nlimit .*\\n\\nscript\\n\\n\\n  # Ensure log files are properly protected\\n  touch /var/log/juju/machine-0\.log\\n  chown syslog:adm /var/log/juju/machine-0\.log\\n  chmod 0640 /var/log/juju/machine-0\.log\\n\\n  exec '/var/lib/juju/tools/machine-0/jujud' machine --data-dir '/var/lib/juju' --machine-id 0 --debug >> /var/log/juju/machine-0\.log 2>&1\\nend script\\nEOF\\n
-start jujud-machine-0
->>>>>>> 22891297
 rm \$bin/tools\.tar\.gz && rm \$bin/juju1\.2\.3-ubuntu-amd64\.sha256
 `,
 	},
@@ -377,15 +360,7 @@
 		setEnvConfig:      true,
 		upgradedToVersion: "1.2.3.123",
 		expectScripts: `
-<<<<<<< HEAD
 set -xe
-=======
-install -D -m 644 /dev/null '/etc/apt/preferences\.d/50-cloud-tools'
-echo '.*' > '/etc/apt/preferences\.d/50-cloud-tools'
-set -xe
-install -D -m 644 /dev/null '/etc/init/juju-clean-shutdown\.conf'
-echo '.*"Stop all network interfaces.*' > '/etc/init/juju-clean-shutdown\.conf'
->>>>>>> 22891297
 install -D -m 644 /dev/null '/var/lib/juju/nonce.txt'
 echo 'FAKE_NONCE' > '/var/lib/juju/nonce.txt'
 test -n "\$JUJU_PROGRESS_FD" \|\| \(exec \{JUJU_PROGRESS_FD\}>&2\) 2>/dev/null && exec \{JUJU_PROGRESS_FD\}>&2 \|\| JUJU_PROGRESS_FD=2
@@ -409,15 +384,6 @@
 echo '.*' > '/var/lib/juju/bootstrap-params'
 echo 'Installing Juju machine agent'.*
 /var/lib/juju/tools/1\.2\.3\.123-ubuntu-amd64/jujud bootstrap-state --timeout 10m0s --data-dir '/var/lib/juju' --debug '/var/lib/juju/bootstrap-params'
-<<<<<<< HEAD
-=======
-install -D -m 755 /dev/null '/sbin/remove-juju-services'
-echo '.*' > '/sbin/remove-juju-services'
-ln -s 1\.2\.3\.123-ubuntu-amd64 '/var/lib/juju/tools/machine-0'
-echo 'Starting Juju machine agent \(service jujud-machine-0\)'.*
-cat > /etc/init/jujud-machine-0\.conf << 'EOF'\\ndescription "juju agent for machine-0"\\nauthor "Juju Team <juju@lists\.ubuntu\.com>"\\nstart on runlevel \[2345\]\\nstop on runlevel \[!2345\]\\nrespawn\\nnormal exit 0\\n\\nlimit .*\\n\\nscript\\n\\n\\n  # Ensure log files are properly protected\\n  touch /var/log/juju/machine-0\.log\\n  chown syslog:adm /var/log/juju/machine-0\.log\\n  chmod 0640 /var/log/juju/machine-0\.log\\n\\n  exec '/var/lib/juju/tools/machine-0/jujud' machine --data-dir '/var/lib/juju' --machine-id 0 --debug >> /var/log/juju/machine-0\.log 2>&1\\nend script\\nEOF\\n
-start jujud-machine-0
->>>>>>> 22891297
 rm \$bin/tools\.tar\.gz && rm \$bin/juju1\.2\.3\.123-ubuntu-amd64\.sha256
 `,
 	},
@@ -428,31 +394,7 @@
 		inexactMatch:      true,
 		upgradedToVersion: "1.2.3",
 		expectScripts: `
-<<<<<<< HEAD
 set -xe
-=======
-bin='/var/lib/juju/tools/1\.2\.3-ubuntu-amd64'
-curl .* --retry 10 -o \$bin/tools\.tar\.gz 'http://foo\.com/tools/released/juju1\.2\.3-ubuntu-amd64\.tgz'
-sha256sum \$bin/tools\.tar\.gz > \$bin/juju1\.2\.3-ubuntu-amd64\.sha256
-grep '1234' \$bin/juju1\.2\.3-ubuntu-amd64.sha256 \|\| \(echo "Tools checksum mismatch"; exit 1\)
-echo -n '{"version":"1\.2\.3-ubuntu-amd64","url":"http://foo\.com/tools/released/juju1\.2\.3-ubuntu-amd64\.tgz","sha256":"1234","size":10}' > \$bin/downloaded-tools\.txt
-install -D -m 600 /dev/null '/var/lib/juju/bootstrap-params'
-echo '.*' > '/var/lib/juju/bootstrap-params'
-/var/lib/juju/tools/1\.2\.3-ubuntu-amd64/jujud bootstrap-state --timeout 10m0s --data-dir '/var/lib/juju' --debug '/var/lib/juju/bootstrap-params'
-ln -s 1\.2\.3-ubuntu-amd64 '/var/lib/juju/tools/machine-0'
-rm \$bin/tools\.tar\.gz && rm \$bin/juju1\.2\.3-ubuntu-amd64\.sha256
-`,
-	},
-
-	// quantal non controller.
-	{
-		cfg:               makeNormalConfig("quantal", 0),
-		upgradedToVersion: "1.2.3",
-		expectScripts: `
-set -xe
-install -D -m 644 /dev/null '/etc/init/juju-clean-shutdown\.conf'
-echo '.*"Stop all network interfaces on shutdown".*' > '/etc/init/juju-clean-shutdown\.conf'
->>>>>>> 22891297
 install -D -m 644 /dev/null '/var/lib/juju/nonce.txt'
 echo 'FAKE_NONCE' > '/var/lib/juju/nonce.txt'
 test -n "\$JUJU_PROGRESS_FD" \|\| \(exec \{JUJU_PROGRESS_FD\}>&2\) 2>/dev/null && exec \{JUJU_PROGRESS_FD\}>&2 \|\| JUJU_PROGRESS_FD=2
@@ -472,37 +414,11 @@
 mkdir -p '/var/lib/juju/agents/machine-99'
 cat > '/var/lib/juju/agents/machine-99/agent\.conf' << 'EOF'\\n.*\\nEOF
 chmod 0600 '/var/lib/juju/agents/machine-99/agent\.conf'
-<<<<<<< HEAD
-=======
-install -D -m 755 /dev/null '/sbin/remove-juju-services'
-echo '.*' > '/sbin/remove-juju-services'
-ln -s 1\.2\.3-ubuntu-amd64 '/var/lib/juju/tools/machine-99'
-echo 'Starting Juju machine agent \(service jujud-machine-99\)'.*
-cat > /etc/init/jujud-machine-99\.conf << 'EOF'\\ndescription "juju agent for machine-99"\\nauthor "Juju Team <juju@lists\.ubuntu\.com>"\\nstart on runlevel \[2345\]\\nstop on runlevel \[!2345\]\\nrespawn\\nnormal exit 0\\n\\nlimit .*\\n\\nscript\\n\\n\\n  # Ensure log files are properly protected\\n  touch /var/log/juju/machine-99\.log\\n  chown syslog:adm /var/log/juju/machine-99\.log\\n  chmod 0640 /var/log/juju/machine-99\.log\\n\\n  exec '/var/lib/juju/tools/machine-99/jujud' machine --data-dir '/var/lib/juju' --machine-id 99 --debug >> /var/log/juju/machine-99\.log 2>&1\\nend script\\nEOF\\n
-start jujud-machine-99
->>>>>>> 22891297
 rm \$bin/tools\.tar\.gz && rm \$bin/juju1\.2\.3-ubuntu-amd64\.sha256
 `,
 	},
 
-<<<<<<< HEAD
 	// CentOS non controller
-=======
-	// non controller with systemd (vivid)
-	{
-		cfg:               makeNormalConfig("vivid", 0),
-		inexactMatch:      true,
-		upgradedToVersion: "1.2.3",
-		expectScripts: `
-set -xe
-install -D -m 644 /dev/null '/var/lib/juju/nonce.txt'
-echo 'FAKE_NONCE' > '/var/lib/juju/nonce.txt'
-.*
-`,
-	},
-
-	// CentOS non controller with systemd
->>>>>>> 22891297
 	{
 		cfg:               makeNormalConfig("centos7", 0),
 		inexactMatch:      true,
@@ -609,25 +525,6 @@
 		expectScripts: `
 install -D -m 644 /dev/null '.*publicsimplestreamskey'
 echo 'publickey' > '.*publicsimplestreamskey'
-<<<<<<< HEAD
-=======
-`,
-	},
-
-	// check that for older 2.8 agents the series tools is symlinked.
-	{
-		cfg: makeTestConfig("bionic", false, version.MustParse("2.8.0"), 0).mutate(func(cfg *testInstanceConfig) {
-		}).setMachineID("1"),
-		inexactMatch:      true,
-		upgradedToVersion: "2.8.0",
-		expectScripts: `
-sha256sum \$bin/tools.tar.gz > \$bin/juju2.8.0-ubuntu-amd64.sha256
-grep '1234' \$bin/juju2.8.0-ubuntu-amd64.sha256 .*
-tar zxf \$bin/tools.tar.gz -C \$bin
-ln -s \$bin /var/lib/juju/tools/2.8.0-bionic-amd64
-echo -n '{"version":"2.8.0-ubuntu-amd64".*
-mkdir -p '/var/lib/juju/agents/machine-1'
->>>>>>> 22891297
 `,
 	},
 }
@@ -743,57 +640,7 @@
 	}
 }
 
-<<<<<<< HEAD
 func checkCloudInitWithContent(c *gc.C, cfg *testInstanceConfig, expectedScripts string, expectedError string) {
-=======
-func (*cloudinitSuite) TestCloudInitWithLocalGUI(c *gc.C) {
-	guiPath := path.Join(c.MkDir(), "gui.tar.bz2")
-	content := []byte("content")
-	err := ioutil.WriteFile(guiPath, content, 0644)
-	c.Assert(err, jc.ErrorIsNil)
-	cfg := makeBootstrapConfig("precise", 0).setGUI("file://" + filepath.ToSlash(guiPath))
-	guiJson, err := json.Marshal(cfg.Bootstrap.GUI)
-	c.Assert(err, jc.ErrorIsNil)
-	base64Content := base64.StdEncoding.EncodeToString(content)
-	expectedScripts := regexp.QuoteMeta(fmt.Sprintf(`gui='/var/lib/juju/gui'
-mkdir -p $gui
-install -D -m 644 /dev/null '/var/lib/juju/gui/gui.tar.bz2'
-echo -n %s | base64 -d > '/var/lib/juju/gui/gui.tar.bz2'
-[ -f $gui/gui.tar.bz2 ] && sha256sum $gui/gui.tar.bz2 > $gui/jujugui.sha256
-[ -f $gui/jujugui.sha256 ] && (grep '1234' $gui/jujugui.sha256 && echo -n '%s' > $gui/downloaded-gui.txt || echo Juju GUI checksum mismatch)
-rm -f $gui/gui.tar.bz2 $gui/jujugui.sha256 $gui/downloaded-gui.txt
-`, base64Content, guiJson))
-	checkCloudInitWithGUI(c, cfg, expectedScripts, "")
-}
-
-func (*cloudinitSuite) TestCloudInitWithRemoteGUI(c *gc.C) {
-	cfg := makeBootstrapConfig("precise", 0).setGUI("https://1.2.3.4/gui.tar.bz2")
-	guiJson, err := json.Marshal(cfg.Bootstrap.GUI)
-	c.Assert(err, jc.ErrorIsNil)
-	expectedScripts := regexp.QuoteMeta(fmt.Sprintf(`gui='/var/lib/juju/gui'
-mkdir -p $gui
-curl -sSf -o $gui/gui.tar.bz2 --retry 10 'https://1.2.3.4/gui.tar.bz2' || echo Unable to retrieve Juju GUI
-[ -f $gui/gui.tar.bz2 ] && sha256sum $gui/gui.tar.bz2 > $gui/jujugui.sha256
-[ -f $gui/jujugui.sha256 ] && (grep '1234' $gui/jujugui.sha256 && echo -n '%s' > $gui/downloaded-gui.txt || echo Juju GUI checksum mismatch)
-rm -f $gui/gui.tar.bz2 $gui/jujugui.sha256 $gui/downloaded-gui.txt
-`, guiJson))
-	checkCloudInitWithGUI(c, cfg, expectedScripts, "")
-}
-
-func (*cloudinitSuite) TestCloudInitWithGUIReadError(c *gc.C) {
-	cfg := makeBootstrapConfig("precise", 0).setGUI("file:///no/such/gui.tar.bz2")
-	expectedError := "cannot set up Juju GUI: cannot read Juju GUI archive: .*"
-	checkCloudInitWithGUI(c, cfg, "", expectedError)
-}
-
-func (*cloudinitSuite) TestCloudInitWithGUIURLError(c *gc.C) {
-	cfg := makeBootstrapConfig("precise", 0).setGUI(":")
-	expectedError := "cannot set up Juju GUI: cannot parse Juju GUI URL: .*"
-	checkCloudInitWithGUI(c, cfg, "", expectedError)
-}
-
-func checkCloudInitWithGUI(c *gc.C, cfg *testInstanceConfig, expectedScripts string, expectedError string) {
->>>>>>> 22891297
 	envConfig := minimalModelConfig(c)
 	testConfig := cfg.maybeSetModelConfig(envConfig).render()
 	ci, err := cloudinit.New(testConfig.Series)
