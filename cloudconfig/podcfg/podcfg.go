// Copyright 2018 Canonical Ltd.
// Licensed under the AGPLv3, see LICENCE file for details.

package podcfg

import (
	"net"
	"path"
	"strconv"

	"github.com/juju/errors"
	"github.com/juju/loggo"
	"github.com/juju/names/v4"
	"github.com/juju/proxy"
	"github.com/juju/utils/v3"
	"github.com/juju/version/v2"

	"github.com/juju/juju/agent"
	"github.com/juju/juju/api"
	"github.com/juju/juju/cloudconfig/instancecfg"
	"github.com/juju/juju/controller"
	"github.com/juju/juju/core/constraints"
	"github.com/juju/juju/core/model"
	"github.com/juju/juju/core/paths"
	"github.com/juju/juju/environs/config"
	"github.com/juju/juju/environs/tags"
	"github.com/juju/juju/mongo"
)

var logger = loggo.GetLogger("juju.cloudconfig.podcfg")

// ControllerPodConfig represents initialization information for a new juju caas controller pod.
type ControllerPodConfig struct {
	// Tags is a set of tags/labels to set on the Pod, if supported. This
	// should be populated using the PodLabels method in this package.
	Tags map[string]string

	// Bootstrap contains bootstrap-specific configuration. If this is set,
	// Controller must also be set.
	Bootstrap *BootstrapConfig

	// DisableSSLHostnameVerification can be set to true to tell cloud-init
	// that it shouldn't verify SSL certificates
	DisableSSLHostnameVerification bool

	// ProxySettings encapsulates all proxy-related settings used to access
	// an outside network.
	ProxySettings proxy.Settings

	// Controller contains controller-specific configuration. If this is
	// set, then the instance will be configured as a controller pod.
	Controller controller.Config

	// APIInfo holds the means for the new pod to communicate with the
	// juju state API. Unless the new pod is running a controller (Controller is
	// set), there must be at least one controller address supplied.
	// The entity name must match that of the pod being started,
	// or be empty when starting a controller.
	APIInfo *api.Info

	// ControllerTag identifies the controller.
	ControllerTag names.ControllerTag

	// ControllerName is the controller name.
	ControllerName string

	// JujuVersion is the juju version.
	JujuVersion version.Number

	// DataDir holds the directory that juju state will be put in the new
	// instance.
	DataDir string

	// LogDir holds the directory that juju logs will be written to.
	LogDir string

	// MetricsSpoolDir represents the spool directory path, where all
	// metrics are stored.
	MetricsSpoolDir string

	// ControllerId identifies the new controller.
	ControllerId string

	// AgentEnvironment defines additional configuration variables to set in
	// the pod agent config.
	AgentEnvironment map[string]string
}

// BootstrapConfig represents bootstrap-specific initialization information
// for a new juju caas pod. This is only relevant for the bootstrap pod.
type BootstrapConfig struct {
	instancecfg.BootstrapConfig
}

// AgentConfig returns an agent config.
func (cfg *ControllerPodConfig) AgentConfig(tag names.Tag) (agent.ConfigSetterWriter, error) {
	configParams := agent.AgentConfigParams{
		Paths: agent.Paths{
			DataDir:         cfg.DataDir,
			LogDir:          cfg.LogDir,
			MetricsSpoolDir: cfg.MetricsSpoolDir,
		},
		Tag:                tag,
		UpgradedToVersion:  cfg.JujuVersion,
		Password:           cfg.APIInfo.Password,
		APIAddresses:       cfg.APIHostAddrs(),
		CACert:             cfg.APIInfo.CACert,
		Values:             cfg.AgentEnvironment,
		Controller:         cfg.ControllerTag,
		Model:              cfg.APIInfo.ModelTag,
<<<<<<< HEAD
		MongoMemoryProfile: mongo.MemoryProfile(cfg.Controller.Config.MongoMemoryProfile()),
=======
		MongoVersion:       *mongoVers,
		MongoMemoryProfile: mongo.MemoryProfile(cfg.Controller.MongoMemoryProfile()),
>>>>>>> c360f3d9
	}
	return agent.NewStateMachineConfig(configParams, cfg.Bootstrap.StateServingInfo)
}

// UnitAgentConfig returns the agent config file for the controller unit charm.
// This is created a bootstrap time.
func (cfg *ControllerPodConfig) UnitAgentConfig() (agent.ConfigSetterWriter, error) {
	password, err := utils.RandomPassword()
	if err != nil {
		return nil, errors.Trace(err)
	}
	configParams := agent.AgentConfigParams{
		Paths: agent.Paths{
			DataDir:         cfg.DataDir,
			LogDir:          cfg.LogDir,
			MetricsSpoolDir: cfg.MetricsSpoolDir,
		},
		Tag:               names.NewUnitTag("controller/" + cfg.ControllerId),
		UpgradedToVersion: cfg.JujuVersion,
		Password:          password,
		// Unit agent should always connect to the local controller.
		APIAddresses: []string{net.JoinHostPort(
			"localhost", strconv.Itoa(cfg.Bootstrap.StateServingInfo.APIPort),
		)},
		CACert:     cfg.APIInfo.CACert,
		Values:     cfg.AgentEnvironment,
		Controller: cfg.ControllerTag,
		Model:      cfg.APIInfo.ModelTag,
	}
	conf, err := agent.NewAgentConfig(configParams)
	if err != nil {
		return nil, errors.Trace(err)
	}
	conf.SetPassword(password)
	return conf, nil
}

// APIHostAddrs returns a list of api server addresses.
func (cfg *ControllerPodConfig) APIHostAddrs() []string {
	var hosts []string
	if cfg.Bootstrap != nil {
		hosts = append(hosts, net.JoinHostPort(
			"localhost", strconv.Itoa(cfg.Bootstrap.StateServingInfo.APIPort)),
		)
	}
	if cfg.APIInfo != nil {
		hosts = append(hosts, cfg.APIInfo.Addrs...)
	}
	return hosts
}

// VerifyConfig verifies that the ControllerPodConfig is valid.
func (cfg *ControllerPodConfig) VerifyConfig() (err error) {
	defer errors.DeferredAnnotatef(&err, "invalid controller pod configuration")
	if !names.IsValidControllerAgent(cfg.ControllerId) {
		return errors.New("invalid controller id")
	}
	if cfg.DataDir == "" {
		return errors.New("missing var directory")
	}
	if cfg.LogDir == "" {
		return errors.New("missing log directory")
	}
	if cfg.MetricsSpoolDir == "" {
		return errors.New("missing metrics spool directory")
	}
	if cfg.JujuVersion == version.Zero {
		return errors.New("missing juju version")
	}
	if cfg.APIInfo == nil {
		return errors.New("missing API info")
	}
	if cfg.APIInfo.ModelTag.Id() == "" {
		return errors.New("missing model tag")
	}
	if len(cfg.APIInfo.CACert) == 0 {
		return errors.New("missing API CA certificate")
	}
	if cfg.ControllerName == "" {
		return errors.New("missing controller name")
	}

	if cfg.Bootstrap != nil {
		if err := cfg.verifyBootstrapConfig(); err != nil {
			return errors.Trace(err)
		}
	} else {
		if cfg.APIInfo.Tag != names.NewControllerAgentTag(cfg.ControllerId) {
			return errors.New("API entity tag must match started controller")
		}
		if len(cfg.APIInfo.Addrs) == 0 {
			return errors.New("missing API hosts")
		}
	}
	return nil
}

func (cfg *ControllerPodConfig) verifyBootstrapConfig() (err error) {
	defer errors.DeferredAnnotatef(&err, "invalid bootstrap configuration")

	if cfg.Controller == nil {
		return errors.New("controller pod config supplied without controller config")
	}
	if err := cfg.Bootstrap.VerifyConfig(); err != nil {
		return errors.Trace(err)
	}
	if cfg.APIInfo.Tag != nil {
		return errors.New("entity tag must be nil when bootstrapping")
	}
	if cfg.Bootstrap.ControllerCloud.HostCloudRegion == "" {
		return errors.New(`
host cloud region is missing.
The k8s cloud definition might be stale, please try to re-import the k8s cloud using
    juju add-k8s <cloud-name> --cluster-name <cluster-name> --client

See juju help add-k8s for more information.
`[1:])
	}
	return nil
}

// GetPodName returns pod name.
func (cfg *ControllerPodConfig) GetPodName() string {
	return "controller-" + cfg.ControllerId
}

// GetHostedModel checks if hosted model was requested to create.
func (cfg *ControllerPodConfig) GetHostedModel() (string, bool) {
	hasHostedModel := len(cfg.Bootstrap.HostedModelConfig) > 0
	if hasHostedModel {
		modelName := cfg.Bootstrap.HostedModelConfig[config.NameKey].(string)
		logger.Debugf("configured hosted model %q for bootstrapping", modelName)
		return modelName, true
	}
	return "", false
}

// VerifyConfig verifies that the BootstrapConfig is valid.
func (cfg *BootstrapConfig) VerifyConfig() (err error) {
	if cfg.ControllerModelConfig == nil {
		return errors.New("missing model configuration")
	}
	if len(cfg.StateServingInfo.Cert) == 0 {
		return errors.New("missing controller certificate")
	}
	if len(cfg.StateServingInfo.PrivateKey) == 0 {
		return errors.New("missing controller private key")
	}
	if len(cfg.StateServingInfo.CAPrivateKey) == 0 {
		return errors.New("missing ca cert private key")
	}
	if cfg.StateServingInfo.StatePort == 0 {
		return errors.New("missing state port")
	}
	if cfg.StateServingInfo.APIPort == 0 {
		return errors.New("missing API port")
	}
	return nil
}

// NewControllerPodConfig sets up a basic pod configuration. You'll still need to supply more information,
// but this takes care of the fixed entries and the ones that are
// always needed.
func NewControllerPodConfig(
	controllerTag names.ControllerTag,
	podID,
	controllerName,
	series string,
	apiInfo *api.Info,
) (*ControllerPodConfig, error) {
	osType := paths.SeriesToOS(series)
	pcfg := &ControllerPodConfig{
		// Fixed entries.
		DataDir:         paths.DataDir(osType),
		LogDir:          path.Join(paths.LogDir(osType), "juju"),
		MetricsSpoolDir: paths.MetricsSpoolDir(osType),
		Tags:            map[string]string{},
		// Parameter entries.
		ControllerTag:  controllerTag,
		ControllerId:   podID,
		ControllerName: controllerName,
		APIInfo:        apiInfo,
	}
	return pcfg, nil
}

// NewBootstrapControllerPodConfig sets up a basic pod configuration for a
// bootstrap pod.  You'll still need to supply more information, but this
// takes care of the fixed entries and the ones that are always needed.
func NewBootstrapControllerPodConfig(
	config controller.Config,
	controllerName,
	series string,
	bootstrapConstraints constraints.Value,
) (*ControllerPodConfig, error) {
	// For a bootstrap pod, the caller must provide the state.Info
	// and the api.Info. The pod id must *always* be "0".
	pcfg, err := NewControllerPodConfig(
		names.NewControllerTag(config.ControllerUUID()), "0", controllerName, series, nil,
	)
	if err != nil {
		return nil, err
	}
	pcfg.Controller = make(map[string]interface{})
	for k, v := range config {
		pcfg.Controller[k] = v
	}
	pcfg.Bootstrap = &BootstrapConfig{
		BootstrapConfig: instancecfg.BootstrapConfig{
			StateInitializationParams: instancecfg.StateInitializationParams{
				BootstrapMachineConstraints: bootstrapConstraints,
			},
		},
	}

	return pcfg, nil
}

// FinishControllerPodConfig sets fields on a ControllerPodConfig that can be determined by
// inspecting a plain config.Config and the pod constraints at the last
// moment before creating podspec. It assumes that the supplied Config comes
// from an environment that has passed through all the validation checks in the
// Bootstrap func, and that has set an agent-version (via finding the tools to,
// use for bootstrap, or otherwise).
func FinishControllerPodConfig(pcfg *ControllerPodConfig, cfg *config.Config, agentEnvironment map[string]string) {
	pcfg.DisableSSLHostnameVerification = !cfg.SSLHostnameVerification()
	pcfg.ProxySettings = cfg.JujuProxySettings()
	if pcfg.AgentEnvironment == nil {
		pcfg.AgentEnvironment = make(map[string]string)
	}
	pcfg.AgentEnvironment[agent.ProviderType] = cfg.Type()
	for k, v := range agentEnvironment {
		pcfg.AgentEnvironment[k] = v
	}
}

// PodLabels returns the minimum set of tags that should be set on a
// pod, if the provider supports them.
func PodLabels(modelUUID, controllerUUID string, tagger tags.ResourceTagger, jobs []model.MachineJob) map[string]string {
	podLabels := tags.ResourceTags(
		names.NewModelTag(modelUUID),
		names.NewControllerTag(controllerUUID),
		tagger,
	)
	// always be a controller.
	podLabels[tags.JujuIsController] = "true"
	return podLabels
}<|MERGE_RESOLUTION|>--- conflicted
+++ resolved
@@ -108,12 +108,7 @@
 		Values:             cfg.AgentEnvironment,
 		Controller:         cfg.ControllerTag,
 		Model:              cfg.APIInfo.ModelTag,
-<<<<<<< HEAD
-		MongoMemoryProfile: mongo.MemoryProfile(cfg.Controller.Config.MongoMemoryProfile()),
-=======
-		MongoVersion:       *mongoVers,
 		MongoMemoryProfile: mongo.MemoryProfile(cfg.Controller.MongoMemoryProfile()),
->>>>>>> c360f3d9
 	}
 	return agent.NewStateMachineConfig(configParams, cfg.Bootstrap.StateServingInfo)
 }
