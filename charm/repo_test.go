--- conflicted
+++ resolved
@@ -39,11 +39,7 @@
 func (s *StoreSuite) SetUpTest(c *gc.C) {
 	s.LoggingSuite.SetUpTest(c)
 	s.PatchValue(&charm.CacheDir, c.MkDir())
-<<<<<<< HEAD
-	s.store = charm.NewStore("http://127.0.0.1:4444")
-=======
 	s.store = charm.NewStore(s.server.Address())
->>>>>>> 29c7f2a1
 	s.server.Downloads = nil
 	s.server.Authorizations = nil
 }
@@ -51,11 +47,7 @@
 // Uses the TearDownTest from testbase.LoggingSuite
 
 func (s *StoreSuite) TearDownSuite(c *gc.C) {
-<<<<<<< HEAD
-	s.server.Lis.Close()
-=======
 	s.server.Close()
->>>>>>> 29c7f2a1
 	s.LoggingSuite.TearDownSuite(c)
 }
 
@@ -413,17 +405,6 @@
 	c.Assert(ch.Revision(), gc.Equals, 1)
 }
 
-func (s *LocalRepoSuite) TestInfo(c *gc.C) {
-	charmURL := charm.MustParseURL("local:quantal/upgrade")
-	s.addDir("upgrade1")
-	s.addDir("upgrade2")
-
-	info, err := s.repo.Info(charmURL)
-	c.Assert(err, gc.IsNil)
-	c.Assert(info, gc.HasLen, 1)
-	c.Assert(info[0].Revision, gc.Equals, 2)
-}
-
 func (s *LocalRepoSuite) TestLogsErrors(c *gc.C) {
 	err := ioutil.WriteFile(filepath.Join(s.seriesPath, "blah.charm"), nil, 0666)
 	c.Assert(err, gc.IsNil)
