// Copyright 2015 Canonical Ltd.
// Licensed under the AGPLv3, see LICENCE file for details.

package fortress_test

import (
	"context"
	"time"

	"github.com/juju/errors"
	"github.com/juju/tc"
	"github.com/juju/worker/v4"
	"github.com/juju/worker/v4/dependency"

	coretesting "github.com/juju/juju/internal/testing"
	"github.com/juju/juju/internal/worker/fortress"
)

// fixture holds a fortress worker and the manifold whence it sprang.
type fixture struct {
	manifold dependency.Manifold
	worker   worker.Worker
}

// newFixture returns a new fixture with a running worker. The caller
// takes responsibility for stopping the worker (most easily accomplished
// by deferring a TearDown).
func newFixture(c *tc.C) *fixture {
	manifold := fortress.Manifold()
	worker, err := manifold.Start(context.Background(), nil)
	c.Assert(err, tc.ErrorIsNil)
	return &fixture{
		manifold: manifold,
		worker:   worker,
	}
}

// TearDown stops the worker and checks it encountered no errors.
func (fix *fixture) TearDown(c *tc.C) {
	CheckStop(c, fix.worker)
}

// Guard returns a fortress.Guard backed by the fixture's worker.
func (fix *fixture) Guard(c *tc.C) (out fortress.Guard) {
	err := fix.manifold.Output(fix.worker, &out)
	c.Assert(err, tc.ErrorIsNil)
	return out
}

// Guest returns a fortress.Guest backed by the fixture's worker.
func (fix *fixture) Guest(c *tc.C) (out fortress.Guest) {
	err := fix.manifold.Output(fix.worker, &out)
	c.Assert(err, tc.ErrorIsNil)
	return out
}

// startBlockingVisit Unlocks the fortress; starts a Visit and waits for it to
// be invoked; then leaves that Visit blocking, and returns a channel on which
// you (1) *can* send a value to unblock the visit but (2) *must* defer a close
// (in case your test fails before sending, in which case we still want to stop
// the visit).
<<<<<<< HEAD
func (fix *fixture) startBlockingVisit(c *tc.C) chan<- struct{} {
	err := fix.Guard(c).Unlock()
	c.Assert(err, tc.ErrorIsNil)
=======
func (fix *fixture) startBlockingVisit(c *gc.C) chan<- struct{} {
	err := fix.Guard(c).Unlock(context.Background())
	c.Assert(err, jc.ErrorIsNil)

>>>>>>> 2b1d188d
	visitStarted := make(chan struct{}, 1)
	defer close(visitStarted)

	unblockVisit := make(chan struct{}, 1)
	go func() {
		err := fix.Guest(c).Visit(context.Background(), func() error {
			select {
			case visitStarted <- struct{}{}:
			case <-time.After(coretesting.LongWait):
				c.Fatalf("visit never started sending")
			}

			// Block until the test closes the channel.
			select {
			case <-unblockVisit:
			case <-time.After(coretesting.LongWait):
				c.Fatalf("visit never unblocked - did you forget to close the channel?")
			}
			return nil
<<<<<<< HEAD
		}, nil)
		c.Check(err, tc.ErrorIsNil)
=======
		})
		c.Check(err, jc.ErrorIsNil)
>>>>>>> 2b1d188d
	}()
	select {
	case <-visitStarted:
	case <-time.After(coretesting.LongWait):
		c.Fatalf("visit never started reading")
	}

	return unblockVisit
}

// AssertUnlocked checks that the supplied Guest can Visit its fortress.
func AssertUnlocked(c *tc.C, guest fortress.Guest) {
	visited := make(chan error)
	go func() {
		visited <- guest.Visit(context.Background(), badVisit)
	}()

	select {
	case err := <-visited:
		c.Assert(err, tc.ErrorMatches, "bad!")
	case <-time.After(coretesting.LongWait):
		c.Fatalf("abort never handled")
	}
}

// AssertUnlocked checks that the supplied Guest's Visit calls are blocked
// (and can be cancelled via Abort).
func AssertLocked(c *tc.C, guest fortress.Guest) {
	visited := make(chan error)

	ctx, cancel := context.WithCancel(context.Background())
	defer cancel()

	go func() {
		visited <- guest.Visit(ctx, badVisit)
	}()

	// NOTE(fwereade): this isn't about interacting with a timer; it's about
	// making sure other goroutines have had ample opportunity to do stuff.
	delay := time.After(coretesting.ShortWait)
	for {
		select {
		case <-delay:
			delay = nil
			cancel()
		case err := <-visited:
			c.Assert(err, tc.Equals, fortress.ErrAborted)
			return
		case <-time.After(coretesting.LongWait):
			c.Fatalf("timed out")
		}
	}
}

// CheckStop stops the worker and checks it encountered no error.
func CheckStop(c *tc.C, w worker.Worker) {
	c.Check(worker.Stop(w), tc.ErrorIsNil)
}

// badVisit is a Vist that always fails.
func badVisit() error {
	return errors.New("bad!")
}<|MERGE_RESOLUTION|>--- conflicted
+++ resolved
@@ -59,16 +59,10 @@
 // you (1) *can* send a value to unblock the visit but (2) *must* defer a close
 // (in case your test fails before sending, in which case we still want to stop
 // the visit).
-<<<<<<< HEAD
 func (fix *fixture) startBlockingVisit(c *tc.C) chan<- struct{} {
-	err := fix.Guard(c).Unlock()
+	err := fix.Guard(c).Unlock(context.Background())
 	c.Assert(err, tc.ErrorIsNil)
-=======
-func (fix *fixture) startBlockingVisit(c *gc.C) chan<- struct{} {
-	err := fix.Guard(c).Unlock(context.Background())
-	c.Assert(err, jc.ErrorIsNil)
 
->>>>>>> 2b1d188d
 	visitStarted := make(chan struct{}, 1)
 	defer close(visitStarted)
 
@@ -88,13 +82,8 @@
 				c.Fatalf("visit never unblocked - did you forget to close the channel?")
 			}
 			return nil
-<<<<<<< HEAD
-		}, nil)
+		})
 		c.Check(err, tc.ErrorIsNil)
-=======
-		})
-		c.Check(err, jc.ErrorIsNil)
->>>>>>> 2b1d188d
 	}()
 	select {
 	case <-visitStarted:
