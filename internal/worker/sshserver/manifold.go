// Copyright 2025 Canonical Ltd.
// Licensed under the AGPLv3, see LICENCE file for details.

package sshserver

import (
	"context"
	"net"
	"time"

	"github.com/juju/errors"
<<<<<<< HEAD
	"github.com/juju/worker/v4"
	"github.com/juju/worker/v4/dependency"

	coredependency "github.com/juju/juju/core/dependency"
	"github.com/juju/juju/core/logger"
	"github.com/juju/juju/internal/services"
=======
	"github.com/juju/featureflag"
	"github.com/juju/worker/v3"
	"github.com/juju/worker/v3/dependency"

	"github.com/juju/juju/api/base"
	sshserverapi "github.com/juju/juju/api/controller/sshserver"
	"github.com/juju/juju/controller"
	"github.com/juju/juju/core/watcher"
	"github.com/juju/juju/feature"
	"github.com/juju/juju/rpc/params"
>>>>>>> 19ad85e0
)

// GetControllerConfigServiceFunc is a helper function that gets
// a controller config service from the manifold.
type GetControllerConfigServiceFunc = func(getter dependency.Getter, name string) (ControllerConfigService, error)

// GetControllerConfigService is a helper function that gets a service from the
// manifold.
func GetControllerConfigService(getter dependency.Getter, name string) (ControllerConfigService, error) {
	return coredependency.GetDependencyByName(getter, name, func(factory services.ControllerDomainServices) ControllerConfigService {
		return factory.ControllerConfig()
	})
}

// ManifoldConfig holds the information necessary to run an embedded SSH server
// worker in a dependency.Engine.
type ManifoldConfig struct {
	// DomainServicesName is the name of the domain services worker.
	DomainServicesName string
	// NewServerWrapperWorker is the function that creates the embedded SSH server worker.
	NewServerWrapperWorker func(ServerWrapperWorkerConfig) (worker.Worker, error)
	// NewServerWorker is the function that creates a worker that has a catacomb
	// to run the server and other worker dependencies.
	NewServerWorker func(ServerWorkerConfig) (worker.Worker, error)
	// GetControllerConfigService is used to get a service from the manifold.
	GetControllerConfigService GetControllerConfigServiceFunc
	// NewSSHServerListener is the function that creates a listener, based on
	// an existing listener for the server worker.
	NewSSHServerListener func(net.Listener, time.Duration) net.Listener
	// Logger is the logger to use for the worker.
	Logger logger.Logger
}

// Validate validates the manifold configuration.
func (config ManifoldConfig) Validate() error {
	if config.DomainServicesName == "" {
		return errors.NotValidf("empty DomainServicesName")
	}
	if config.NewServerWrapperWorker == nil {
		return errors.NotValidf("nil NewServerWrapperWorker")
	}
	if config.NewServerWorker == nil {
		return errors.NotValidf("nil NewServerWorker")
	}
	if config.GetControllerConfigService == nil {
		return errors.NotValidf("nil GetControllerConfigService")
	}
	if config.Logger == nil {
		return errors.NotValidf("nil Logger")
	}
	if config.NewSSHServerListener == nil {
		return errors.NotValidf("nil NewSSHServerListener")
	}
	return nil
}

// Manifold returns a dependency.Manifold that will run an embedded SSH server
// worker. The manifold has no outputs.
func Manifold(config ManifoldConfig) dependency.Manifold {
	return dependency.Manifold{
		Inputs: []string{
			config.DomainServicesName,
		},
		Start: config.startWrapperWorker,
	}
}

// startWrapperWorker starts the SSH server worker wrapper passing the necessary dependencies.
<<<<<<< HEAD
func (config ManifoldConfig) startWrapperWorker(_ context.Context, getter dependency.Getter) (worker.Worker, error) {
=======
func (config ManifoldConfig) startWrapperWorker(context dependency.Context) (worker.Worker, error) {
	// ssh jump server is not enabled by default, but it must be enabled
	// via a feature flag.
	if !featureflag.Enabled(feature.SSHJump) {
		config.Logger.Debugf("SSH jump server worker is not enabled.")
		return nil, dependency.ErrUninstall
	}

>>>>>>> 19ad85e0
	if err := config.Validate(); err != nil {
		return nil, errors.Trace(err)
	}

	controllerConfigService, err := config.GetControllerConfigService(getter, config.DomainServicesName)
	if err != nil {
		return nil, errors.Trace(err)
	}

	return config.NewServerWrapperWorker(ServerWrapperWorkerConfig{
		ControllerConfigService: controllerConfigService,
		NewServerWorker:         config.NewServerWorker,
		Logger:                  config.Logger,
		NewSSHServerListener:    config.NewSSHServerListener,
	})
}

// NewSSHServerListener returns a listener based on the given listener.
func NewSSHServerListener(l net.Listener, t time.Duration) net.Listener {
	return l
}<|MERGE_RESOLUTION|>--- conflicted
+++ resolved
@@ -9,25 +9,13 @@
 	"time"
 
 	"github.com/juju/errors"
-<<<<<<< HEAD
 	"github.com/juju/worker/v4"
 	"github.com/juju/worker/v4/dependency"
 
 	coredependency "github.com/juju/juju/core/dependency"
 	"github.com/juju/juju/core/logger"
+	"github.com/juju/juju/internal/featureflag"
 	"github.com/juju/juju/internal/services"
-=======
-	"github.com/juju/featureflag"
-	"github.com/juju/worker/v3"
-	"github.com/juju/worker/v3/dependency"
-
-	"github.com/juju/juju/api/base"
-	sshserverapi "github.com/juju/juju/api/controller/sshserver"
-	"github.com/juju/juju/controller"
-	"github.com/juju/juju/core/watcher"
-	"github.com/juju/juju/feature"
-	"github.com/juju/juju/rpc/params"
->>>>>>> 19ad85e0
 )
 
 // GetControllerConfigServiceFunc is a helper function that gets
@@ -96,18 +84,13 @@
 }
 
 // startWrapperWorker starts the SSH server worker wrapper passing the necessary dependencies.
-<<<<<<< HEAD
 func (config ManifoldConfig) startWrapperWorker(_ context.Context, getter dependency.Getter) (worker.Worker, error) {
-=======
-func (config ManifoldConfig) startWrapperWorker(context dependency.Context) (worker.Worker, error) {
 	// ssh jump server is not enabled by default, but it must be enabled
 	// via a feature flag.
-	if !featureflag.Enabled(feature.SSHJump) {
-		config.Logger.Debugf("SSH jump server worker is not enabled.")
+	if !featureflag.Enabled(featureflag.SSHJump) {
+		config.Logger.Debugf(context.Background(), "SSH jump server worker is not enabled.")
 		return nil, dependency.ErrUninstall
 	}
-
->>>>>>> 19ad85e0
 	if err := config.Validate(); err != nil {
 		return nil, errors.Trace(err)
 	}
