run_relation_departing_unit() {
	echo

	model_name="test-relation-departing-unit"
	file="${TEST_DIR}/${model_name}.log"

	ensure "${model_name}" "${file}"

	# the log messages the test looks for do not appear if root
	# log level is INFO.
	juju model-config -m "${model_name}" logging-config="<root>=DEBUG"

	echo "Deploy 2 departer instances"
<<<<<<< HEAD
	# shellcheck disable=SC2046
	juju deploy $(pack_charm ./testcharms/charms/departer) -n 2
=======
	juju deploy ./testcharms/charms/departer -n 2

>>>>>>> e2e6343d
	wait_for "departer" "$(idle_condition "departer" 0 0)"
	wait_for "departer" "$(idle_condition "departer" 0 1)"

	check_contains "$(juju show-unit departer/0 | yq '.departer/0.relation-info[0].related-units')" 'departer/1'
	check_contains "$(juju show-unit departer/1 | yq '.departer/1.relation-info[0].related-units')" 'departer/0'

	echo "Remove departer/1"
	juju remove-unit departer/1

	attempt=10
	while [[ ${attempt} -gt 0 ]]; do
		attempt=$((attempt - 1))

		echo "Check departer/1 is departing the relation"
		got=$(juju show-unit departer/0 | yq '.departer/0.relation-info[0].related-units' || true)
		if [ "${got}" != null ]; then
			# shellcheck disable=SC2046
			echo $(red "expected departer/1 to be removed from departer/0 related-units")
			if [[ ${attempt} -eq 0 ]]; then
				exit 1
			fi
		fi
		sleep 2
	done

	destroy_model "${model_name}"
}

test_relation_departing_unit() {
	if [ "$(skip 'test_relation_departing_unit')" ]; then
		echo "==> TEST SKIPPED: relation departing unit tests"
		return
	fi

	(
		set_verbosity

		cd .. || exit

		run "run_relation_departing_unit"
	)
}<|MERGE_RESOLUTION|>--- conflicted
+++ resolved
@@ -11,13 +11,9 @@
 	juju model-config -m "${model_name}" logging-config="<root>=DEBUG"
 
 	echo "Deploy 2 departer instances"
-<<<<<<< HEAD
 	# shellcheck disable=SC2046
 	juju deploy $(pack_charm ./testcharms/charms/departer) -n 2
-=======
-	juju deploy ./testcharms/charms/departer -n 2
 
->>>>>>> e2e6343d
 	wait_for "departer" "$(idle_condition "departer" 0 0)"
 	wait_for "departer" "$(idle_condition "departer" 0 1)"
 
