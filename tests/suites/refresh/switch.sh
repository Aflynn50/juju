<<<<<<< HEAD
=======
run_refresh_switch_cs_to_ch() {
	# Test juju refresh from a charm store charm to a charm hub charm
	echo

	model_name="test-refresh-switch-ch"
	file="${TEST_DIR}/${model_name}.log"

	ensure "${model_name}" "${file}"

	juju deploy cs:ubuntu-19
	wait_for "ubuntu" "$(idle_condition "ubuntu")"

	OUT=$(juju refresh ubuntu --switch ch:ubuntu 2>&1 || true)
	if echo "${OUT}" | grep -E -vq "Added charm-hub charm"; then
		# shellcheck disable=SC2046
		echo $(red "failed refreshing charm: ${OUT}")
		exit 5
	fi
	# shellcheck disable=SC2059
	printf "${OUT}\n"

	# format: Added charm-store charm "ubuntu", revision 21 in channel stable, to the model
	revision=$(echo "${OUT}" | awk 'BEGIN{FS=","} {print $2}' | awk 'BEGIN{FS=" "} {print $2}')

	wait_for "ubuntu" "$(charm_rev "ubuntu" "${revision}")"
	wait_for "ubuntu" "$(idle_condition "ubuntu")"

	destroy_model "${model_name}"
}

run_refresh_switch_cs_to_ch_no_new_revision() {
	# Test juju refresh from a charm store charm to a charm hub charm, with no new
	# charm revision.
	echo

	model_name="test-refresh-switch-ch-no-new-revision"
	file="${TEST_DIR}/${model_name}.log"

	ensure "${model_name}" "${file}"

	OUT=$(juju deploy cs:ubuntu >&1 || true)
	# shellcheck disable=SC2059
	printf "${OUT}\n"
	# format: Added charm-store charm "ubuntu", revision 21 in channel stable, to the model
	cs_revision=$(echo "${OUT}" | awk 'BEGIN{FS=","} {print $2}' | awk 'BEGIN{FS=" "} {print $2}')

	wait_for "ubuntu" "$(idle_condition "ubuntu")"

	OUT=$(juju refresh ubuntu --switch ch:ubuntu 2>&1 || true)
	if echo "${OUT}" | grep -E -vq "Added charm-hub charm"; then
		# shellcheck disable=SC2046
		echo $(red "failed refreshing charm: ${OUT}")
		exit 5
	fi
	# shellcheck disable=SC2059
	printf "${OUT}\n"

	wait_for "ubuntu" "$(charm_rev "ubuntu" "${cs_revision}")"
	wait_for "ubuntu" "$(idle_condition "ubuntu")"

	destroy_model "${model_name}"
}

run_refresh_switch_cs_to_ch_channel() {
	# Test juju refresh from a charm store charm to a charm hub charm with a specific channel
	echo

	model_name="test-refresh-switch-ch-channel"
	file="${TEST_DIR}/${model_name}.log"

	ensure "${model_name}" "${file}"

	juju deploy cs:ubuntu-19
	wait_for "ubuntu" "$(idle_condition "ubuntu")"

	OUT=$(juju refresh ubuntu --switch ch:ubuntu --channel edge 2>&1 || true)
	if echo "${OUT}" | grep -E -vq "in channel edge"; then
		# shellcheck disable=SC2046
		echo $(red "failed refreshing charm: ${OUT}")
		exit 5
	fi
	# shellcheck disable=SC2059
	printf "${OUT}\n"

	# format: Added charm-store charm "ubuntu", revision 21 in channel stable, to the model
	revision=$(echo "${OUT}" | awk 'BEGIN{FS=","} {print $2}' | awk 'BEGIN{FS=" "} {print $2}')

	wait_for "ubuntu" "$(charm_rev "ubuntu" "${revision}")"
	wait_for "ubuntu" "$(charm_channel "ubuntu" "edge")"
	wait_for "ubuntu" "$(idle_condition "ubuntu")"

	destroy_model "${model_name}"
}

>>>>>>> e53f8d9f
run_refresh_switch_local_to_ch_channel() {
	# Test juju refresh from a local charm to a charm hub charm with a specific channel
	echo

	model_name="test-refresh-local-switch-ch"
	file="${TEST_DIR}/${model_name}.log"
	charm_name="${TEST_DIR}/ubuntu.charm"

	ensure "${model_name}" "${file}"

	juju download ubuntu --no-progress - >"${charm_name}"
	juju deploy "${charm_name}" ubuntu
	wait_for "ubuntu" "$(idle_condition "ubuntu")"

	OUT=$(juju refresh ubuntu --switch ch:ubuntu --channel edge 2>&1 || true)
	if echo "${OUT}" | grep -E -vq "Added charm-hub charm"; then
		# shellcheck disable=SC2046
		echo $(red "failed refreshing charm: ${OUT}")
		exit 5
	fi
	# shellcheck disable=SC2059
	printf "${OUT}\n"

	# format: Added charm-store charm "ubuntu", revision 21 in channel stable, to the model
	revision=$(echo "${OUT}" | awk 'BEGIN{FS=","} {print $2}' | awk 'BEGIN{FS=" "} {print $2}')

	wait_for "ubuntu" "$(charm_rev "ubuntu" "${revision}")"
	wait_for "ubuntu" "$(charm_channel "ubuntu" "edge")"
	wait_for "ubuntu" "$(idle_condition "ubuntu")"

	destroy_model "${model_name}"
}

test_switch() {
	if [ "$(skip 'test_switch')" ]; then
		echo "==> TEST SKIPPED: refresh switch"
		return
	fi

	(
		set_verbosity

		cd .. || exit

<<<<<<< HEAD
=======
		run "run_refresh_switch_cs_to_ch"
		run "run_refresh_switch_cs_to_ch_no_new_revision"
		run "run_refresh_switch_cs_to_ch_channel"
>>>>>>> e53f8d9f
		run "run_refresh_switch_local_to_ch_channel"
	)
}<|MERGE_RESOLUTION|>--- conflicted
+++ resolved
@@ -1,100 +1,3 @@
-<<<<<<< HEAD
-=======
-run_refresh_switch_cs_to_ch() {
-	# Test juju refresh from a charm store charm to a charm hub charm
-	echo
-
-	model_name="test-refresh-switch-ch"
-	file="${TEST_DIR}/${model_name}.log"
-
-	ensure "${model_name}" "${file}"
-
-	juju deploy cs:ubuntu-19
-	wait_for "ubuntu" "$(idle_condition "ubuntu")"
-
-	OUT=$(juju refresh ubuntu --switch ch:ubuntu 2>&1 || true)
-	if echo "${OUT}" | grep -E -vq "Added charm-hub charm"; then
-		# shellcheck disable=SC2046
-		echo $(red "failed refreshing charm: ${OUT}")
-		exit 5
-	fi
-	# shellcheck disable=SC2059
-	printf "${OUT}\n"
-
-	# format: Added charm-store charm "ubuntu", revision 21 in channel stable, to the model
-	revision=$(echo "${OUT}" | awk 'BEGIN{FS=","} {print $2}' | awk 'BEGIN{FS=" "} {print $2}')
-
-	wait_for "ubuntu" "$(charm_rev "ubuntu" "${revision}")"
-	wait_for "ubuntu" "$(idle_condition "ubuntu")"
-
-	destroy_model "${model_name}"
-}
-
-run_refresh_switch_cs_to_ch_no_new_revision() {
-	# Test juju refresh from a charm store charm to a charm hub charm, with no new
-	# charm revision.
-	echo
-
-	model_name="test-refresh-switch-ch-no-new-revision"
-	file="${TEST_DIR}/${model_name}.log"
-
-	ensure "${model_name}" "${file}"
-
-	OUT=$(juju deploy cs:ubuntu >&1 || true)
-	# shellcheck disable=SC2059
-	printf "${OUT}\n"
-	# format: Added charm-store charm "ubuntu", revision 21 in channel stable, to the model
-	cs_revision=$(echo "${OUT}" | awk 'BEGIN{FS=","} {print $2}' | awk 'BEGIN{FS=" "} {print $2}')
-
-	wait_for "ubuntu" "$(idle_condition "ubuntu")"
-
-	OUT=$(juju refresh ubuntu --switch ch:ubuntu 2>&1 || true)
-	if echo "${OUT}" | grep -E -vq "Added charm-hub charm"; then
-		# shellcheck disable=SC2046
-		echo $(red "failed refreshing charm: ${OUT}")
-		exit 5
-	fi
-	# shellcheck disable=SC2059
-	printf "${OUT}\n"
-
-	wait_for "ubuntu" "$(charm_rev "ubuntu" "${cs_revision}")"
-	wait_for "ubuntu" "$(idle_condition "ubuntu")"
-
-	destroy_model "${model_name}"
-}
-
-run_refresh_switch_cs_to_ch_channel() {
-	# Test juju refresh from a charm store charm to a charm hub charm with a specific channel
-	echo
-
-	model_name="test-refresh-switch-ch-channel"
-	file="${TEST_DIR}/${model_name}.log"
-
-	ensure "${model_name}" "${file}"
-
-	juju deploy cs:ubuntu-19
-	wait_for "ubuntu" "$(idle_condition "ubuntu")"
-
-	OUT=$(juju refresh ubuntu --switch ch:ubuntu --channel edge 2>&1 || true)
-	if echo "${OUT}" | grep -E -vq "in channel edge"; then
-		# shellcheck disable=SC2046
-		echo $(red "failed refreshing charm: ${OUT}")
-		exit 5
-	fi
-	# shellcheck disable=SC2059
-	printf "${OUT}\n"
-
-	# format: Added charm-store charm "ubuntu", revision 21 in channel stable, to the model
-	revision=$(echo "${OUT}" | awk 'BEGIN{FS=","} {print $2}' | awk 'BEGIN{FS=" "} {print $2}')
-
-	wait_for "ubuntu" "$(charm_rev "ubuntu" "${revision}")"
-	wait_for "ubuntu" "$(charm_channel "ubuntu" "edge")"
-	wait_for "ubuntu" "$(idle_condition "ubuntu")"
-
-	destroy_model "${model_name}"
-}
-
->>>>>>> e53f8d9f
 run_refresh_switch_local_to_ch_channel() {
 	# Test juju refresh from a local charm to a charm hub charm with a specific channel
 	echo
@@ -139,12 +42,6 @@
 
 		cd .. || exit
 
-<<<<<<< HEAD
-=======
-		run "run_refresh_switch_cs_to_ch"
-		run "run_refresh_switch_cs_to_ch_no_new_revision"
-		run "run_refresh_switch_cs_to_ch_channel"
->>>>>>> e53f8d9f
 		run "run_refresh_switch_local_to_ch_channel"
 	)
 }