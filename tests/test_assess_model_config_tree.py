"""Tests for assess_model_config_tree module."""

import argparse
import logging
from mock import Mock, patch
import StringIO

import assess_model_config_tree as amct
from fakejuju import fake_juju_client
from tests import (
    parse_error,
    TestCase,
<<<<<<< HEAD
    )
from utility import JujuAssertionError
=======
)
from tests.test_jujupy import fake_juju_client
from utility import (
    JujuAssertionError,
    temp_dir,
    )
>>>>>>> 8a59c6df


class TestParseArgs(TestCase):

    def test_default_args(self):
        args = amct.parse_args(
            ["an-env", "/bin/juju", "/tmp/logs", "an-env-mod"])
        self.assertEqual(
            args,
            argparse.Namespace(
                env="an-env",
                juju_bin='/bin/juju',
                logs='/tmp/logs',
                temp_env_name='an-env-mod',
                debug=False,
                agent_stream=None,
                agent_url=None,
                bootstrap_host=None,
                keep_env=False,
                machine=[],
                region=None,
                series=None,
                upload_tools=False,
                verbose=20,
                deadline=None,
                ))

    def test_help(self):
        fake_stdout = StringIO.StringIO()
        with parse_error(self) as fake_stderr:
            with patch("sys.stdout", fake_stdout):
                amct.parse_args(["--help"])
        self.assertEqual("", fake_stderr.getvalue())
        self.assertIn(
            "Test Model Tree Config", fake_stdout.getvalue())


class TestAssertConfigValue(TestCase):

    def test_raises_JujuAssertionError_when_value_doesnt_match(self):
        client = fake_juju_client()
        with patch.object(client, 'get_model_config') as gmc_mock:
            gmc_mock.return_value = {
                'testattr': {'source': 'default', 'value': False}}
            with self.assertRaises(JujuAssertionError):
                amct.assert_config_value(client, 'testattr', 'default', True)

    def test_raises_JujuAssertionError_when_source_doesnt_match(self):
        client = fake_juju_client()
        with patch.object(client, 'get_model_config') as gmc_mock:
            gmc_mock.return_value = {
                'testattr': {'source': 'default', 'value': False}}
            with self.assertRaises(JujuAssertionError):
                amct.assert_config_value(client, 'testattr', 'model', False)

    def test_passes_when_source_and_value_match(self):
        client = fake_juju_client()
        with patch.object(client, 'get_model_config') as gmc_mock:
            gmc_mock.return_value = {
                'testattr': {'source': 'default', 'value': False}}
            amct.assert_config_value(client, 'testattr', 'default', False)

    def test_raises_ValueError_when_attribute_not_present(self):
        client = fake_juju_client()
        with patch.object(client, 'get_model_config') as gmc_mock:
            gmc_mock.return_value = {}
            with self.assertRaises(ValueError):
                amct.assert_config_value(client, 'testattr', 'default', False)


class TestSetCloudsYamlConfig(TestCase):

    def test_appends_valid_cloud_details(self):
        client = fake_juju_client()
        with temp_dir() as juju_home:
            client.env.juju_home = juju_home
            client.env.load_yaml()

            config_details = {'test': 'abc'}
            amct.set_clouds_yaml_config(client, config_details)

        cloud_name = 'foo'
        cloud_details = client.env.clouds['clouds'][cloud_name]
        self.assertEqual(cloud_details['type'], 'foo')
        self.assertEqual(cloud_details['regions'], {'bar': {}})
        self.assertEqual(cloud_details['config'], config_details)


class TestMain(TestCase):

    def test_main(self):
        bs_manager = Mock()
        argv = ["an-env", "/bin/juju", "/tmp/logs", "an-env-mod", "--verbose"]
        with patch.object(amct, "configure_logging", autospec=True) as mock_cl:
            with patch.object(amct.BootstrapManager, 'from_args',
                              return_value=bs_manager):
                    with patch.object(amct, 'assess_model_config_tree',
                                      autospec=True) as mock_assess:
                        amct.main(argv)
        mock_cl.assert_called_once_with(logging.DEBUG)
        mock_assess.assert_called_once_with(bs_manager, False)<|MERGE_RESOLUTION|>--- conflicted
+++ resolved
@@ -10,17 +10,11 @@
 from tests import (
     parse_error,
     TestCase,
-<<<<<<< HEAD
     )
-from utility import JujuAssertionError
-=======
-)
-from tests.test_jujupy import fake_juju_client
 from utility import (
     JujuAssertionError,
     temp_dir,
     )
->>>>>>> 8a59c6df
 
 
 class TestParseArgs(TestCase):
