// Copyright 2014 Canonical Ltd.
// Licensed under the AGPLv3, see LICENCE file for details.

package mongo

import (
	"encoding/base64"
	"io/ioutil"
	"os"
	"path"
	"path/filepath"
	"regexp"
	"strings"
<<<<<<< HEAD
	"testing"
=======
	stdtesting "testing"
>>>>>>> 760ac45f

	"github.com/juju/testing"
	jc "github.com/juju/testing/checkers"
	gc "launchpad.net/gocheck"

	"launchpad.net/juju-core/instance"
	"launchpad.net/juju-core/state/api/params"
	"launchpad.net/juju-core/testing/testbase"
	"launchpad.net/juju-core/upstart"
	"launchpad.net/juju-core/utils"
	"launchpad.net/juju-core/version"
)

func Test(t *stdtesting.T) { gc.TestingT(t) }

type MongoSuite struct {
	testbase.LoggingSuite
	mongodConfigPath string
	mongodPath       string
<<<<<<< HEAD

	installError error
	installed    []upstart.Conf

	removeError error
	removed     []upstart.Service
}

var (
	_        = gc.Suite(&MongoSuite{})
	testInfo = params.StateServingInfo{
		StatePort:    25252,
		Cert:         "foobar-cert",
		PrivateKey:   "foobar-privkey",
		SharedSecret: "foobar-sharedsecret",
	}
)

func (s *MongoSuite) SetUpTest(c *gc.C) {
	// Try to make sure we don't execute any commands accidentally.
	s.PatchEnvironment("PATH", "")

=======

	installError error
	installed    []upstart.Conf

	removeError error
	removed     []upstart.Service
}

var _ = gc.Suite(&MongoSuite{})

var testInfo = params.StateServingInfo{
	StatePort:    25252,
	Cert:         "foobar-cert",
	PrivateKey:   "foobar-privkey",
	SharedSecret: "foobar-sharedsecret",
}

func (s *MongoSuite) SetUpTest(c *gc.C) {
	// Try to make sure we don't execute any commands accidentally.
	s.PatchEnvironment("PATH", "")

>>>>>>> 760ac45f
	s.mongodPath = filepath.Join(c.MkDir(), "mongod")
	err := ioutil.WriteFile(s.mongodPath, nil, 0755)
	c.Assert(err, gc.IsNil)
	s.PatchValue(&JujuMongodPath, s.mongodPath)

	testPath := c.MkDir()
	s.mongodConfigPath = filepath.Join(testPath, "mongodConfig")
	s.PatchValue(&mongoConfigPath, s.mongodConfigPath)
<<<<<<< HEAD

	s.PatchValue(&upstartConfInstall, func(conf *upstart.Conf) error {
		s.installed = append(s.installed, *conf)
		return s.installError
	})
	s.PatchValue(&upstartServiceStopAndRemove, func(svc *upstart.Service) error {
		s.removed = append(s.removed, *svc)
		return s.removeError
	})
	s.removeError = nil
	s.installError = nil
	s.installed = nil
	s.removed = nil
}

=======

	s.PatchValue(&upstartConfInstall, func(conf *upstart.Conf) error {
		s.installed = append(s.installed, *conf)
		return s.installError
	})
	s.PatchValue(&upstartServiceStopAndRemove, func(svc *upstart.Service) error {
		s.removed = append(s.removed, *svc)
		return s.removeError
	})
	// Clear out the values that are set by the above patched functions.
	s.removeError = nil
	s.installError = nil
	s.installed = nil
	s.removed = nil
}

>>>>>>> 760ac45f
func (s *MongoSuite) TestJujuMongodPath(c *gc.C) {
	obtained, err := MongodPath()
	c.Check(err, gc.IsNil)
	c.Check(obtained, gc.Equals, s.mongodPath)
}

func (s *MongoSuite) TestDefaultMongodPath(c *gc.C) {
	s.PatchValue(&JujuMongodPath, "/not/going/to/exist/mongod")
	s.PatchEnvPathPrepend(filepath.Dir(s.mongodPath))

	obtained, err := MongodPath()
	c.Check(err, gc.IsNil)
	c.Check(obtained, gc.Equals, s.mongodPath)
}

func (s *MongoSuite) TestMakeJournalDirs(c *gc.C) {
	dir := c.MkDir()
	err := makeJournalDirs(dir)
	c.Assert(err, gc.IsNil)

	testJournalDirs(dir, c)
}

func testJournalDirs(dir string, c *gc.C) {
	journalDir := path.Join(dir, "journal")

	c.Assert(journalDir, jc.IsDirectory)
	info, err := os.Stat(filepath.Join(journalDir, "prealloc.0"))
	c.Assert(err, gc.IsNil)

	size := int64(1024 * 1024)

	c.Assert(info.Size(), gc.Equals, size)
	info, err = os.Stat(filepath.Join(journalDir, "prealloc.1"))
	c.Assert(err, gc.IsNil)
	c.Assert(info.Size(), gc.Equals, size)
	info, err = os.Stat(filepath.Join(journalDir, "prealloc.2"))
	c.Assert(err, gc.IsNil)
	c.Assert(info.Size(), gc.Equals, size)
}

func (s *MongoSuite) TestEnsureMongoServer(c *gc.C) {
	dataDir := c.MkDir()
	dbDir := filepath.Join(dataDir, "db")
	namespace := "namespace"

<<<<<<< HEAD
	s.mockShellCommand(c, "apt-get")

	err := EnsureMongoServer(dataDir, namespace, testInfo)
	c.Assert(err, gc.IsNil)

	testJournalDirs(dbDir, c)

	c.Assert(s.installed, gc.HasLen, 1)
	conf := s.installed[0]
	c.Assert(conf.Name, gc.Equals, "juju-db-namespace")
	c.Assert(conf.InitDir, gc.Equals, "/etc/init")
	c.Assert(conf.Desc, gc.Not(gc.Equals), "")
	c.Assert(conf.Cmd, gc.Matches, regexp.QuoteMeta(s.mongodPath)+".*")
	// TODO set Out so that mongod output goes somewhere useful?
	c.Assert(conf.Out, gc.Equals, "")

	contents, err := ioutil.ReadFile(s.mongodConfigPath)
	c.Assert(err, gc.IsNil)
	c.Assert(contents, jc.DeepEquals, []byte("ENABLE_MONGODB=no"))

	contents, err = ioutil.ReadFile(sslKeyPath(dataDir))
	c.Assert(err, gc.IsNil)
	c.Assert(string(contents), gc.Equals, testInfo.Cert+"\n"+testInfo.PrivateKey)

	contents, err = ioutil.ReadFile(sharedSecretPath(dataDir))
	c.Assert(err, gc.IsNil)
	c.Assert(string(contents), gc.Equals, testInfo.SharedSecret)

	s.installed = nil
	// now check we can call it multiple times without error
	err = EnsureMongoServer(dataDir, namespace, testInfo)
	c.Assert(err, gc.IsNil)
	c.Assert(s.installed, gc.HasLen, 1)
=======
	mockShellCommand(c, &s.CleanupSuite, "apt-get")

	err := EnsureMongoServer(dataDir, namespace, testInfo, WithHA)
	c.Assert(err, gc.IsNil)

	testJournalDirs(dbDir, c)

	assertInstalled := func() {
		c.Assert(s.installed, gc.HasLen, 1)
		conf := s.installed[0]
		c.Assert(conf.Name, gc.Equals, "juju-db-namespace")
		c.Assert(conf.InitDir, gc.Equals, "/etc/init")
		c.Assert(conf.Desc, gc.Equals, "juju state database")
		c.Assert(conf.Cmd, gc.Matches, regexp.QuoteMeta(s.mongodPath)+".*")
		// TODO(nate) set Out so that mongod output goes somewhere useful?
		c.Assert(conf.Out, gc.Equals, "")
	}
	assertInstalled()

	contents, err := ioutil.ReadFile(s.mongodConfigPath)
	c.Assert(err, gc.IsNil)
	c.Assert(contents, jc.DeepEquals, []byte("ENABLE_MONGODB=no"))

	contents, err = ioutil.ReadFile(sslKeyPath(dataDir))
	c.Assert(err, gc.IsNil)
	c.Assert(string(contents), gc.Equals, testInfo.Cert+"\n"+testInfo.PrivateKey)

	contents, err = ioutil.ReadFile(sharedSecretPath(dataDir))
	c.Assert(err, gc.IsNil)
	c.Assert(string(contents), gc.Equals, testInfo.SharedSecret)

	s.installed = nil
	// now check we can call it multiple times without error
	err = EnsureMongoServer(dataDir, namespace, testInfo, WithHA)
	c.Assert(err, gc.IsNil)
	assertInstalled()
}

func (s *MongoSuite) TestMongoUpstartServiceWithHA(c *gc.C) {
	dataDir := c.MkDir()

	svc, err := mongoUpstartService("", dataDir, dataDir, 1234, WithHA)
	c.Assert(err, gc.IsNil)
	c.Assert(strings.Contains(svc.Cmd, "--replSet"), jc.IsTrue)

	svc, err = mongoUpstartService("", dataDir, dataDir, 1234, WithoutHA)
	c.Assert(err, gc.IsNil)
	c.Assert(strings.Contains(svc.Cmd, "--replSet"), jc.IsFalse)
>>>>>>> 760ac45f
}

func (s *MongoSuite) TestRemoveService(c *gc.C) {
	err := RemoveService("namespace")
	c.Assert(err, gc.IsNil)
	c.Assert(s.removed, jc.DeepEquals, []upstart.Service{{
		Name:    "juju-db-namespace",
		InitDir: upstart.InitDir,
	}})
}

func (s *MongoSuite) TestQuantalAptAddRepo(c *gc.C) {
	dir := c.MkDir()
	s.PatchEnvPathPrepend(dir)
	failCmd(filepath.Join(dir, "add-apt-repository"))
<<<<<<< HEAD
	s.mockShellCommand(c, "apt-get")
=======
	mockShellCommand(c, &s.CleanupSuite, "apt-get")
>>>>>>> 760ac45f

	// test that we call add-apt-repository only for quantal (and that if it
	// fails, we return the error)
	s.PatchValue(&version.Current.Series, "quantal")
<<<<<<< HEAD
	err := EnsureMongoServer(dir, "", testInfo)
	c.Assert(err, gc.ErrorMatches, "cannot install mongod: cannot add apt repository: exit status 1.*")

	s.PatchValue(&version.Current.Series, "trusty")
	err = EnsureMongoServer(dir, "", testInfo)
	c.Assert(err, gc.IsNil)
}

func (s *MongoSuite) TestNoMongoDir(c *gc.C) {
	// Make a non-existent directory that can nonetheless be
	// created.
	s.mockShellCommand(c, "apt-get")
	dataDir := filepath.Join(c.MkDir(), "dir", "data")
	err := EnsureMongoServer(dataDir, "", testInfo)
	c.Check(err, gc.IsNil)

=======
	err := EnsureMongoServer(dir, "", testInfo, WithHA)
	c.Assert(err, gc.ErrorMatches, "cannot install mongod: cannot add apt repository: exit status 1.*")

	s.PatchValue(&version.Current.Series, "trusty")
	err = EnsureMongoServer(dir, "", testInfo, WithHA)
	c.Assert(err, gc.IsNil)
}

func (s *MongoSuite) TestNoMongoDir(c *gc.C) {
	// Make a non-existent directory that can nonetheless be
	// created.
	mockShellCommand(c, &s.CleanupSuite, "apt-get")
	dataDir := filepath.Join(c.MkDir(), "dir", "data")
	err := EnsureMongoServer(dataDir, "", testInfo, WithHA)
	c.Check(err, gc.IsNil)

>>>>>>> 760ac45f
	_, err = os.Stat(filepath.Join(dataDir, "db"))
	c.Assert(err, gc.IsNil)
}

func (s *MongoSuite) TestServiceName(c *gc.C) {
	name := ServiceName("foo")
	c.Assert(name, gc.Equals, "juju-db-foo")
	name = ServiceName("")
	c.Assert(name, gc.Equals, "juju-db")
}

func (s *MongoSuite) TestSelectPeerAddress(c *gc.C) {
	addresses := []instance.Address{{
		Value:        "10.0.0.1",
		Type:         instance.Ipv4Address,
		NetworkName:  "cloud",
		NetworkScope: instance.NetworkCloudLocal}, {
		Value:        "8.8.8.8",
		Type:         instance.Ipv4Address,
		NetworkName:  "public",
		NetworkScope: instance.NetworkPublic}}

	address := SelectPeerAddress(addresses)
	c.Assert(address, gc.Equals, "10.0.0.1")
}

func (s *MongoSuite) TestSelectPeerHostPort(c *gc.C) {

	hostPorts := []instance.HostPort{{
		Address: instance.Address{
			Value:        "10.0.0.1",
			Type:         instance.Ipv4Address,
			NetworkName:  "cloud",
			NetworkScope: instance.NetworkCloudLocal,
		},
		Port: 37017}, {
		Address: instance.Address{
			Value:        "8.8.8.8",
			Type:         instance.Ipv4Address,
			NetworkName:  "public",
			NetworkScope: instance.NetworkPublic,
		},
		Port: 37017}}

	address := SelectPeerHostPort(hostPorts)
	c.Assert(address, gc.Equals, "10.0.0.1:37017")
}

func (s *MongoSuite) TestGenerateSharedSecret(c *gc.C) {
	secret, err := GenerateSharedSecret()
	c.Assert(err, gc.IsNil)
	c.Assert(secret, gc.HasLen, 1024)
	_, err = base64.StdEncoding.DecodeString(secret)
	c.Assert(err, gc.IsNil)
}

func (s *MongoSuite) TestAddPPAInQuantal(c *gc.C) {
<<<<<<< HEAD
	s.mockShellCommand(c, "apt-get")

	addAptRepoOut := s.mockShellCommand(c, "add-apt-repository")
	s.PatchValue(&version.Current.Series, "quantal")

	dataDir := c.MkDir()
	err := EnsureMongoServer(dataDir, "", testInfo)
=======
	mockShellCommand(c, &s.CleanupSuite, "apt-get")

	addAptRepoOut := mockShellCommand(c, &s.CleanupSuite, "add-apt-repository")
	s.PatchValue(&version.Current.Series, "quantal")

	dataDir := c.MkDir()
	err := EnsureMongoServer(dataDir, "", testInfo, WithHA)
>>>>>>> 760ac45f
	c.Assert(err, gc.IsNil)

	c.Assert(getMockShellCalls(c, addAptRepoOut), gc.DeepEquals, [][]string{{
		"-y",
		"ppa:juju/stable",
	}})
}

// mockShellCommand creates a new command with the given
// name and contents, and patches $PATH so that it will be
// executed by preference. It returns the name of a file
// that is written by each call to the command - mockShellCalls
// can be used to retrieve the calls.
<<<<<<< HEAD
func (s *MongoSuite) mockShellCommand(c *gc.C, name string) string {
	dir := c.MkDir()
	s.PatchEnvPathPrepend(dir)

=======
func mockShellCommand(c *gc.C, s *testing.CleanupSuite, name string) string {
	dir := c.MkDir()
	s.PatchEnvPathPrepend(dir)

	// Note the shell script produces output of the form:
	// +arg1+\n
	// +arg2+\n
	// ...
	// +argn+\n
	// -
	//
	// It would be nice if there was a simple way of unambiguously
	// quoting shell arguments, but this will do as long
	// as no argument contains a newline character.
>>>>>>> 760ac45f
	outputFile := filepath.Join(dir, name+".out")
	contents := `#!/bin/sh
{
	for i in "$@"; do
		echo +"$i"+
	done
	echo -
} >> ` + utils.ShQuote(outputFile) + `
`
	err := ioutil.WriteFile(filepath.Join(dir, name), []byte(contents), 0755)
	c.Assert(err, gc.IsNil)
	return outputFile
}

<<<<<<< HEAD
// Given a file name returned by mockShellCommands, getMockShellCalls
=======
// getMockShellCalls, given a file name returned by mockShellCommands, 
>>>>>>> 760ac45f
// returns a slice containing one element for each call, each
// containing the arguments passed to the command.
// It will be confused if the arguments contain newlines.
func getMockShellCalls(c *gc.C, file string) [][]string {
	data, err := ioutil.ReadFile(file)
	if os.IsNotExist(err) {
		return nil
	}
	c.Assert(err, gc.IsNil)
	s := string(data)
	parts := strings.Split(s, "\n-\n")
	c.Assert(parts[len(parts)-1], gc.Equals, "")
	var calls [][]string
	for _, part := range parts[0 : len(parts)-1] {
		calls = append(calls, splitCall(c, part))
	}
	return calls
}

<<<<<<< HEAD
=======
// splitCall splits the output produced by a single call to the
// mocked shell function (see mockShellCommand) and
// splits it into its individual arguments.
>>>>>>> 760ac45f
func splitCall(c *gc.C, part string) []string {
	var result []string
	for _, arg := range strings.Split(part, "\n") {
		c.Assert(arg, gc.Matches, `\+.*\+`)
		arg = strings.TrimSuffix(arg, "+")
		arg = strings.TrimPrefix(arg, "+")
		result = append(result, arg)
	}
	return result
}

<<<<<<< HEAD
=======
// failCmd creates an executable file at the given location that will do nothing
// except return an error.
>>>>>>> 760ac45f
func failCmd(path string) {
	err := ioutil.WriteFile(path, []byte("#!/bin/bash --norc\nexit 1"), 0755)
	if err != nil {
		panic(err)
	}
}<|MERGE_RESOLUTION|>--- conflicted
+++ resolved
@@ -11,11 +11,7 @@
 	"path/filepath"
 	"regexp"
 	"strings"
-<<<<<<< HEAD
-	"testing"
-=======
 	stdtesting "testing"
->>>>>>> 760ac45f
 
 	"github.com/juju/testing"
 	jc "github.com/juju/testing/checkers"
@@ -35,30 +31,6 @@
 	testbase.LoggingSuite
 	mongodConfigPath string
 	mongodPath       string
-<<<<<<< HEAD
-
-	installError error
-	installed    []upstart.Conf
-
-	removeError error
-	removed     []upstart.Service
-}
-
-var (
-	_        = gc.Suite(&MongoSuite{})
-	testInfo = params.StateServingInfo{
-		StatePort:    25252,
-		Cert:         "foobar-cert",
-		PrivateKey:   "foobar-privkey",
-		SharedSecret: "foobar-sharedsecret",
-	}
-)
-
-func (s *MongoSuite) SetUpTest(c *gc.C) {
-	// Try to make sure we don't execute any commands accidentally.
-	s.PatchEnvironment("PATH", "")
-
-=======
 
 	installError error
 	installed    []upstart.Conf
@@ -80,7 +52,6 @@
 	// Try to make sure we don't execute any commands accidentally.
 	s.PatchEnvironment("PATH", "")
 
->>>>>>> 760ac45f
 	s.mongodPath = filepath.Join(c.MkDir(), "mongod")
 	err := ioutil.WriteFile(s.mongodPath, nil, 0755)
 	c.Assert(err, gc.IsNil)
@@ -89,23 +60,6 @@
 	testPath := c.MkDir()
 	s.mongodConfigPath = filepath.Join(testPath, "mongodConfig")
 	s.PatchValue(&mongoConfigPath, s.mongodConfigPath)
-<<<<<<< HEAD
-
-	s.PatchValue(&upstartConfInstall, func(conf *upstart.Conf) error {
-		s.installed = append(s.installed, *conf)
-		return s.installError
-	})
-	s.PatchValue(&upstartServiceStopAndRemove, func(svc *upstart.Service) error {
-		s.removed = append(s.removed, *svc)
-		return s.removeError
-	})
-	s.removeError = nil
-	s.installError = nil
-	s.installed = nil
-	s.removed = nil
-}
-
-=======
 
 	s.PatchValue(&upstartConfInstall, func(conf *upstart.Conf) error {
 		s.installed = append(s.installed, *conf)
@@ -122,7 +76,6 @@
 	s.removed = nil
 }
 
->>>>>>> 760ac45f
 func (s *MongoSuite) TestJujuMongodPath(c *gc.C) {
 	obtained, err := MongodPath()
 	c.Check(err, gc.IsNil)
@@ -169,41 +122,6 @@
 	dbDir := filepath.Join(dataDir, "db")
 	namespace := "namespace"
 
-<<<<<<< HEAD
-	s.mockShellCommand(c, "apt-get")
-
-	err := EnsureMongoServer(dataDir, namespace, testInfo)
-	c.Assert(err, gc.IsNil)
-
-	testJournalDirs(dbDir, c)
-
-	c.Assert(s.installed, gc.HasLen, 1)
-	conf := s.installed[0]
-	c.Assert(conf.Name, gc.Equals, "juju-db-namespace")
-	c.Assert(conf.InitDir, gc.Equals, "/etc/init")
-	c.Assert(conf.Desc, gc.Not(gc.Equals), "")
-	c.Assert(conf.Cmd, gc.Matches, regexp.QuoteMeta(s.mongodPath)+".*")
-	// TODO set Out so that mongod output goes somewhere useful?
-	c.Assert(conf.Out, gc.Equals, "")
-
-	contents, err := ioutil.ReadFile(s.mongodConfigPath)
-	c.Assert(err, gc.IsNil)
-	c.Assert(contents, jc.DeepEquals, []byte("ENABLE_MONGODB=no"))
-
-	contents, err = ioutil.ReadFile(sslKeyPath(dataDir))
-	c.Assert(err, gc.IsNil)
-	c.Assert(string(contents), gc.Equals, testInfo.Cert+"\n"+testInfo.PrivateKey)
-
-	contents, err = ioutil.ReadFile(sharedSecretPath(dataDir))
-	c.Assert(err, gc.IsNil)
-	c.Assert(string(contents), gc.Equals, testInfo.SharedSecret)
-
-	s.installed = nil
-	// now check we can call it multiple times without error
-	err = EnsureMongoServer(dataDir, namespace, testInfo)
-	c.Assert(err, gc.IsNil)
-	c.Assert(s.installed, gc.HasLen, 1)
-=======
 	mockShellCommand(c, &s.CleanupSuite, "apt-get")
 
 	err := EnsureMongoServer(dataDir, namespace, testInfo, WithHA)
@@ -252,7 +170,6 @@
 	svc, err = mongoUpstartService("", dataDir, dataDir, 1234, WithoutHA)
 	c.Assert(err, gc.IsNil)
 	c.Assert(strings.Contains(svc.Cmd, "--replSet"), jc.IsFalse)
->>>>>>> 760ac45f
 }
 
 func (s *MongoSuite) TestRemoveService(c *gc.C) {
@@ -268,33 +185,11 @@
 	dir := c.MkDir()
 	s.PatchEnvPathPrepend(dir)
 	failCmd(filepath.Join(dir, "add-apt-repository"))
-<<<<<<< HEAD
-	s.mockShellCommand(c, "apt-get")
-=======
 	mockShellCommand(c, &s.CleanupSuite, "apt-get")
->>>>>>> 760ac45f
 
 	// test that we call add-apt-repository only for quantal (and that if it
 	// fails, we return the error)
 	s.PatchValue(&version.Current.Series, "quantal")
-<<<<<<< HEAD
-	err := EnsureMongoServer(dir, "", testInfo)
-	c.Assert(err, gc.ErrorMatches, "cannot install mongod: cannot add apt repository: exit status 1.*")
-
-	s.PatchValue(&version.Current.Series, "trusty")
-	err = EnsureMongoServer(dir, "", testInfo)
-	c.Assert(err, gc.IsNil)
-}
-
-func (s *MongoSuite) TestNoMongoDir(c *gc.C) {
-	// Make a non-existent directory that can nonetheless be
-	// created.
-	s.mockShellCommand(c, "apt-get")
-	dataDir := filepath.Join(c.MkDir(), "dir", "data")
-	err := EnsureMongoServer(dataDir, "", testInfo)
-	c.Check(err, gc.IsNil)
-
-=======
 	err := EnsureMongoServer(dir, "", testInfo, WithHA)
 	c.Assert(err, gc.ErrorMatches, "cannot install mongod: cannot add apt repository: exit status 1.*")
 
@@ -311,7 +206,6 @@
 	err := EnsureMongoServer(dataDir, "", testInfo, WithHA)
 	c.Check(err, gc.IsNil)
 
->>>>>>> 760ac45f
 	_, err = os.Stat(filepath.Join(dataDir, "db"))
 	c.Assert(err, gc.IsNil)
 }
@@ -369,15 +263,6 @@
 }
 
 func (s *MongoSuite) TestAddPPAInQuantal(c *gc.C) {
-<<<<<<< HEAD
-	s.mockShellCommand(c, "apt-get")
-
-	addAptRepoOut := s.mockShellCommand(c, "add-apt-repository")
-	s.PatchValue(&version.Current.Series, "quantal")
-
-	dataDir := c.MkDir()
-	err := EnsureMongoServer(dataDir, "", testInfo)
-=======
 	mockShellCommand(c, &s.CleanupSuite, "apt-get")
 
 	addAptRepoOut := mockShellCommand(c, &s.CleanupSuite, "add-apt-repository")
@@ -385,7 +270,6 @@
 
 	dataDir := c.MkDir()
 	err := EnsureMongoServer(dataDir, "", testInfo, WithHA)
->>>>>>> 760ac45f
 	c.Assert(err, gc.IsNil)
 
 	c.Assert(getMockShellCalls(c, addAptRepoOut), gc.DeepEquals, [][]string{{
@@ -399,12 +283,6 @@
 // executed by preference. It returns the name of a file
 // that is written by each call to the command - mockShellCalls
 // can be used to retrieve the calls.
-<<<<<<< HEAD
-func (s *MongoSuite) mockShellCommand(c *gc.C, name string) string {
-	dir := c.MkDir()
-	s.PatchEnvPathPrepend(dir)
-
-=======
 func mockShellCommand(c *gc.C, s *testing.CleanupSuite, name string) string {
 	dir := c.MkDir()
 	s.PatchEnvPathPrepend(dir)
@@ -419,7 +297,6 @@
 	// It would be nice if there was a simple way of unambiguously
 	// quoting shell arguments, but this will do as long
 	// as no argument contains a newline character.
->>>>>>> 760ac45f
 	outputFile := filepath.Join(dir, name+".out")
 	contents := `#!/bin/sh
 {
@@ -434,11 +311,7 @@
 	return outputFile
 }
 
-<<<<<<< HEAD
-// Given a file name returned by mockShellCommands, getMockShellCalls
-=======
 // getMockShellCalls, given a file name returned by mockShellCommands, 
->>>>>>> 760ac45f
 // returns a slice containing one element for each call, each
 // containing the arguments passed to the command.
 // It will be confused if the arguments contain newlines.
@@ -458,12 +331,9 @@
 	return calls
 }
 
-<<<<<<< HEAD
-=======
 // splitCall splits the output produced by a single call to the
 // mocked shell function (see mockShellCommand) and
 // splits it into its individual arguments.
->>>>>>> 760ac45f
 func splitCall(c *gc.C, part string) []string {
 	var result []string
 	for _, arg := range strings.Split(part, "\n") {
@@ -475,11 +345,8 @@
 	return result
 }
 
-<<<<<<< HEAD
-=======
 // failCmd creates an executable file at the given location that will do nothing
 // except return an error.
->>>>>>> 760ac45f
 func failCmd(path string) {
 	err := ioutil.WriteFile(path, []byte("#!/bin/bash --norc\nexit 1"), 0755)
 	if err != nil {
