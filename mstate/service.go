--- conflicted
+++ resolved
@@ -184,14 +184,7 @@
 	defer errorContextf(&err, "can't get relations for service %q", s.name)
 	sel := bson.D{
 		{"life", Alive},
-<<<<<<< HEAD
-		{"$or", []bson.D{
-			bson.D{{"_id.p0.servicename", s.name}},
-			bson.D{{"_id.p1.servicename", s.name}},
-		}},
-=======
 		{"endpoints.servicename", s.name},
->>>>>>> 7bda1f1b
 	}
 	docs := []relationDoc{}
 	err = s.st.relations.Find(sel).All(&docs)
