// Copyright 2012, 2013 Canonical Ltd.
// Licensed under the AGPLv3, see LICENCE file for details.

package version

import (
	"fmt"
	"runtime"

	"github.com/juju/testing"
	jc "github.com/juju/testing/checkers"
	semversion "github.com/juju/version"
	gc "gopkg.in/check.v1"
)

<<<<<<< HEAD
type suite struct {
	testing.IsolationSuite
}
=======
type suite struct{}
>>>>>>> eb7556ac

var _ = gc.Suite(&suite{})

var isDevTests = []struct {
	num semversion.Number
	dev bool
}{{
	num: semversion.Number{},
}, {
	num: semversion.Number{Major: 0, Minor: 0, Patch: 1},
}, {
	num: semversion.Number{Major: 0, Minor: 0, Patch: 2},
}, {
	num: semversion.Number{Major: 0, Minor: 1, Patch: 0},
	dev: true,
}, {
	num: semversion.Number{Major: 0, Minor: 2, Patch: 3},
}, {
	num: semversion.Number{Major: 1, Minor: 0, Patch: 0},
}, {
	num: semversion.Number{Major: 10, Minor: 234, Patch: 3456},
}, {
	num: semversion.Number{Major: 10, Minor: 234, Patch: 3456, Build: 1},
	dev: true,
}, {
	num: semversion.Number{Major: 10, Minor: 234, Patch: 3456, Build: 64},
	dev: true,
}, {
	num: semversion.Number{Major: 10, Minor: 235, Patch: 3456},
}, {
	num: semversion.Number{Major: 1, Minor: 21, Patch: 1, Tag: "alpha"},
	dev: true,
}, {
	num: semversion.Number{Major: 1, Minor: 21, Patch: 1, Tag: "alpha", Build: 1},
	dev: true,
}, {
	num: semversion.Number{Major: 1, Minor: 21},
}}

func (*suite) TestIsDev(c *gc.C) {
	for i, test := range isDevTests {
		c.Logf("test %d", i)
		c.Check(IsDev(test.num), gc.Equals, test.dev)
	}
}

func (s *suite) TestCompiler(c *gc.C) {
	c.Assert(Compiler, gc.Equals, runtime.Compiler)
}

func (s *suite) TestCheckJujuMinVersion(c *gc.C) {
	for _, test := range []struct {
		toCheck     semversion.Number
		jujuVersion semversion.Number
		error       bool
	}{
		{
			toCheck:     semversion.Zero,
			jujuVersion: semversion.MustParse("2.8.0"),
			error:       false,
		}, {
			toCheck:     semversion.MustParse("2.8.0"),
			jujuVersion: semversion.MustParse("2.8.0"),
			error:       false,
		}, {
			toCheck:     semversion.MustParse("2.8.0"),
			jujuVersion: semversion.MustParse("2.8.1"),
			error:       false,
		}, {
			toCheck:     semversion.MustParse("2.8.0"),
			jujuVersion: semversion.MustParse("2.9.0"),
			error:       false,
		}, {
			toCheck:     semversion.MustParse("2.8.0"),
			jujuVersion: semversion.MustParse("3.0.0"),
			error:       false,
		}, {
			toCheck:     semversion.MustParse("2.8.0"),
			jujuVersion: semversion.MustParse("2.8-beta1"),
			error:       false,
		}, {
			toCheck:     semversion.MustParse("2.8.0"),
			jujuVersion: semversion.MustParse("2.7.0"),
			error:       true,
		},
	} {
		err := CheckJujuMinVersion(test.toCheck, test.jujuVersion)
		if test.error {
			c.Assert(err, jc.Satisfies, IsMinVersionError)
			c.Assert(err.Error(), gc.Equals,
				fmt.Sprintf("charm's min version (%s) is higher than this juju model's version (%s)",
					test.toCheck, test.jujuVersion))
		} else {
			c.Assert(err, jc.ErrorIsNil)
		}
	}
}<|MERGE_RESOLUTION|>--- conflicted
+++ resolved
@@ -7,19 +7,12 @@
 	"fmt"
 	"runtime"
 
-	"github.com/juju/testing"
 	jc "github.com/juju/testing/checkers"
 	semversion "github.com/juju/version"
 	gc "gopkg.in/check.v1"
 )
 
-<<<<<<< HEAD
-type suite struct {
-	testing.IsolationSuite
-}
-=======
 type suite struct{}
->>>>>>> eb7556ac
 
 var _ = gc.Suite(&suite{})
 
