--- conflicted
+++ resolved
@@ -21,11 +21,7 @@
 // The presence and format of this constant is very important.
 // The debian/rules build recipe uses this value for the version
 // number of the release package.
-<<<<<<< HEAD
 const version = "3.0-beta1"
-=======
-const version = "2.9-rc12"
->>>>>>> 3b1d1e8f
 
 // UserAgentVersion defines a user agent version used for communication for
 // outside resources.
@@ -34,7 +30,7 @@
 const (
 	// TreeStateDirty when the build was made with a dirty checkout.
 	TreeStateDirty = "dirty"
-	// TreeStateClean when the build was made with a clean checkout.kubernetes/provider/cloud_test.go
+	// TreeStateClean when the build was made with a clean checkout.
 	TreeStateClean = "clean"
 	// TreeStateArchive when the build was made outside of a git checkout.
 	TreeStateArchive = "archive"
