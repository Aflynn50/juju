name: "Migrate"
on:
  push:
  pull_request:
    types: [opened, synchronize, reopened, ready_for_review]
    paths:
      - '**.go'
      - 'go.mod'
      - 'snap/**'
      - '.github/workflows/migrate.yml'
      - 'scripts/dqlite/**'
      - 'Makefile'
      - 'make_functions.sh'
  workflow_dispatch:

permissions:
  contents: read

jobs:
  migrate:
    name: 2.9-to-3.x
    runs-on: ubuntu-latest
    if: github.event.pull_request.draft == false
    strategy:
      fail-fast: false
      matrix:
        # TODO: add microk8s tests
        cloud: ["lxd"]

    steps:
      - name: Checkout code
        uses: actions/checkout@v3

      - name: Enable Snap parallel-instances
        run: |
          sudo snap set system experimental.parallel-instances=true

      - name: Setup LXD
        if: matrix.cloud == 'lxd'
        uses: canonical/setup-lxd@ea57509243d3cf39f8ab926e021bb353947b01b5

      - name: Install Juju 2.9
        run: |
          sudo snap install juju_29 --classic --channel 2.9/stable

      - name: Bootstrap a 2.9 controller and model
        run: |
          juju_29 bootstrap lxd test29
          juju_29 add-model test-migrate
          juju_29 deploy ubuntu
          
          # TODO: use juju-restore
          # TODO: add users/permissions/models and test that those migrate over

      - name: Set up Go
        uses: actions/setup-go@v4

      - name: Set up Go env
        run: |
          echo "GOPATH=$(go env GOPATH)" >> $GITHUB_ENV
          echo "$(go env GOPATH)/bin" >> $GITHUB_PATH

      - name: Upgrade client to 3.x
        run: |
          make go-install &>/dev/null

      - name: Bootstrap 3.x controller
        run: |
          juju bootstrap lxd test31
          juju switch controller
          juju wait-for application controller || juju status -m controller

        # TODO: create backup and juju restore

      - name: Migrate default model to 3.x controller
        run: |
<<<<<<< HEAD
          juju switch test30

          # Ensure application is fully deployed
          juju wait-for application ubuntu || juju status
=======
          juju_29 switch test29
          
          # Ensure application is fully deployed
          juju_29 wait-for application ubuntu
>>>>>>> 6b6da142
          
          # Wait a few secs for the machine status to update
          # so that migration prechecks pass.
          sleep 10
          
          juju_29 migrate test-migrate test31

      - name: Check the migration was successful
        run: |
          set -x
          juju switch test31
          
          # Wait for 'test-migrate' model to come through
          attempt=0
          while true; do
            RES=$(juju models | grep 'test-migrate' || true)
            if [[ -n $RES ]]; then
              break
            fi
            sleep 5
            attempt=$((attempt+1))
            if [ "$attempt" -eq 10 ]; then
              echo "Migration timed out"
              exit 1
            fi
          done
          
<<<<<<< HEAD
          juju switch default
          juju wait-for application ubuntu || juju status
=======
          juju switch test-migrate
          juju wait-for application ubuntu
          
          juju deploy ubuntu yet-another-ubuntu
          juju wait-for application yet-another-ubuntu
>>>>>>> 6b6da142
<|MERGE_RESOLUTION|>--- conflicted
+++ resolved
@@ -74,17 +74,10 @@
 
       - name: Migrate default model to 3.x controller
         run: |
-<<<<<<< HEAD
-          juju switch test30
-
-          # Ensure application is fully deployed
-          juju wait-for application ubuntu || juju status
-=======
           juju_29 switch test29
           
           # Ensure application is fully deployed
           juju_29 wait-for application ubuntu
->>>>>>> 6b6da142
           
           # Wait a few secs for the machine status to update
           # so that migration prechecks pass.
@@ -112,13 +105,8 @@
             fi
           done
           
-<<<<<<< HEAD
-          juju switch default
-          juju wait-for application ubuntu || juju status
-=======
           juju switch test-migrate
           juju wait-for application ubuntu
           
           juju deploy ubuntu yet-another-ubuntu
-          juju wait-for application yet-another-ubuntu
->>>>>>> 6b6da142
+          juju wait-for application yet-another-ubuntu