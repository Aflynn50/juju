name: "Static Analysis"
on: [push, pull_request]
jobs:
  lint:
    name: Lint
    runs-on: ubuntu-latest
    if: github.event.pull_request.draft == false
    steps:

<<<<<<< HEAD
    - name: Set up Go 1.17
      uses: actions/setup-go@v2.1.5
=======
    - name: Checkout
      uses: actions/checkout@v2

    - name: Find required go version
      id: go-version
      run: |
        set -euxo pipefail
        echo "::set-output name=version::$(grep '^go ' go.mod | awk '{print $2}')"

    - name: Set up Go
      uses: actions/setup-go@v2.1.4
>>>>>>> bd553bf7
      with:
        go-version: ${{ steps.go-version.outputs.version }}
      id: go

    - name: Install Dependencies
      run: |
        echo "GOPATH=$(go env GOPATH)" >> $GITHUB_ENV
        echo "$(go env GOPATH)/bin" >> $GITHUB_PATH

        curl -sSfL https://raw.githubusercontent.com/golangci/golangci-lint/master/install.sh | sh -s -- -b $(go env GOPATH)/bin v1.44.0

    - name: Download Dependencies
      run: go mod download

    - name: "Static Analysis: Copyright"
      run: |
        STATIC_ANALYSIS_JOB=test_copyright make static-analysis
      shell: bash

    - name: "Static Analysis: Shell Check"
      run: |
        STATIC_ANALYSIS_JOB=test_static_analysis_shell make static-analysis
      shell: bash

    - name: "Static Analysis: Go Check"
      run: |
        STATIC_ANALYSIS_JOB=test_static_analysis_go make static-analysis
      shell: bash

    - name: "Static Analysis: Python Check"
      run: |
        STATIC_ANALYSIS_JOB=test_static_analysis_python make static-analysis
      shell: bash

  schema:
    name: Schema
    runs-on: ubuntu-latest
    if: github.event.pull_request.draft == false
    steps:

<<<<<<< HEAD
    - name: Set up Go 1.17
      uses: actions/setup-go@v2.1.5
=======
    - name: Checkout
      uses: actions/checkout@v2

    - name: Find required go version
      id: go-version
      run: |
        set -euxo pipefail
        echo "::set-output name=version::$(grep '^go ' go.mod | awk '{print $2}')"

    - name: Set up Go
      uses: actions/setup-go@v2.1.4
>>>>>>> bd553bf7
      with:
        go-version: ${{ steps.go-version.outputs.version }}
      id: go

    - name: Schema Check
      run: |
        STATIC_ANALYSIS_JOB=test_schema make static-analysis
      shell: bash<|MERGE_RESOLUTION|>--- conflicted
+++ resolved
@@ -6,11 +6,6 @@
     runs-on: ubuntu-latest
     if: github.event.pull_request.draft == false
     steps:
-
-<<<<<<< HEAD
-    - name: Set up Go 1.17
-      uses: actions/setup-go@v2.1.5
-=======
     - name: Checkout
       uses: actions/checkout@v2
 
@@ -22,7 +17,6 @@
 
     - name: Set up Go
       uses: actions/setup-go@v2.1.4
->>>>>>> bd553bf7
       with:
         go-version: ${{ steps.go-version.outputs.version }}
       id: go
@@ -62,11 +56,6 @@
     runs-on: ubuntu-latest
     if: github.event.pull_request.draft == false
     steps:
-
-<<<<<<< HEAD
-    - name: Set up Go 1.17
-      uses: actions/setup-go@v2.1.5
-=======
     - name: Checkout
       uses: actions/checkout@v2
 
@@ -78,7 +67,6 @@
 
     - name: Set up Go
       uses: actions/setup-go@v2.1.4
->>>>>>> bd553bf7
       with:
         go-version: ${{ steps.go-version.outputs.version }}
       id: go
