// Copyright 2016 Canonical Ltd.
// Licensed under the AGPLv3, see LICENCE file for details.

package migration_test

import (
<<<<<<< HEAD
	"github.com/juju/charm/v9"
=======
	"strings"

	"github.com/juju/charm/v8"
>>>>>>> cb99aa52
	"github.com/juju/errors"
	"github.com/juju/names/v4"
	"github.com/juju/replicaset/v2"
	jc "github.com/juju/testing/checkers"
	"github.com/juju/version/v2"
	gc "gopkg.in/check.v1"

	coremigration "github.com/juju/juju/core/migration"
	"github.com/juju/juju/core/presence"
	"github.com/juju/juju/core/status"
	"github.com/juju/juju/migration"
	"github.com/juju/juju/state"
	"github.com/juju/juju/testing"
	"github.com/juju/juju/tools"
)

var (
	modelName            = "model-name"
	modelUUID            = "model-uuid"
	modelOwner           = names.NewUserTag("owner")
	backendVersionBinary = version.MustParseBinary("1.2.3-ubuntu-amd64")
	backendVersion       = backendVersionBinary.Number
)

type SourcePrecheckSuite struct {
	precheckBaseSuite
}

var _ = gc.Suite(&SourcePrecheckSuite{})

func sourcePrecheck(backend migration.PrecheckBackend) error {
	return migration.SourcePrecheck(backend, version.MustParse("2.9.32"), allAlivePresence(), allAlivePresence())
}

func (*SourcePrecheckSuite) TestSuccess(c *gc.C) {
	backend := newHappyBackend()
	backend.controllerBackend = newHappyBackend()
	err := migration.SourcePrecheck(backend, version.MustParse("2.9.32"), allAlivePresence(), allAlivePresence())
	c.Assert(err, jc.ErrorIsNil)
}

func (*SourcePrecheckSuite) TestDyingModel(c *gc.C) {
	backend := newFakeBackend()
	backend.model.life = state.Dying
	err := sourcePrecheck(backend)
	c.Assert(err, gc.ErrorMatches, "model is dying")
}

func (*SourcePrecheckSuite) TestCharmUpgrades(c *gc.C) {
	backend := &fakeBackend{
		apps: []migration.PrecheckApplication{
			&fakeApp{
				name:     "spanner",
				charmURL: "cs:spanner-3",
				units: []migration.PrecheckUnit{
					&fakeUnit{name: "spanner/0", charmURL: "cs:spanner-3"},
					&fakeUnit{name: "spanner/1", charmURL: "cs:spanner-2"},
				},
			},
		},
	}
	err := sourcePrecheck(backend)
	c.Assert(err, gc.ErrorMatches, "unit spanner/1 is upgrading")
}

func (*SourcePrecheckSuite) TestTargetController3Failed(c *gc.C) {
	backend := newFakeBackend()
	hasUpgradeSeriesLocks := true
	backend.hasUpgradeSeriesLocks = &hasUpgradeSeriesLocks
	backend.machineCountForSeriesWin = map[string]int{"win10": 1, "win7": 2}
	backend.machineCountForSeriesUbuntu = map[string]int{"xenial": 1, "vivid": 2, "trusty": 3}
	agentVersion := version.MustParse("2.9.31")
	backend.model.agentVersion = &agentVersion
	backend.model.name = "model-1"
	backend.model.owner = names.NewUserTag("foo")
	err := migration.SourcePrecheck(backend, version.MustParse("3.0.0"), allAlivePresence(), allAlivePresence())
	c.Assert(err.Error(), gc.Equals, `
cannot migrate to controller ("3.0.0") due to issues:
"foo/model-1":
- current model ("2.9.31") has to be upgraded to "2.9.32" at least
- unexpected upgrade series lock found
- the model hosts deprecated windows machine(s): win10(1) win7(2)
- the model hosts deprecated ubuntu machine(s): trusty(3) vivid(2) xenial(1)`[1:])
}

func (*SourcePrecheckSuite) TestTargetController2Failed(c *gc.C) {
	backend := newFakeBackend()
	hasUpgradeSeriesLocks := true
	backend.hasUpgradeSeriesLocks = &hasUpgradeSeriesLocks
	backend.machineCountForSeriesWin = map[string]int{"win10": 1, "win7": 2}
	backend.machineCountForSeriesUbuntu = map[string]int{"xenial": 1, "vivid": 2, "trusty": 3}
	agentVersion := version.MustParse("2.9.31")
	backend.model.agentVersion = &agentVersion
	backend.model.name = "model-1"
	backend.model.owner = names.NewUserTag("foo")
	err := migration.SourcePrecheck(backend, version.MustParse("2.9.99"), allAlivePresence(), allAlivePresence())
	c.Assert(err.Error(), gc.Equals, `
cannot migrate to controller ("2.9.99") due to issues:
"foo/model-1":
- unexpected upgrade series lock found`[1:])
}

func (*SourcePrecheckSuite) TestImportingModel(c *gc.C) {
	backend := newFakeBackend()
	backend.model.migrationMode = state.MigrationModeImporting
	err := sourcePrecheck(backend)
	c.Assert(err, gc.ErrorMatches, "model is being imported as part of another migration")
}

func (*SourcePrecheckSuite) TestCleanupsError(c *gc.C) {
	backend := newFakeBackend()
	backend.cleanupErr = errors.New("boom")
	err := sourcePrecheck(backend)
	c.Assert(err, gc.ErrorMatches, "checking cleanups: boom")
}

func (*SourcePrecheckSuite) TestCleanupsNeeded(c *gc.C) {
	backend := newFakeBackend()
	backend.cleanupNeeded = true
	err := sourcePrecheck(backend)
	c.Assert(err, gc.ErrorMatches, "cleanup needed")
}

func (s *SourcePrecheckSuite) TestIsUpgradingError(c *gc.C) {
	backend := newFakeBackend()
	backend.controllerBackend.isUpgradingErr = errors.New("boom")
	err := sourcePrecheck(backend)
	c.Assert(err, gc.ErrorMatches, "controller: checking for upgrades: boom")
}

func (s *SourcePrecheckSuite) TestIsUpgrading(c *gc.C) {
	backend := newFakeBackend()
	backend.controllerBackend.isUpgrading = true
	err := sourcePrecheck(backend)
	c.Assert(err, gc.ErrorMatches, "controller: upgrade in progress")
}

func (s *SourcePrecheckSuite) TestAgentVersionError(c *gc.C) {
	s.checkAgentVersionError(c, sourcePrecheck)
}

func (s *SourcePrecheckSuite) TestMachineRequiresReboot(c *gc.C) {
	s.checkRebootRequired(c, sourcePrecheck)
}

func (s *SourcePrecheckSuite) TestMachineVersionsDontMatch(c *gc.C) {
	s.checkMachineVersionsDontMatch(c, sourcePrecheck)
}

func (s *SourcePrecheckSuite) TestDyingMachine(c *gc.C) {
	backend := newBackendWithDyingMachine()
	err := sourcePrecheck(backend)
	c.Assert(err, gc.ErrorMatches, "machine 0 is dying")
}

func (s *SourcePrecheckSuite) TestNonStartedMachine(c *gc.C) {
	backend := newBackendWithDownMachine()
	err := sourcePrecheck(backend)
	c.Assert(err.Error(), gc.Equals, "machine 0 agent not functioning at this time (down)")
}

func (s *SourcePrecheckSuite) TestProvisioningMachine(c *gc.C) {
	err := sourcePrecheck(newBackendWithProvisioningMachine())
	c.Assert(err.Error(), gc.Equals, "machine 0 not running (allocating)")
}

func (s *SourcePrecheckSuite) TestDownMachineAgent(c *gc.C) {
	backend := newHappyBackend()
	modelPresence := downAgentPresence("machine-1")
	controllerPresence := allAlivePresence()
	err := migration.SourcePrecheck(backend, version.MustParse("2.9.32"), modelPresence, controllerPresence)
	c.Assert(err.Error(), gc.Equals, "machine 1 agent not functioning at this time (down)")
}

func (s *SourcePrecheckSuite) TestDyingApplication(c *gc.C) {
	backend := &fakeBackend{
		apps: []migration.PrecheckApplication{
			&fakeApp{
				name: "foo",
				life: state.Dying,
			},
		},
	}
	err := sourcePrecheck(backend)
	c.Assert(err.Error(), gc.Equals, "application foo is dying")
}

func (s *SourcePrecheckSuite) TestWithPendingMinUnits(c *gc.C) {
	backend := &fakeBackend{
		apps: []migration.PrecheckApplication{
			&fakeApp{
				name:     "foo",
				minunits: 2,
				units:    []migration.PrecheckUnit{&fakeUnit{name: "foo/0"}},
			},
		},
	}
	err := sourcePrecheck(backend)
	c.Assert(err.Error(), gc.Equals, "application foo is below its minimum units threshold")
}

func (s *SourcePrecheckSuite) TestUnitVersionsDontMatch(c *gc.C) {
	backend := &fakeBackend{
		model: fakeModel{modelType: state.ModelTypeIAAS},
		apps: []migration.PrecheckApplication{
			&fakeApp{
				name:  "foo",
				units: []migration.PrecheckUnit{&fakeUnit{name: "foo/0"}},
			},
			&fakeApp{
				name: "bar",
				units: []migration.PrecheckUnit{
					&fakeUnit{name: "bar/0"},
					&fakeUnit{name: "bar/1", version: version.MustParseBinary("1.2.4-ubuntu-ppc64")},
				},
			},
		},
	}
	err := sourcePrecheck(backend)
	c.Assert(err.Error(), gc.Equals, "unit bar/1 agent binaries don't match model (1.2.4 != 1.2.3)")
}

func (s *SourcePrecheckSuite) TestCAASModelNoUnitVersionCheck(c *gc.C) {
	backend := &fakeBackend{
		model: fakeModel{modelType: state.ModelTypeCAAS},
		apps: []migration.PrecheckApplication{
			&fakeApp{
				name:  "foo",
				units: []migration.PrecheckUnit{&fakeUnit{name: "foo/0", noTools: true}},
			},
		},
	}
	err := sourcePrecheck(backend)
	c.Assert(err, jc.ErrorIsNil)
}

func (s *SourcePrecheckSuite) TestDeadUnit(c *gc.C) {
	backend := &fakeBackend{
		apps: []migration.PrecheckApplication{
			&fakeApp{
				name: "foo",
				units: []migration.PrecheckUnit{
					&fakeUnit{name: "foo/0", life: state.Dead},
				},
			},
		},
	}
	err := sourcePrecheck(backend)
	c.Assert(err.Error(), gc.Equals, "unit foo/0 is dead")
}

func (s *SourcePrecheckSuite) TestUnitExecuting(c *gc.C) {
	backend := &fakeBackend{
		apps: []migration.PrecheckApplication{
			&fakeApp{
				name: "foo",
				units: []migration.PrecheckUnit{
					&fakeUnit{name: "foo/0", agentStatus: status.Executing},
				},
			},
		},
	}
	err := sourcePrecheck(backend)
	c.Assert(err, jc.ErrorIsNil)
}

func (s *SourcePrecheckSuite) TestUnitNotIdle(c *gc.C) {
	backend := &fakeBackend{
		apps: []migration.PrecheckApplication{
			&fakeApp{
				name: "foo",
				units: []migration.PrecheckUnit{
					&fakeUnit{name: "foo/0", agentStatus: status.Failed},
				},
			},
		},
	}
	err := sourcePrecheck(backend)
	c.Assert(err.Error(), gc.Equals, "unit foo/0 not idle or executing (failed)")
}

func (s *SourcePrecheckSuite) TestUnitLost(c *gc.C) {
	backend := newHappyBackend()
	modelPresence := downAgentPresence("unit-foo-0")
	controllerPresence := allAlivePresence()
	err := migration.SourcePrecheck(backend, version.MustParse("2.9.32"), modelPresence, controllerPresence)
	c.Assert(err.Error(), gc.Equals, "unit foo/0 not idle or executing (lost)")
}

func (*SourcePrecheckSuite) TestDyingControllerModel(c *gc.C) {
	backend := newFakeBackend()
	backend.controllerBackend.model.life = state.Dying
	err := sourcePrecheck(backend)
	c.Assert(err, gc.ErrorMatches, "controller: model is dying")
}

func (s *SourcePrecheckSuite) TestControllerAgentVersionError(c *gc.C) {
	backend := newFakeBackend()
	backend.controllerBackend.agentVersionErr = errors.New("boom")
	err := sourcePrecheck(backend)
	c.Assert(err, gc.ErrorMatches, "controller: retrieving model version: boom")

}

func (s *SourcePrecheckSuite) TestControllerMachineVersionsDontMatch(c *gc.C) {
	backend := newFakeBackend()
	backend.controllerBackend = newBackendWithMismatchingTools()
	err := sourcePrecheck(backend)
	c.Assert(err, gc.ErrorMatches, "controller: machine . agent binaries don't match model.+")
}

func (s *SourcePrecheckSuite) TestControllerMachineRequiresReboot(c *gc.C) {
	backend := newFakeBackend()
	backend.controllerBackend = newBackendWithRebootingMachine()
	err := sourcePrecheck(backend)
	c.Assert(err, gc.ErrorMatches, "controller: machine 0 is scheduled to reboot")
}

func (s *SourcePrecheckSuite) TestDyingControllerMachine(c *gc.C) {
	backend := &fakeBackend{
		controllerBackend: newBackendWithDyingMachine(),
	}
	err := sourcePrecheck(backend)
	c.Assert(err, gc.ErrorMatches, "controller: machine 0 is dying")
}

func (s *SourcePrecheckSuite) TestNonStartedControllerMachine(c *gc.C) {
	backend := &fakeBackend{
		controllerBackend: newBackendWithDownMachine(),
	}
	err := sourcePrecheck(backend)
	c.Assert(err.Error(), gc.Equals, "controller: machine 0 agent not functioning at this time (down)")
}

func (s *SourcePrecheckSuite) TestProvisioningControllerMachine(c *gc.C) {
	backend := &fakeBackend{
		controllerBackend: newBackendWithProvisioningMachine(),
	}
	err := sourcePrecheck(backend)
	c.Assert(err.Error(), gc.Equals, "controller: machine 0 not running (allocating)")
}

func (s *SourcePrecheckSuite) TestUnitsAllInScope(c *gc.C) {
	backend := newHappyBackend()
	backend.relations = []migration.PrecheckRelation{&fakeRelation{
		endpoints: []state.Endpoint{
			{ApplicationName: "foo"},
			{ApplicationName: "bar"},
		},
		relUnits: map[string]*fakeRelationUnit{
			"foo/0": {valid: true, inScope: true},
			"bar/0": {valid: true, inScope: true},
			"bar/1": {valid: true, inScope: true},
		},
	}}
	err := sourcePrecheck(backend)
	c.Assert(err, jc.ErrorIsNil)
}

func (s *SourcePrecheckSuite) TestSubordinatesNotYetInScope(c *gc.C) {
	backend := newHappyBackend()
	backend.relations = []migration.PrecheckRelation{&fakeRelation{
		key: "foo:db bar:db",
		endpoints: []state.Endpoint{
			{ApplicationName: "foo"},
			{ApplicationName: "bar"},
		},
		relUnits: map[string]*fakeRelationUnit{
			"foo/0": {valid: true, inScope: true},
			"bar/0": {valid: true, inScope: true},
			"bar/1": {valid: true, inScope: false},
		},
	}}
	err := sourcePrecheck(backend)
	c.Assert(err, gc.ErrorMatches, "unit bar/1 hasn't joined relation foo:db bar:db yet")
}

func (s *SourcePrecheckSuite) TestSubordinatesInvalidUnitsNotYetInScope(c *gc.C) {
	backend := newHappyBackend()
	backend.relations = []migration.PrecheckRelation{&fakeRelation{
		key: "foo:db bar:db",
		endpoints: []state.Endpoint{
			{ApplicationName: "foo"},
			{ApplicationName: "bar"},
		},
		relUnits: map[string]*fakeRelationUnit{
			"foo/0": {valid: true, inScope: true},
			"bar/0": {valid: true, inScope: true},
			"bar/1": {valid: false, inScope: false},
		},
	}}
	err := sourcePrecheck(backend)
	c.Assert(err, jc.ErrorIsNil)
}

func (s *SourcePrecheckSuite) TestCrossModelUnitsNotYetInScope(c *gc.C) {
	backend := newHappyBackend()
	backend.relations = []migration.PrecheckRelation{&fakeRelation{
		key:        "foo:db bar:db",
		crossModel: true,
		endpoints: []state.Endpoint{
			{ApplicationName: "foo"},
			{ApplicationName: "remote-mysql"},
		},
		relUnits: map[string]*fakeRelationUnit{
			"foo/0": {valid: true, inScope: false},
		},
	}}
	err := sourcePrecheck(backend)
	c.Assert(err, jc.ErrorIsNil)
}

type TargetPrecheckSuite struct {
	precheckBaseSuite
	modelInfo coremigration.ModelInfo
}

var _ = gc.Suite(&TargetPrecheckSuite{})

func (s *TargetPrecheckSuite) SetUpTest(c *gc.C) {
	s.modelInfo = coremigration.ModelInfo{
		UUID:         modelUUID,
		Owner:        modelOwner,
		Name:         modelName,
		AgentVersion: backendVersion,
	}
}

func (s *TargetPrecheckSuite) runPrecheck(backend migration.PrecheckBackend) error {
	return migration.TargetPrecheck(backend, nil, s.modelInfo, allAlivePresence())
}

func (s *TargetPrecheckSuite) TestSuccess(c *gc.C) {
	err := s.runPrecheck(newHappyBackend())
	c.Assert(err, jc.ErrorIsNil)
}

func (s *TargetPrecheckSuite) TestModelVersionAheadOfTarget(c *gc.C) {
	backend := newFakeBackend()

	sourceVersion := backendVersion
	sourceVersion.Patch++
	s.modelInfo.AgentVersion = sourceVersion

	err := s.runPrecheck(backend)
	c.Assert(err.Error(), gc.Equals,
		`model has higher version than target controller (1.2.4 > 1.2.3)`)
}

func (s *TargetPrecheckSuite) TestModelMinimumVersion(c *gc.C) {
	backend := newFakeBackend()

	origBackendBinary := backendVersionBinary
	origBackend := backendVersion
	backendVersionBinary = version.MustParseBinary("3.0.0-ubuntu-amd64")
	backendVersion = backendVersionBinary.Number
	defer func() {
		backendVersionBinary = origBackendBinary
		backendVersion = origBackend
	}()

	s.modelInfo.AgentVersion = version.MustParse("2.8.0")
	err := s.runPrecheck(backend)
	c.Assert(err, gc.ErrorMatches,
		`model must be upgraded to at least version 2.9.32 before being migrated to a controller with version 3.0.0`)

	s.modelInfo.AgentVersion = version.MustParse("2.9.32")
	err = s.runPrecheck(backend)
	c.Assert(err, jc.ErrorIsNil)
}

func (s *TargetPrecheckSuite) TestSourceControllerMajorAhead(c *gc.C) {
	backend := newFakeBackend()

	sourceVersion := backendVersion
	sourceVersion.Major++
	sourceVersion.Minor = 0
	sourceVersion.Patch = 0
	s.modelInfo.ControllerAgentVersion = sourceVersion

	err := s.runPrecheck(backend)
	c.Assert(err.Error(), gc.Equals,
		`source controller has higher version than target controller (2.0.0 > 1.2.3)`)
}

func (s *TargetPrecheckSuite) TestSourceControllerMinorAhead(c *gc.C) {
	backend := newFakeBackend()

	sourceVersion := backendVersion
	sourceVersion.Minor++
	sourceVersion.Patch = 0
	s.modelInfo.ControllerAgentVersion = sourceVersion

	err := s.runPrecheck(backend)
	c.Assert(err.Error(), gc.Equals,
		`source controller has higher version than target controller (1.3.0 > 1.2.3)`)
}

func (s *TargetPrecheckSuite) TestSourceControllerPatchAhead(c *gc.C) {
	backend := newFakeBackend()

	sourceVersion := backendVersion
	sourceVersion.Patch++
	s.modelInfo.ControllerAgentVersion = sourceVersion

	c.Assert(s.runPrecheck(backend), jc.ErrorIsNil)
}

func (s *TargetPrecheckSuite) TestSourceControllerBuildAhead(c *gc.C) {
	backend := newFakeBackend()

	sourceVersion := backendVersion
	sourceVersion.Build++
	s.modelInfo.ControllerAgentVersion = sourceVersion

	c.Assert(s.runPrecheck(backend), jc.ErrorIsNil)
}

func (s *TargetPrecheckSuite) TestSourceControllerTagMismatch(c *gc.C) {
	backend := newFakeBackend()

	sourceVersion := backendVersion
	sourceVersion.Tag = "alpha"
	s.modelInfo.ControllerAgentVersion = sourceVersion

	c.Assert(s.runPrecheck(backend), jc.ErrorIsNil)
}

func (s *TargetPrecheckSuite) TestDying(c *gc.C) {
	backend := newFakeBackend()
	backend.model.life = state.Dying
	err := s.runPrecheck(backend)
	c.Assert(err, gc.ErrorMatches, "model is dying")
}

func (s *TargetPrecheckSuite) TestMachineRequiresReboot(c *gc.C) {
	s.checkRebootRequired(c, s.runPrecheck)
}

func (s *TargetPrecheckSuite) TestAgentVersionError(c *gc.C) {
	s.checkAgentVersionError(c, s.runPrecheck)
}

func (s *TargetPrecheckSuite) TestIsUpgradingError(c *gc.C) {
	backend := &fakeBackend{
		isUpgradingErr: errors.New("boom"),
	}
	err := s.runPrecheck(backend)
	c.Assert(err, gc.ErrorMatches, "checking for upgrades: boom")
}

func (s *TargetPrecheckSuite) TestIsUpgrading(c *gc.C) {
	backend := &fakeBackend{
		isUpgrading: true,
	}
	err := s.runPrecheck(backend)
	c.Assert(err, gc.ErrorMatches, "upgrade in progress")
}

func (s *TargetPrecheckSuite) TestIsMigrationActiveError(c *gc.C) {
	backend := &fakeBackend{migrationActiveErr: errors.New("boom")}
	err := s.runPrecheck(backend)
	c.Assert(err, gc.ErrorMatches, "checking for active migration: boom")
}

func (s *TargetPrecheckSuite) TestIsMigrationActive(c *gc.C) {
	backend := &fakeBackend{migrationActive: true}
	err := s.runPrecheck(backend)
	c.Assert(err, gc.ErrorMatches, "model is being migrated out of target controller")
}

func (s *TargetPrecheckSuite) TestMachineVersionsDontMatch(c *gc.C) {
	s.checkMachineVersionsDontMatch(c, s.runPrecheck)
}

func (s *TargetPrecheckSuite) TestDyingMachine(c *gc.C) {
	backend := newBackendWithDyingMachine()
	err := s.runPrecheck(backend)
	c.Assert(err, gc.ErrorMatches, "machine 0 is dying")
}

func (s *TargetPrecheckSuite) TestNonStartedMachine(c *gc.C) {
	backend := newBackendWithDownMachine()
	err := s.runPrecheck(backend)
	c.Assert(err.Error(), gc.Equals, "machine 0 agent not functioning at this time (down)")
}

func (s *TargetPrecheckSuite) TestProvisioningMachine(c *gc.C) {
	backend := newBackendWithProvisioningMachine()
	err := s.runPrecheck(backend)
	c.Assert(err.Error(), gc.Equals, "machine 0 not running (allocating)")
}

func (s *TargetPrecheckSuite) TestDownMachineAgent(c *gc.C) {
	backend := newHappyBackend()
	modelPresence := downAgentPresence("machine-1")
	err := migration.TargetPrecheck(backend, nil, s.modelInfo, modelPresence)
	c.Assert(err.Error(), gc.Equals, "machine 1 agent not functioning at this time (down)")
}

func (s *TargetPrecheckSuite) TestModelNameAlreadyInUse(c *gc.C) {
	pool := &fakePool{
		models: []migration.PrecheckModel{
			&fakeModel{
				uuid:      "uuid",
				name:      modelName,
				modelType: state.ModelTypeIAAS,
				owner:     modelOwner,
			},
		},
	}
	backend := newFakeBackend()
	backend.models = pool.uuids()
	err := migration.TargetPrecheck(backend, pool, s.modelInfo, allAlivePresence())
	c.Assert(err, gc.ErrorMatches, "model named \"model-name\" already exists")
}

func (s *TargetPrecheckSuite) TestModelNameOverlapOkForDifferentOwner(c *gc.C) {
	pool := &fakePool{
		models: []migration.PrecheckModel{
			&fakeModel{
				name:      modelName,
				modelType: state.ModelTypeIAAS,
				owner:     names.NewUserTag("someone.else"),
			},
		},
	}
	backend := newFakeBackend()
	backend.models = pool.uuids()
	err := migration.TargetPrecheck(backend, pool, s.modelInfo, allAlivePresence())
	c.Assert(err, jc.ErrorIsNil)
}

func (s *TargetPrecheckSuite) TestUUIDAlreadyExists(c *gc.C) {
	pool := &fakePool{
		models: []migration.PrecheckModel{
			&fakeModel{uuid: modelUUID, modelType: state.ModelTypeIAAS},
		},
	}
	backend := newFakeBackend()
	backend.models = pool.uuids()
	err := migration.TargetPrecheck(backend, pool, s.modelInfo, allAlivePresence())
	c.Assert(err.Error(), gc.Equals, "model with same UUID already exists (model-uuid)")
}

func (s *TargetPrecheckSuite) TestUUIDAlreadyExistsButImporting(c *gc.C) {
	pool := &fakePool{
		models: []migration.PrecheckModel{
			&fakeModel{
				uuid:          modelUUID,
				modelType:     state.ModelTypeIAAS,
				migrationMode: state.MigrationModeImporting,
			},
		},
	}
	backend := newFakeBackend()
	backend.models = pool.uuids()
	err := migration.TargetPrecheck(backend, pool, s.modelInfo, allAlivePresence())
	c.Assert(err, jc.ErrorIsNil)
}

type precheckRunner func(migration.PrecheckBackend) error

type precheckBaseSuite struct {
	testing.BaseSuite
}

func (*precheckBaseSuite) checkRebootRequired(c *gc.C, runPrecheck precheckRunner) {
	err := runPrecheck(newBackendWithRebootingMachine())
	c.Assert(err, gc.ErrorMatches, "machine 0 is scheduled to reboot")
}

func (*precheckBaseSuite) checkAgentVersionError(c *gc.C, runPrecheck precheckRunner) {
	backend := &fakeBackend{
		agentVersionErr: errors.New("boom"),
	}
	err := runPrecheck(backend)
	c.Assert(err, gc.ErrorMatches, "retrieving model version: boom")
}

func (*precheckBaseSuite) checkMachineVersionsDontMatch(c *gc.C, runPrecheck precheckRunner) {
	err := runPrecheck(newBackendWithMismatchingTools())
	c.Assert(err.Error(), gc.Equals, "machine 1 agent binaries don't match model (1.3.1 != 1.2.3)")
}

func newHappyBackend() *fakeBackend {
	return &fakeBackend{
		machines: []migration.PrecheckMachine{
			&fakeMachine{id: "0"},
			&fakeMachine{id: "1"},
		},
		apps: []migration.PrecheckApplication{
			&fakeApp{
				name:  "foo",
				units: []migration.PrecheckUnit{&fakeUnit{name: "foo/0"}},
			},
			&fakeApp{
				name: "bar",
				units: []migration.PrecheckUnit{
					&fakeUnit{name: "bar/0"},
					&fakeUnit{name: "bar/1"},
				},
			},
		},
	}
}

func newBackendWithMismatchingTools() *fakeBackend {
	return &fakeBackend{
		machines: []migration.PrecheckMachine{
			&fakeMachine{id: "0"},
			&fakeMachine{id: "1", version: version.MustParseBinary("1.3.1-ubuntu-amd64")},
		},
	}
}

func newBackendWithRebootingMachine() *fakeBackend {
	return &fakeBackend{
		machines: []migration.PrecheckMachine{
			&fakeMachine{id: "0", rebootAction: state.ShouldReboot},
		},
	}
}

func newBackendWithDyingMachine() *fakeBackend {
	return &fakeBackend{
		machines: []migration.PrecheckMachine{
			&fakeMachine{id: "0", life: state.Dying},
			&fakeMachine{id: "1"},
		},
	}
}

func newBackendWithDownMachine() *fakeBackend {
	return &fakeBackend{
		machines: []migration.PrecheckMachine{
			&fakeMachine{id: "0", status: status.Down},
			&fakeMachine{id: "1"},
		},
	}
}

func newBackendWithProvisioningMachine() *fakeBackend {
	return &fakeBackend{
		machines: []migration.PrecheckMachine{
			&fakeMachine{id: "0", instanceStatus: status.Provisioning},
			&fakeMachine{id: "1"},
		},
	}
}

func newFakeBackend() *fakeBackend {
	return &fakeBackend{
		controllerBackend: &fakeBackend{},
	}
}

type fakeBackend struct {
	agentVersionErr error

	model  fakeModel
	models []string

	cleanupNeeded bool
	cleanupErr    error

	isUpgrading    bool
	isUpgradingErr error

	migrationActive    bool
	migrationActiveErr error

	machines       []migration.PrecheckMachine
	allMachinesErr error

	apps       []migration.PrecheckApplication
	allAppsErr error

	relations  []migration.PrecheckRelation
	allRelsErr error

	credentials    state.Credential
	credentialsErr error

	controllerBackend *fakeBackend

	hasUpgradeSeriesLocks    *bool
	hasUpgradeSeriesLocksErr error

	machineCountForSeriesWin    map[string]int
	machineCountForSeriesUbuntu map[string]int
	machineCountForSeriesErr    error

	mongoCurrentStatus    *replicaset.Status
	mongoCurrentStatusErr error
}

func (b *fakeBackend) Model() (migration.PrecheckModel, error) {
	return &b.model, nil
}

func (b *fakeBackend) AllModelUUIDs() ([]string, error) {
	return b.models, nil
}

func (b *fakeBackend) NeedsCleanup() (bool, error) {
	return b.cleanupNeeded, b.cleanupErr
}

func (b *fakeBackend) AgentVersion() (version.Number, error) {
	return backendVersion, b.agentVersionErr
}

func (b *fakeBackend) IsUpgrading() (bool, error) {
	return b.isUpgrading, b.isUpgradingErr
}

func (b *fakeBackend) IsMigrationActive(string) (bool, error) {
	return b.migrationActive, b.migrationActiveErr
}

func (b *fakeBackend) CloudCredential(_ names.CloudCredentialTag) (state.Credential, error) {
	return b.credentials, b.credentialsErr
}

func (b *fakeBackend) AllMachines() ([]migration.PrecheckMachine, error) {
	return b.machines, b.allMachinesErr
}

func (b *fakeBackend) AllApplications() ([]migration.PrecheckApplication, error) {
	return b.apps, b.allAppsErr
}

func (b *fakeBackend) AllRelations() ([]migration.PrecheckRelation, error) {
	return b.relations, b.allRelsErr
}

func (b *fakeBackend) ControllerBackend() (migration.PrecheckBackend, error) {
	if b.controllerBackend == nil {
		return b, nil
	}
	return b.controllerBackend, nil
}

func (b *fakeBackend) HasUpgradeSeriesLocks() (bool, error) {
	if b.hasUpgradeSeriesLocks == nil {
		return false, nil
	}
	return *b.hasUpgradeSeriesLocks, b.hasUpgradeSeriesLocksErr
}

func (b *fakeBackend) MachineCountForSeries(series ...string) (map[string]int, error) {
	if strings.HasPrefix(series[0], "win") {
		if b.machineCountForSeriesWin == nil {
			return nil, nil
		}
		return b.machineCountForSeriesWin, b.machineCountForSeriesErr
	}
	if b.machineCountForSeriesUbuntu == nil {
		return nil, nil
	}
	return b.machineCountForSeriesUbuntu, b.machineCountForSeriesErr
}

func (b *fakeBackend) MongoCurrentStatus() (*replicaset.Status, error) {
	if b.mongoCurrentStatus == nil {
		return &replicaset.Status{}, nil
	}
	return b.mongoCurrentStatus, b.mongoCurrentStatusErr
}

type fakePool struct {
	models []migration.PrecheckModel
}

func (p *fakePool) uuids() []string {
	out := make([]string, len(p.models))
	for i, model := range p.models {
		out[i] = model.UUID()
	}
	return out
}

func (p *fakePool) GetModel(uuid string) (migration.PrecheckModel, func(), error) {
	for _, model := range p.models {
		if model.UUID() == uuid {
			return model, func() {}, nil
		}
	}
	return nil, nil, errors.NotFoundf("model %v", uuid)
}

type fakeModel struct {
	uuid          string
	name          string
	owner         names.UserTag
	life          state.Life
	modelType     state.ModelType
	migrationMode state.MigrationMode
	credential    string

	agentVersion *version.Number
}

func (m *fakeModel) Type() state.ModelType {
	return m.modelType
}

func (m *fakeModel) UUID() string {
	return m.uuid
}

func (m *fakeModel) Name() string {
	return m.name
}

func (m *fakeModel) Owner() names.UserTag {
	return m.owner
}

func (m *fakeModel) Life() state.Life {
	return m.life
}

func (m *fakeModel) MigrationMode() state.MigrationMode {
	return m.migrationMode
}

func (m *fakeModel) AgentVersion() (version.Number, error) {
	if m.agentVersion == nil {
		return version.MustParse("2.9.32"), nil
	}
	return *m.agentVersion, nil
}

func (m *fakeModel) CloudCredentialTag() (names.CloudCredentialTag, bool) {
	if names.IsValidCloudCredential(m.credential) {
		return names.NewCloudCredentialTag(m.credential), true
	}
	return names.CloudCredentialTag{}, false
}

type fakeMachine struct {
	id             string
	version        version.Binary
	life           state.Life
	status         status.Status
	instanceStatus status.Status
	rebootAction   state.RebootAction
}

func (m *fakeMachine) Id() string {
	return m.id
}

func (m *fakeMachine) Life() state.Life {
	return m.life
}

func (m *fakeMachine) Status() (status.StatusInfo, error) {
	s := m.status
	if s == "" {
		// Avoid the need to specify this everywhere.
		s = status.Started
	}
	return status.StatusInfo{Status: s}, nil
}

func (m *fakeMachine) InstanceStatus() (status.StatusInfo, error) {
	s := m.instanceStatus
	if s == "" {
		// Avoid the need to specify this everywhere.
		s = status.Running
	}
	return status.StatusInfo{Status: s}, nil
}

func (m *fakeMachine) AgentTools() (*tools.Tools, error) {
	// Avoid having to specify the version when it's supposed to match
	// the model config.
	v := m.version
	if v.Compare(version.Zero) == 0 {
		v = backendVersionBinary
	}
	return &tools.Tools{
		Version: v,
	}, nil
}

func (m *fakeMachine) ShouldRebootOrShutdown() (state.RebootAction, error) {
	if m.rebootAction == "" {
		return state.ShouldDoNothing, nil
	}
	return m.rebootAction, nil
}

type fakeApp struct {
	name     string
	life     state.Life
	charmURL string
	units    []migration.PrecheckUnit
	minunits int
}

func (a *fakeApp) Name() string {
	return a.name
}

func (a *fakeApp) Life() state.Life {
	return a.life
}

func (a *fakeApp) CharmURL() (*string, bool) {
	url := a.charmURL
	if url == "" {
		url = "cs:foo-1"
	}
	return &url, false
}

func (a *fakeApp) AllUnits() ([]migration.PrecheckUnit, error) {
	return a.units, nil
}

func (a *fakeApp) MinUnits() int {
	return a.minunits
}

type fakeUnit struct {
	name        string
	version     version.Binary
	noTools     bool
	life        state.Life
	charmURL    string
	agentStatus status.Status
}

func (u *fakeUnit) Name() string {
	return u.name
}

func (u *fakeUnit) AgentTools() (*tools.Tools, error) {
	if u.noTools {
		return nil, errors.NotFoundf("tools")
	}
	// Avoid having to specify the version when it's supposed to match
	// the model config.
	v := u.version
	if v.Compare(version.Zero) == 0 {
		v = backendVersionBinary
	}
	return &tools.Tools{
		Version: v,
	}, nil
}

func (u *fakeUnit) Life() state.Life {
	return u.life
}

func (u *fakeUnit) ShouldBeAssigned() bool {
	return true
}

func (u *fakeUnit) CharmURL() (*charm.URL, error) {
	url := u.charmURL
	if url == "" {
		url = "cs:foo-1"
	}
	return charm.MustParseURL(url), nil
}

func (u *fakeUnit) AgentStatus() (status.StatusInfo, error) {
	s := u.agentStatus
	if s == "" {
		// Avoid the need to specify this everywhere.
		s = status.Idle
	}
	return status.StatusInfo{Status: s}, nil
}

func (u *fakeUnit) Status() (status.StatusInfo, error) {
	return status.StatusInfo{Status: status.Idle}, nil
}

func (u *fakeUnit) IsSidecar() (bool, error) {
	return false, nil
}

type fakeRelation struct {
	key           string
	crossModel    bool
	crossModelErr error
	endpoints     []state.Endpoint
	relUnits      map[string]*fakeRelationUnit
	unitErr       error
}

func (r *fakeRelation) String() string {
	return r.key
}

func (r *fakeRelation) IsCrossModel() (bool, error) {
	return r.crossModel, r.crossModelErr
}

func (r *fakeRelation) Endpoints() []state.Endpoint {
	return r.endpoints
}

func (r *fakeRelation) Unit(u migration.PrecheckUnit) (migration.PrecheckRelationUnit, error) {
	return r.relUnits[u.Name()], r.unitErr
}

type fakeRelationUnit struct {
	valid, inScope     bool
	validErr, scopeErr error
}

func (ru *fakeRelationUnit) Valid() (bool, error) {
	return ru.valid, ru.validErr
}

func (ru *fakeRelationUnit) InScope() (bool, error) {
	return ru.inScope, ru.scopeErr
}

func allAlivePresence() migration.ModelPresence {
	return &fakePresence{}
}

func downAgentPresence(agent ...string) migration.ModelPresence {
	m := make(map[string]presence.Status)
	for _, a := range agent {
		m[a] = presence.Missing
	}
	return &fakePresence{
		agentStatus: m,
	}
}

type fakePresence struct {
	agentStatus map[string]presence.Status
}

func (f *fakePresence) AgentStatus(agent string) (presence.Status, error) {
	if value, found := f.agentStatus[agent]; found {
		return value, nil
	}
	return presence.Alive, nil
}<|MERGE_RESOLUTION|>--- conflicted
+++ resolved
@@ -4,13 +4,9 @@
 package migration_test
 
 import (
-<<<<<<< HEAD
+	"strings"
+
 	"github.com/juju/charm/v9"
-=======
-	"strings"
-
-	"github.com/juju/charm/v8"
->>>>>>> cb99aa52
 	"github.com/juju/errors"
 	"github.com/juju/names/v4"
 	"github.com/juju/replicaset/v2"
