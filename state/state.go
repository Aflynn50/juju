// Copyright 2012-2014 Canonical Ltd.
// Licensed under the AGPLv3, see LICENCE file for details.

package state

import (
	"fmt"
	"regexp"
	"sort"
	"strconv"
	"strings"
	"time"

	"github.com/juju/charm/v11"
	"github.com/juju/clock"
	"github.com/juju/collections/set"
	"github.com/juju/errors"
	"github.com/juju/loggo"
	"github.com/juju/mgo/v3"
	"github.com/juju/mgo/v3/bson"
	"github.com/juju/mgo/v3/txn"
	"github.com/juju/names/v4"
	"github.com/juju/pubsub/v2"
	jujutxn "github.com/juju/txn/v3"
	"github.com/juju/utils/v3"
	"github.com/juju/version/v2"

	corebase "github.com/juju/juju/core/base"
	corecharm "github.com/juju/juju/core/charm"
	"github.com/juju/juju/core/config"
	"github.com/juju/juju/core/constraints"
	"github.com/juju/juju/core/instance"
	corenetwork "github.com/juju/juju/core/network"
	"github.com/juju/juju/core/permission"
	"github.com/juju/juju/core/status"
	"github.com/juju/juju/mongo"
	"github.com/juju/juju/state/cloudimagemetadata"
	stateerrors "github.com/juju/juju/state/errors"
	"github.com/juju/juju/state/watcher"
	"github.com/juju/juju/storage"
	jujuversion "github.com/juju/juju/version"
)

var logger = loggo.GetLogger("juju.state")

const (
	// jujuDB is the name of the main juju database.
	jujuDB = "juju"

	// blobstoreDB is the name of the blobstore GridFS database.
	blobstoreDB = "blobstore"
)

type providerIdDoc struct {
	ID string `bson:"_id"` // format: "<model-uuid>:<global-key>:<provider-id>"
}

// State represents the state of an model
// managed by juju.
type State struct {
	stateClock             clock.Clock
	modelTag               names.ModelTag
	controllerModelTag     names.ModelTag
	controllerTag          names.ControllerTag
	session                *mgo.Session
	database               Database
	policy                 Policy
	newPolicy              NewPolicyFunc
	runTransactionObserver RunTransactionObserverFunc
	maxTxnAttempts         int

	// workers is responsible for keeping the various sub-workers
	// available by starting new ones as they fail. It doesn't do
	// that yet, but having a type that collects them together is the
	// first step.
	workers *workers

	// TODO(anastasiamac 2015-07-16) As state gets broken up, remove this.
	CloudImageMetadataStorage cloudimagemetadata.Storage
}

func (st *State) newStateNoWorkers(modelUUID string) (*State, error) {
	session := st.session.Copy()
	newSt, err := newState(
		st.controllerTag,
		names.NewModelTag(modelUUID),
		st.controllerModelTag,
		session,
		st.newPolicy,
		st.stateClock,
		st.runTransactionObserver,
		st.maxTxnAttempts,
	)
	// We explicitly don't start the workers.
	if err != nil {
		session.Close()
		return nil, errors.Trace(err)
	}
	return newSt, nil
}

// IsController returns true if this state instance has the bootstrap
// model UUID.
func (st *State) IsController() bool {
	return st.modelTag == st.controllerModelTag
}

// ControllerUUID returns the UUID for the controller
// of this state instance.
func (st *State) ControllerUUID() string {
	return st.controllerTag.Id()
}

// ControllerTag returns the tag form of the ControllerUUID.
func (st *State) ControllerTag() names.ControllerTag {
	return st.controllerTag
}

// ControllerTimestamp returns the current timestamp of the backend
// controller.
func (st *State) ControllerTimestamp() (*time.Time, error) {
	now := st.clock().Now()
	return &now, nil
}

// ControllerModelUUID returns the UUID of the model that was
// bootstrapped.  This is the only model that can have controller
// machines.  The owner of this model is also considered "special", in
// that they are the only user that is able to create other users
// (until we have more fine grained permissions), and they cannot be
// disabled.
func (st *State) ControllerModelUUID() string {
	return st.controllerModelTag.Id()
}

// ControllerModelTag returns the tag form the return value of
// ControllerModelUUID.
func (st *State) ControllerModelTag() names.ModelTag {
	return st.controllerModelTag
}

// ControllerOwner returns the owner of the controller model.
func (st *State) ControllerOwner() (names.UserTag, error) {
	models, closer := st.db().GetCollection(modelsC)
	defer closer()
	var doc map[string]string
	err := models.FindId(st.ControllerModelUUID()).Select(bson.M{"owner": 1}).One(&doc)
	if err != nil {
		return names.UserTag{}, errors.Annotate(err, "loading controller model")
	}
	owner := doc["owner"]
	if owner == "" {
		return names.UserTag{}, errors.New("model owner missing")
	}
	return names.NewUserTag(owner), nil
}

func ControllerAccess(st *State, tag names.Tag) (permission.UserAccess, error) {
	return st.UserAccess(tag.(names.UserTag), st.controllerTag)
}

// setDyingModelToDead sets current dying model to dead.
func (st *State) setDyingModelToDead() error {
	buildTxn := func(attempt int) ([]txn.Op, error) {
		model, err := st.Model()
		if err != nil {
			return nil, errors.Trace(err)
		}
		if model.Life() != Dying {
			return nil, errors.Trace(ErrModelNotDying)
		}
		ops := []txn.Op{{
			C:      modelsC,
			Id:     st.ModelUUID(),
			Assert: isDyingDoc,
			Update: bson.M{"$set": bson.M{
				"life":          Dead,
				"time-of-death": st.nowToTheSecond(),
			}},
		}, {
			// Cleanup the owner:modelName unique key.
			C:      usermodelnameC,
			Id:     model.uniqueIndexID(),
			Remove: true,
		}}
		return ops, nil
	}
	if err := st.db().Run(buildTxn); err != nil {
		return errors.Trace(err)
	}
	return nil
}

// RemoveDyingModel sets current model to dead then removes all documents from
// multi-model collections.
func (st *State) RemoveDyingModel() error {
	model, err := st.Model()
	if err != nil {
		return errors.Trace(err)
	}
	if model.Life() == Alive {
		return errors.Errorf("can't remove model: model still alive")
	}
	if model.Life() == Dying {
		// set model to dead if it's dying.
		if err = st.setDyingModelToDead(); err != nil {
			return errors.Trace(err)
		}
	}
	err = st.removeAllModelDocs(bson.D{{"life", Dead}})
	if errors.Cause(err) == txn.ErrAborted {
		return errors.Wrap(err, errors.New("can't remove model: model not dead"))
	}
	return errors.Trace(err)
}

// RemoveImportingModelDocs removes all documents from multi-model collections
// for the current model. This method asserts that the model's migration mode
// is "importing".
func (st *State) RemoveImportingModelDocs() error {
	err := st.removeAllModelDocs(bson.D{{"migration-mode", MigrationModeImporting}})
	if errors.Cause(err) == txn.ErrAborted {
		return errors.New("can't remove model: model not being imported for migration")
	}
	return errors.Trace(err)
}

// RemoveExportingModelDocs removes all documents from multi-model collections
// for the current model. This method asserts that the model's migration mode
// is "exporting".
func (st *State) RemoveExportingModelDocs() error {
	err := st.removeAllModelDocs(bson.D{{"migration-mode", MigrationModeExporting}})
	if errors.Cause(err) == txn.ErrAborted {
		return errors.Wrap(err, errors.New("can't remove model: model not being exported for migration"))
	}
	return errors.Trace(err)
}

func cleanupSecretBackendRefCountAfterModelMigrationDone(st *State) error {
	col, closer := st.db().GetCollection(secretRevisionsC)
	defer closer()
	pipe := col.Pipe([]bson.M{
		{
			"$match": bson.M{
				"value-reference.backend-id": bson.M{
					"$exists": true,
					"$ne":     "",
				},
			},
		},
		{
			"$group": bson.M{
				"_id": "$value-reference.backend-id", "count": bson.M{"$sum": 1},
			},
		},
	})
	var result []struct {
		ID    string `bson:"_id"`
		Count int    `bson:"count"`
	}
	if err := pipe.All(&result); err != nil {
		return errors.Trace(err)
	}
	if len(result) == 0 {
		return nil
	}

	var ops []txn.Op
	for _, r := range result {
		for i := r.Count; i > 0; i-- {
			refOps, err := st.decSecretBackendRefCountOp(r.ID)
			if err != nil {
				return errors.Trace(err)
			}
			ops = append(ops, refOps...)
		}
	}
	return st.db().RunTransaction(ops)
}

func (st *State) removeAllModelDocs(modelAssertion bson.D) error {
	// Remove permissions first, because we potentially
	// remove parent documents in the following stage.
	if err := st.removeAllModelPermissions(); err != nil {
		return errors.Annotate(err, "removing permissions")
	}

	if err := cleanupSecretBackendRefCountAfterModelMigrationDone(st); err != nil {
		// We have to do this before secrets get removed.
		return errors.Trace(err)
	}

	// Remove each collection in its own transaction.
	modelUUID := st.ModelUUID()
	for name, info := range st.database.Schema() {
		if info.global || info.rawAccess {
			continue
		}

		ops, err := st.removeAllInCollectionOps(name)
		if err != nil {
			return errors.Trace(err)
		}
		if len(ops) == 0 {
			// Nothing to delete.
			continue
		}
		// Make sure we gate everything on the model assertion.
		ops = append([]txn.Op{{
			C:      modelsC,
			Id:     modelUUID,
			Assert: modelAssertion,
		}}, ops...)
		err = st.db().RunTransaction(ops)
		if err != nil {
			return errors.Annotatef(err, "removing from collection %q", name)
		}
	}

	// Remove from the raw (non-transactional) collections.
	for name, info := range st.database.Schema() {
		if !info.global && info.rawAccess {
			if err := st.removeAllInCollectionRaw(name); err != nil {
				return errors.Trace(err)
			}
		}
	}

	// Logs are in a separate database so don't get caught by that loop.
	_ = removeModelLogs(st.MongoSession(), modelUUID)

	// Now remove the model.
	model, err := st.Model()
	if err != nil {
		return errors.Trace(err)
	}
	ops := []txn.Op{{
		// Cleanup the owner:envName unique key.
		C:      usermodelnameC,
		Id:     model.uniqueIndexID(),
		Remove: true,
	}, {
		C:      modelEntityRefsC,
		Id:     modelUUID,
		Remove: true,
	}, {
		C:      modelsC,
		Id:     modelUUID,
		Assert: modelAssertion,
		Remove: true,
	}}

	// Decrement the model count for the cloud to which this model belongs.
	decCloudRefOp, err := decCloudModelRefOp(st, model.CloudName())
	if err != nil {
		return errors.Trace(err)
	}
	ops = append(ops, decCloudRefOp)

	if !st.IsController() {
		ops = append(ops, decHostedModelCountOp())
	}
	return errors.Trace(st.db().RunTransaction(ops))
}

// removeAllModelPermissions removes all direct permissions documents for
// this model, and all permissions for offers hosted by this model.
func (st *State) removeAllModelPermissions() error {
	var permOps []txn.Op
	permPattern := bson.M{
		"_id": bson.M{"$regex": "^" + permissionID(modelKey(st.ModelUUID()), "")},
	}
	ops, err := st.removeInCollectionOps(permissionsC, permPattern)
	if err != nil {
		return errors.Trace(err)
	}
	permOps = append(permOps, ops...)

	applicationOffersCollection, closer := st.db().GetCollection(applicationOffersC)
	defer closer()

	var offerDocs []applicationOfferDoc
	if err := applicationOffersCollection.Find(bson.D{}).All(&offerDocs); err != nil {
		return errors.Annotate(err, "getting application offer documents")
	}

	for _, offer := range offerDocs {
		permPattern = bson.M{
			"_id": bson.M{"$regex": "^" + permissionID(applicationOfferKey(offer.OfferUUID), "")},
		}
		ops, err = st.removeInCollectionOps(permissionsC, permPattern)
		if err != nil {
			return errors.Trace(err)
		}
		permOps = append(permOps, ops...)
	}
	err = st.db().RunTransaction(permOps)
	return errors.Trace(err)
}

// removeAllInCollectionRaw removes all the documents from the given
// named collection.
func (st *State) removeAllInCollectionRaw(name string) error {
	coll, closer := st.db().GetCollection(name)
	defer closer()
	_, err := coll.Writeable().RemoveAll(nil)
	return errors.Trace(err)
}

// removeAllInCollectionOps appends to ops operations to
// remove all the documents in the given named collection.
func (st *State) removeAllInCollectionOps(name string) ([]txn.Op, error) {
	return st.removeInCollectionOps(name, nil)
}

// removeInCollectionOps generates operations to remove all documents
// from the named collection matching a specific selector.
func (st *State) removeInCollectionOps(name string, sel interface{}) ([]txn.Op, error) {
	coll, closer := st.db().GetCollection(name)
	defer closer()

	var ids []bson.M
	err := coll.Find(sel).Select(bson.D{{"_id", 1}}).All(&ids)
	if err != nil {
		return nil, errors.Trace(err)
	}
	var ops []txn.Op
	for _, id := range ids {
		ops = append(ops, txn.Op{
			C:      name,
			Id:     id["_id"],
			Remove: true,
		})
	}
	return ops, nil
}

// startWorkers starts the worker backends on the *State
//   - txn log watcher
//   - txn log pruner
//
// startWorkers will close the *State if it fails.
func (st *State) startWorkers(hub *pubsub.SimpleHub) (err error) {
	defer func() {
		if err == nil {
			return
		}
		if err2 := st.Close(); err2 != nil {
			logger.Errorf("closing State for %s: %v", st.modelTag, err2)
		}
	}()

	logger.Infof("starting standard state workers")
	workers, err := newWorkers(st, hub)
	if err != nil {
		return errors.Trace(err)
	}
	st.workers = workers
	logger.Infof("started state workers for %s successfully", st.modelTag)
	return nil
}

// ModelUUID returns the model UUID for the model
// controlled by this state instance.
func (st *State) ModelUUID() string {
	return st.modelTag.Id()
}

// userModelNameIndex returns a string to be used as a usermodelnameC unique index.
func userModelNameIndex(username, modelName string) string {
	return strings.ToLower(username) + ":" + modelName
}

// EnsureModelRemoved returns an error if any multi-model
// documents for this model are found. It is intended only to be used in
// tests and exported so it can be used in the tests of other packages.
func (st *State) EnsureModelRemoved() error {
	found := map[string]int{}
	var foundOrdered []string
	for name, info := range st.database.Schema() {
		if info.global {
			continue
		}

		if err := func(name string, info CollectionInfo) error {
			coll, closer := st.db().GetCollection(name)
			defer closer()

			n, err := coll.Find(nil).Count()
			if err != nil {
				return errors.Trace(err)
			}

			if n != 0 {
				found[name] = n
				foundOrdered = append(foundOrdered, name)
			}
			return nil
		}(name, info); err != nil {
			return errors.Trace(err)
		}
	}

	if len(found) != 0 {
		errMessage := fmt.Sprintf("found documents for model with uuid %s:", st.ModelUUID())
		sort.Strings(foundOrdered)
		for _, name := range foundOrdered {
			number := found[name]
			errMessage += fmt.Sprintf(" %d %s doc,", number, name)
		}
		// Remove trailing comma.
		errMessage = errMessage[:len(errMessage)-1]
		return errors.New(errMessage)
	}
	return nil
}

// newDB returns a database connection using a new session, along with
// a closer function for the session. This is useful where you need to work
// with various collections in a single session, so don't want to call
// getCollection multiple times.
func (st *State) newDB() (Database, func()) {
	return st.database.Copy()
}

// db returns the Database instance used by the State. It is part of
// the modelBackend interface.
func (st *State) db() Database {
	return st.database
}

// txnLogWatcher returns the TxnLogWatcher for the State. It is part
// of the modelBackend interface.
func (st *State) txnLogWatcher() watcher.BaseWatcher {
	return st.workers.txnLogWatcher()
}

// Ping probes the state's database connection to ensure
// that it is still alive.
func (st *State) Ping() error {
	return st.session.Ping()
}

// MongoVersion return the string repre
func (st *State) MongoVersion() (string, error) {
	binfo, err := st.session.BuildInfo()
	if err != nil {
		return "", errors.Annotate(err, "cannot obtain mongo build info")
	}
	return binfo.Version, nil
}

// MongoSession returns the underlying mongodb session
// used by the state. It is exposed so that external code
// can maintain the mongo replica set and should not
// otherwise be used.
func (st *State) MongoSession() *mgo.Session {
	return st.session
}

// WatchParams defines config to control which
// entites are included when watching a model.
type WatchParams struct {
	// IncludeOffers controls whether application offers should be watched.
	IncludeOffers bool
}

func (st *State) checkCanUpgradeCAAS(currentVersion, newVersion string) error {
	// TODO(caas)
	return nil
}

func (st *State) checkCanUpgradeIAAS(currentVersion, newVersion string) error {
	matchCurrent := "^" + regexp.QuoteMeta(currentVersion) + "-"
	matchNew := "^" + regexp.QuoteMeta(newVersion) + "-"
	// Get all machines and units with a different or empty version.
	sel := bson.D{{"$or", []bson.D{
		{{"tools", bson.D{{"$exists", false}}}},
		{{"$and", []bson.D{
			{{"tools.version", bson.D{{"$not", bson.RegEx{matchCurrent, ""}}}}},
			{{"tools.version", bson.D{{"$not", bson.RegEx{matchNew, ""}}}}},
		}}},
	}}}
	var agentTags []string
	for _, name := range []string{machinesC, unitsC} {
		collection, closer := st.db().GetCollection(name)
		defer closer()
		var doc struct {
			DocID string `bson:"_id"`
		}
		iter := collection.Find(sel).Select(bson.D{{"_id", 1}}).Iter()
		defer iter.Close()
		for iter.Next(&doc) {
			localID, err := st.strictLocalID(doc.DocID)
			if err != nil {
				return errors.Trace(err)
			}
			switch name {
			case machinesC:
				agentTags = append(agentTags, names.NewMachineTag(localID).String())
			case unitsC:
				agentTags = append(agentTags, names.NewUnitTag(localID).String())
			}
		}
		if err := iter.Close(); err != nil {
			return errors.Trace(err)
		}
	}
	if len(agentTags) > 0 {
		err := newVersionInconsistentError(version.MustParse(currentVersion), agentTags)
		return errors.Trace(err)
	}
	return nil
}

// SetModelAgentVersion changes the agent version for the model to the
// given version, only if the model is in a stable state (all agents are
// running the current version). If this is a hosted model, newVersion
// cannot be higher than the controller version.
func (st *State) SetModelAgentVersion(newVersion version.Number, stream *string, ignoreAgentVersions bool) (err error) {
	if newVersion.Compare(jujuversion.Current) > 0 && !st.IsController() {
		return errors.Errorf("model cannot be upgraded to %s while the controller is %s: upgrade 'controller' model first",
			newVersion.String(),
			jujuversion.Current,
		)
	}

	model, err := st.Model()
	if err != nil {
		return errors.Trace(err)
	}
	isCAAS := model.Type() == ModelTypeCAAS
	buildTxn := func(attempt int) ([]txn.Op, error) {
		settings, err := readSettings(st.db(), settingsC, modelGlobalKey)
		if err != nil {
			return nil, errors.Annotatef(err, "model %q", st.modelTag.Id())
		}
		agentVersion, ok := settings.Get("agent-version")
		if !ok {
			return nil, errors.Errorf("no agent version set in the model")
		}
		currentVersion, ok := agentVersion.(string)
		if !ok {
			return nil, errors.Errorf("invalid agent version format: expected string, got %v", agentVersion)
		}
		if newVersion.String() == currentVersion {
			// Nothing to do.
			return nil, jujutxn.ErrNoOperations
		}
		agentStream, _ := settings.Get("agent-stream")
		currentStream, _ := agentStream.(string)
		newStream := currentStream
		if stream != nil {
			if (*stream != "" || currentStream != "released") && (*stream != "released" || currentStream != "") {
				newStream = *stream
			}
		}

		if !ignoreAgentVersions {
			if isCAAS {
				if err := st.checkCanUpgradeCAAS(currentVersion, newVersion.String()); err != nil {
					return nil, errors.Trace(err)
				}
			} else {
				if err := st.checkCanUpgradeIAAS(currentVersion, newVersion.String()); err != nil {
					return nil, errors.Trace(err)
				}
			}
		}

		ops := []txn.Op{
			// Can't set agent-version if there's an active upgradeInfo doc.
			{
				C:      upgradeInfoC,
				Id:     currentUpgradeId,
				Assert: txn.DocMissing,
			}, {
				C:      settingsC,
				Id:     st.docID(modelGlobalKey),
				Assert: bson.D{{"version", settings.version}},
				Update: bson.D{
					{"$set", bson.D{
						{"settings.agent-version", newVersion.String()},
						{"settings.agent-stream", newStream},
					}},
				},
			},
		}
		return ops, nil
	}
	if err = st.db().Run(buildTxn); err == jujutxn.ErrExcessiveContention {
		// Although there is a small chance of a race here, try to
		// return a more helpful error message in the case of an
		// active upgradeInfo document being in place.
		if upgrading, _ := st.IsUpgrading(); upgrading {
			err = stateerrors.ErrUpgradeInProgress
		} else {
			err = errors.Annotate(err, "cannot set agent version")
		}
	}
	return errors.Trace(err)
}

// ModelConstraints returns the current model constraints.
func (st *State) ModelConstraints() (constraints.Value, error) {
	cons, err := readConstraints(st, modelGlobalKey)
	return cons, errors.Trace(err)
}

// SetModelConstraints replaces the current model constraints.
func (st *State) SetModelConstraints(cons constraints.Value) error {
	unsupported, err := st.validateConstraints(cons)
	if len(unsupported) > 0 {
		logger.Warningf(
			"setting model constraints: unsupported constraints: %v", strings.Join(unsupported, ","))
	} else if err != nil {
		return errors.Trace(err)
	}
	return writeConstraints(st, modelGlobalKey, cons)
}

func (st *State) allMachines(machinesCollection mongo.Collection) ([]*Machine, error) {
	mdocs := machineDocSlice{}
	err := machinesCollection.Find(nil).All(&mdocs)
	if err != nil {
		return nil, errors.Annotatef(err, "cannot get all machines")
	}
	sort.Sort(mdocs)
	machines := make([]*Machine, len(mdocs))
	for i, doc := range mdocs {
		machines[i] = newMachine(st, &doc)
	}
	return machines, nil
}

// AllMachines returns all machines in the model
// ordered by id.
func (st *State) AllMachines() ([]*Machine, error) {
	machinesCollection, closer := st.db().GetCollection(machinesC)
	defer closer()
	return st.allMachines(machinesCollection)
}

// MachineCountForBase counts the machines for the provided bases in the model.
// The bases must all be for the one os.
func (st *State) MachineCountForBase(base ...Base) (map[string]int, error) {
	machinesCollection, closer := st.db().GetCollection(machinesC)
	defer closer()

	var (
		os       string
		channels []string
	)
	for _, b := range base {
		if os != "" && os != b.OS {
			return nil, errors.New("bases must all be for the same OS")
		}
		os = b.OS
		channels = append(channels, b.Normalise().Channel)
	}

	var docs []machineDoc
	err := machinesCollection.Find(bson.D{
		{"base.channel", bson.D{{"$in", channels}}},
		{"base.os", os},
	}).Select(bson.M{"base": 1}).All(&docs)
	if err != nil {
		return nil, errors.Trace(err)
	}
	result := make(map[string]int)
	for _, m := range docs {
		b := m.Base.DisplayString()
		result[b] = result[b] + 1
	}
	return result, nil
}

type machineDocSlice []machineDoc

func (ms machineDocSlice) Len() int      { return len(ms) }
func (ms machineDocSlice) Swap(i, j int) { ms[i], ms[j] = ms[j], ms[i] }
func (ms machineDocSlice) Less(i, j int) bool {
	return machineIdLessThan(ms[i].Id, ms[j].Id)
}

// machineIdLessThan returns true if id1 < id2, false otherwise.
// Machine ids may include "/" separators if they are for a container so
// the comparison is done by comparing the id component values from
// left to right (most significant part to least significant). Ids for
// host machines are always less than ids for their containers.
func machineIdLessThan(id1, id2 string) bool {
	// Most times, we are dealing with host machines and not containers, so we will
	// try interpreting the ids as ints - this will be faster than dealing with the
	// container ids below.
	mint1, err1 := strconv.Atoi(id1)
	mint2, err2 := strconv.Atoi(id2)
	if err1 == nil && err2 == nil {
		return mint1 < mint2
	}
	// We have at least one container id so it gets complicated.
	idParts1 := strings.Split(id1, "/")
	idParts2 := strings.Split(id2, "/")
	nrParts1 := len(idParts1)
	nrParts2 := len(idParts2)
	minLen := nrParts1
	if nrParts2 < minLen {
		minLen = nrParts2
	}
	for x := 0; x < minLen; x++ {
		m1 := idParts1[x]
		m2 := idParts2[x]
		if m1 == m2 {
			continue
		}
		// See if the id part is a container type, and if so compare directly.
		if x%2 == 1 {
			return m1 < m2
		}
		// Compare the integer ids.
		// There's nothing we can do with errors at this point.
		mint1, _ := strconv.Atoi(m1)
		mint2, _ := strconv.Atoi(m2)
		return mint1 < mint2
	}
	return nrParts1 < nrParts2
}

// Machine returns the machine with the given id.
func (st *State) Machine(id string) (*Machine, error) {
	mdoc, err := st.getMachineDoc(id)
	if err != nil {
		return nil, err
	}
	return newMachine(st, mdoc), nil
}

func (st *State) getMachineDoc(id string) (*machineDoc, error) {
	machinesCollection, closer := st.db().GetCollection(machinesC)
	defer closer()

	var err error
	mdoc := &machineDoc{}
	err = machinesCollection.FindId(id).One(mdoc)

	switch err {
	case nil:
		return mdoc, nil
	case mgo.ErrNotFound:
		return nil, errors.NotFoundf("machine %s", id)
	default:
		return nil, errors.Annotatef(err, "cannot get machine %s", id)
	}
}

// FindEntity returns the entity with the given tag.
//
// The returned value can be of type *Machine, *Unit,
// *User, *Application, *Model, or *Action, depending
// on the tag.
func (st *State) FindEntity(tag names.Tag) (Entity, error) {
	id := tag.Id()
	switch tag := tag.(type) {
	case names.ControllerAgentTag:
		return st.ControllerNode(id)
	case names.MachineTag:
		return st.Machine(id)
	case names.UnitTag:
		return st.Unit(id)
	case names.UserTag:
		return st.User(tag)
	case names.ApplicationTag:
		return st.Application(id)
	case names.ModelTag:
		model, err := st.Model()
		if err != nil {
			return nil, errors.Trace(err)
		}
		// Return an invalid entity error if the requested model is not
		// the current one.
		if id != model.UUID() {
			if utils.IsValidUUIDString(id) {
				return nil, errors.NotFoundf("model %q", id)
			}
			// TODO(axw) 2013-12-04 #1257587
			// We should not accept model tags that do not match the
			// model's UUID. We accept anything for now, to cater
			// both for past usage, and for potentially supporting aliases.
			logger.Warningf("model-tag does not match current model UUID: %q != %q", id, model.UUID())
			conf, err := model.ModelConfig()
			if err != nil {
				logger.Warningf("ModelConfig failed: %v", err)
			} else if id != conf.Name() {
				logger.Warningf("model-tag does not match current model name: %q != %q", id, conf.Name())
			}
		}
		return model, nil
	case names.RelationTag:
		return st.KeyRelation(id)
	case names.ActionTag:
		model, err := st.Model()
		if err != nil {
			return nil, errors.Trace(err)
		}
		return model.ActionByTag(tag)
	case names.OperationTag:
		model, err := st.Model()
		if err != nil {
			return nil, errors.Trace(err)
		}
		return model.Operation(tag.Id())
	case names.CharmTag:
		if url, err := charm.ParseURL(id); err != nil {
			logger.Warningf("Parsing charm URL %q failed: %v", id, err)
			return nil, errors.NotFoundf("could not find charm %q in state", id)
		} else {
			return st.Charm(url)
		}
	case names.VolumeTag:
		sb, err := NewStorageBackend(st)
		if err != nil {
			return nil, errors.Trace(err)
		}
		return sb.Volume(tag)
	case names.FilesystemTag:
		sb, err := NewStorageBackend(st)
		if err != nil {
			return nil, errors.Trace(err)
		}
		return sb.Filesystem(tag)
	default:
		return nil, errors.Errorf("unsupported tag %T", tag)
	}
}

// tagToCollectionAndId, given an entity tag, returns the collection name and id
// of the entity document.
func (st *State) tagToCollectionAndId(tag names.Tag) (string, interface{}, error) {
	if tag == nil {
		return "", nil, errors.Errorf("tag is nil")
	}
	coll := ""
	id := tag.Id()
	switch tag := tag.(type) {
	case names.MachineTag:
		coll = machinesC
		id = st.docID(id)
	case names.ApplicationTag:
		coll = applicationsC
		id = st.docID(id)
	case names.UnitTag:
		coll = unitsC
		id = st.docID(id)
	case names.UserTag:
		coll = usersC
		if !tag.IsLocal() {
			return "", nil, fmt.Errorf("%q is not a local user", tag.Id())
		}
		id = tag.Name()
	case names.RelationTag:
		coll = relationsC
		id = st.docID(id)
	case names.ModelTag:
		coll = modelsC
	case names.ActionTag:
		coll = actionsC
		id = tag.Id()
	case names.CharmTag:
		coll = charmsC
		id = tag.Id()
	default:
		return "", nil, errors.Errorf("%q is not a valid collection tag", tag)
	}
	return coll, id, nil
}

// removeStalePeerRelationsOps returns the operations necessary to remove any
// stale peer relation docs that may have been left behind after switching to
// a different charm.
func (st *State) removeStalePeerRelationsOps(applicationName string, relations []*Relation, newCharmMeta *charm.Meta) ([]txn.Op, error) {
	if len(relations) == 0 {
		return nil, nil // nothing to do
	}

	// Construct set of keys for existing peer relations.
	oldPeerRelKeySet := set.NewStrings()
nextRel:
	for _, rel := range relations {
		for _, ep := range rel.Endpoints() {
			if ep.Role == charm.RolePeer {
				oldPeerRelKeySet.Add(ep.String())
				continue nextRel
			}
		}
	}

	// Construct set of keys for any peer relations defined by the new charm.
	newPeerRelKeySet := set.NewStrings()
	for _, rel := range newCharmMeta.Peers {
		newPeerRelKeySet.Add(
			relationKey(
				[]Endpoint{{
					ApplicationName: applicationName,
					Relation:        rel,
				}},
			),
		)
	}

	// Remove any stale peer relation docs
	var ops []txn.Op
	for peerRelKey := range oldPeerRelKeySet.Difference(newPeerRelKeySet) {
		ops = append(ops,
			txn.Op{
				C:      relationsC,
				Id:     st.docID(peerRelKey),
				Assert: txn.DocExists,
				Remove: true,
			},
		)
	}

	// If any peer relation docs are to be removed, we need to adjust the
	// relationcount field for the application document accordingly.
	if removals := len(ops); removals > 0 {
		ops = append(ops,
			txn.Op{
				C:      applicationsC,
				Id:     st.docID(applicationName),
				Assert: txn.DocExists,
				Update: bson.M{
					"$inc": bson.M{
						"relationcount": -removals,
					},
				},
			},
		)
	}

	return ops, nil
}

// addPeerRelationsOps returns the operations necessary to add the
// specified application peer relations to the state.
func (st *State) addPeerRelationsOps(applicationName string, peers map[string]charm.Relation) ([]txn.Op, error) {
	now := st.clock().Now()
	var ops []txn.Op
	for _, rel := range peers {
		relId, err := sequence(st, "relation")
		if err != nil {
			return nil, errors.Trace(err)
		}
		eps := []Endpoint{{
			ApplicationName: applicationName,
			Relation:        rel,
		}}
		relKey := relationKey(eps)
		relDoc := &relationDoc{
			DocID:     st.docID(relKey),
			Key:       relKey,
			ModelUUID: st.ModelUUID(),
			Id:        relId,
			Endpoints: eps,
			Life:      Alive,
		}
		relationStatusDoc := statusDoc{
			Status:    status.Joining,
			ModelUUID: st.ModelUUID(),
			Updated:   now.UnixNano(),
		}
		ops = append(ops,
			txn.Op{
				C:      relationsC,
				Id:     relDoc.DocID,
				Assert: txn.DocMissing,
				Insert: relDoc,
			},
			createStatusOp(st, relationGlobalScope(relId), relationStatusDoc),
			createSettingsOp(
				settingsC,
				relationApplicationSettingsKey(relId, eps[0].ApplicationName),
				map[string]interface{}{},
			),
		)
	}
	return ops, nil
}

var (
	errSameNameRemoteApplicationExists = errors.Errorf("saas application with same name already exists")
	errLocalApplicationExists          = errors.Errorf("application already exists")
)

// SaveCloudServiceArgs defines the arguments for SaveCloudService method.
type SaveCloudServiceArgs struct {
	// Id will be the application Name if it's a part of application,
	// and will be controller UUID for k8s a controller(controller does not have an application),
	// then is wrapped with applicationGlobalKey.
	Id         string
	ProviderId string
	Addresses  corenetwork.SpaceAddresses

	Generation            int64
	DesiredScaleProtected bool
}

// SaveCloudService creates a cloud service.
func (st *State) SaveCloudService(args SaveCloudServiceArgs) (_ *CloudService, err error) {
	defer errors.DeferredAnnotatef(&err, "cannot add cloud service %q", args.ProviderId)

	doc := cloudServiceDoc{
		DocID:                 applicationGlobalKey(args.Id),
		ProviderId:            args.ProviderId,
		Addresses:             fromNetworkAddresses(args.Addresses, corenetwork.OriginProvider),
		Generation:            args.Generation,
		DesiredScaleProtected: args.DesiredScaleProtected,
	}
	buildTxn := func(int) ([]txn.Op, error) {
		return buildCloudServiceOps(st, doc)
	}

	if err := st.db().Run(buildTxn); err != nil {
		return nil, errors.Annotate(err, "failed to save cloud service")
	}
	// refresh then return updated CloudService.
	return newCloudService(st, &doc).CloudService()
}

// CloudService returns a cloud service state by Id.
func (st *State) CloudService(id string) (*CloudService, error) {
	svc := newCloudService(st, &cloudServiceDoc{DocID: st.docID(applicationGlobalKey(id))})
	return svc.CloudService()
}

type AddApplicationArgs struct {
	Name              string
	Charm             *Charm
	CharmOrigin       *CharmOrigin
	Storage           map[string]StorageConstraints
	Devices           map[string]DeviceConstraints
	AttachStorage     []names.StorageTag
	EndpointBindings  map[string]string
	ApplicationConfig *config.Config
	CharmConfig       charm.Settings
	NumUnits          int
	Placement         []*instance.Placement
	Constraints       constraints.Value
	Resources         map[string]string
}

// AddApplication creates a new application, running the supplied charm, with the
// supplied name (which must be unique). If the charm defines peer relations,
// they will be created automatically.
func (st *State) AddApplication(args AddApplicationArgs) (_ *Application, err error) {
	defer errors.DeferredAnnotatef(&err, "cannot add application %q", args.Name)

	// Sanity checks.
	if !names.IsValidApplication(args.Name) {
		return nil, errors.Errorf("invalid name")
	}
	if args.Charm == nil {
		return nil, errors.Errorf("charm is nil")
	}
	if args.CharmOrigin == nil {
		return nil, errors.Errorf("charm origin is nil")
	}
	if args.CharmOrigin.Platform == nil {
		return nil, errors.Errorf("charm origin platform is nil")
	}

	// If either the charm origin ID or Hash is set before a charm is
	// downloaded, charm download will fail for charms with a forced series.
	// The logic (refreshConfig) in sending the correct request to charmhub
	// will break.
	if (args.CharmOrigin.ID != "" && args.CharmOrigin.Hash == "") ||
		(args.CharmOrigin.ID == "" && args.CharmOrigin.Hash != "") {
		return nil, errors.BadRequestf("programming error, AddApplication, neither CharmOrigin ID nor Hash can be set before a charm is downloaded. See CharmHubRepository GetDownloadURL.")
	}

	model, err := st.Model()
	if err != nil {
		return nil, errors.Trace(err)
	}

	// CAAS charms don't support volume/block storage yet.
	if model.Type() == ModelTypeCAAS {
		for name, charmStorage := range args.Charm.Meta().Storage {
			if storageKind(charmStorage.Type) != storage.StorageKindBlock {
				continue
			}
			var count uint64
			if arg, ok := args.Storage[name]; ok {
				count = arg.Count
			}
			if charmStorage.CountMin > 0 || count > 0 {
				return nil, errors.NotSupportedf("block storage on a container model")
			}
		}
	}

	if len(args.AttachStorage) > 0 && args.NumUnits != 1 {
		return nil, errors.Errorf("AttachStorage is non-empty but NumUnits is %d, must be 1", args.NumUnits)
	}

	if err := jujuversion.CheckJujuMinVersion(args.Charm.Meta().MinJujuVersion, jujuversion.Current); err != nil {
		return nil, errors.Trace(err)
	}

	if exists, err := isNotDead(st, applicationsC, args.Name); err != nil {
		return nil, errors.Trace(err)
	} else if exists {
		return nil, errors.AlreadyExistsf("application")
	}
	if err := checkModelActive(st); err != nil {
		return nil, errors.Trace(err)
	}

	// ensure storage
	if args.Storage == nil {
		args.Storage = make(map[string]StorageConstraints)
	}
	sb, err := NewStorageBackend(st)
	if err != nil {
		return nil, errors.Trace(err)
	}
	if err := addDefaultStorageConstraints(sb, args.Storage, args.Charm.Meta()); err != nil {
		return nil, errors.Trace(err)
	}
	if err := validateStorageConstraints(sb, args.Storage, args.Charm.Meta()); err != nil {
		return nil, errors.Trace(err)
	}
	storagePools := make(set.Strings)
	for _, storageParams := range args.Storage {
		storagePools.Add(storageParams.Pool)
	}

	// ensure Devices
	if args.Devices == nil {
		args.Devices = make(map[string]DeviceConstraints)
	}
	deviceb, err := NewDeviceBackend(st)
	if err != nil {
		return nil, errors.Trace(err)
	}

	if err := validateDeviceConstraints(deviceb, args.Devices, args.Charm.Meta()); err != nil {
		return nil, errors.Trace(err)
	}

	// Always ensure that we snapshot the application architecture when adding
	// the application. If no architecture in the constraints, then look at
	// the model constraints. If no architecture is found in the model, use the
	// default architecture (amd64).
	var (
		cons        = args.Constraints
		subordinate = args.Charm.Meta().Subordinate
	)
	if !subordinate && !cons.HasArch() {
		modelConstraints, err := st.ModelConstraints()
		if err != nil {
			return nil, errors.Trace(err)
		}
		a := constraints.ArchOrDefault(cons, &modelConstraints)
		cons.Arch = &a
		args.Constraints = cons
	}

	// Perform model specific arg processing.
	var (
		scale             int
		placement         string
		hasResources      bool
		operatorStatusDoc *statusDoc
	)
	nowNano := st.clock().Now().UnixNano()
	switch model.Type() {
	case ModelTypeIAAS:
		if err := st.processIAASModelApplicationArgs(&args); err != nil {
			return nil, errors.Trace(err)
		}
	case ModelTypeCAAS:
		hasResources = true // all k8s apps start with the assumption of resources
		if err := st.processCAASModelApplicationArgs(&args); err != nil {
			return nil, errors.Trace(err)
		}
		scale = args.NumUnits
		if len(args.Placement) == 1 {
			placement = args.Placement[0].Directive
		}
		operatorStatusDoc = &statusDoc{
			ModelUUID:  st.ModelUUID(),
			Status:     status.Waiting,
			StatusInfo: status.MessageWaitForContainer,
			Updated:    nowNano,
		}
	}

	applicationID := st.docID(args.Name)

	// Create the application addition operations.
	peers := args.Charm.Meta().Peers

	// The doc defaults to CharmModifiedVersion = 0, which is correct, since it
	// has, by definition, at its initial state.
	cURL := args.Charm.String()
	appDoc := &applicationDoc{
		DocID:         applicationID,
		Name:          args.Name,
		ModelUUID:     st.ModelUUID(),
		Subordinate:   subordinate,
		CharmURL:      &cURL,
		CharmOrigin:   *args.CharmOrigin,
		RelationCount: len(peers),
		Life:          Alive,
		UnitCount:     args.NumUnits,

		// CAAS
		DesiredScale: scale,
		Placement:    placement,
		HasResources: hasResources,
	}

	app := newApplication(st, appDoc)

	// The app has no existing bindings yet.
	b, err := app.bindingsForOps(nil)
	if err != nil {
		return nil, errors.Trace(err)
	}
	endpointBindingsOp, err := b.createOp(
		args.EndpointBindings,
		args.Charm.Meta(),
	)
	if err != nil {
		return nil, errors.Trace(err)
	}

	statusDoc := statusDoc{
		ModelUUID: st.ModelUUID(),
		Status:    status.Unset,
		Updated:   nowNano,
	}

	if err := args.ApplicationConfig.Validate(); err != nil {
		return nil, errors.Trace(err)
	}
	appConfigAttrs := args.ApplicationConfig.Attributes()

	// When creating the settings, we ignore nils.  In other circumstances, nil
	// means to delete the value (reset to default), so creating with nil should
	// mean to use the default, i.e. don't set the value.
	removeNils(args.CharmConfig)
	removeNils(appConfigAttrs)

	buildTxn := func(attempt int) ([]txn.Op, error) {
		// If we've tried once already and failed, check that
		// model may have been destroyed.
		if attempt > 0 {
			if err := checkModelActive(st); err != nil {
				return nil, errors.Trace(err)
			}
			// Ensure a local application with the same name doesn't exist.
			if exists, err := isNotDead(st, applicationsC, args.Name); err != nil {
				return nil, errors.Trace(err)
			} else if exists {
				return nil, errLocalApplicationExists
			}
			// Ensure a remote application with the same name doesn't exist.
			if remoteExists, err := isNotDead(st, remoteApplicationsC, args.Name); err != nil {
				return nil, errors.Trace(err)
			} else if remoteExists {
				return nil, errSameNameRemoteApplicationExists
			}
		}
		// The addApplicationOps does not include the model alive assertion,
		// so we add it here.
		ops := []txn.Op{
			assertModelActiveOp(st.ModelUUID()),
			endpointBindingsOp,
		}
		addOps, err := addApplicationOps(st, app, addApplicationOpsArgs{
			applicationDoc:    appDoc,
			statusDoc:         statusDoc,
			operatorStatus:    operatorStatusDoc,
			constraints:       args.Constraints,
			storage:           args.Storage,
			devices:           args.Devices,
			applicationConfig: appConfigAttrs,
			charmConfig:       args.CharmConfig,
		})
		if err != nil {
			return nil, errors.Trace(err)
		}
		ops = append(ops, addOps...)

		// Collect peer relation addition operations.
		//
		// TODO(dimitern): Ensure each st.Endpoint has a space name associated in a
		// follow-up.
		addPeerOps, err := st.addPeerRelationsOps(args.Name, peers)
		if err != nil {
			return nil, errors.Trace(err)
		}
		ops = append(ops, addPeerOps...)

		if len(args.Resources) > 0 {
			// Collect pending resource resolution operations.
			resources := st.resources()
			resOps, err := resources.resolveApplicationPendingResourcesOps(args.Name, args.Resources)
			if err != nil {
				return nil, errors.Trace(err)
			}
			ops = append(ops, resOps...)
		}

		isSidecar, err := app.IsSidecar()
		if err != nil {
			return nil, errors.Trace(err)
		}
		if isSidecar {
			if err := resetSequence(st, app.Tag().String()); err != nil {
				return nil, errors.Trace(err)
			}
		}

		// Collect unit-adding operations.
		for x := 0; x < args.NumUnits; x++ {
			unitName, unitOps, err := app.addUnitOpsWithCons(applicationAddUnitOpsArgs{
				cons:          args.Constraints,
				storageCons:   args.Storage,
				attachStorage: args.AttachStorage,
			})
			if err != nil {
				return nil, errors.Trace(err)
			}
			ops = append(ops, unitOps...)
			if model.Type() != ModelTypeCAAS {
				placement := instance.Placement{}
				if x < len(args.Placement) {
					placement = *args.Placement[x]
				}
				ops = append(ops, assignUnitOps(unitName, placement)...)
			}
		}
		return ops, nil
	}
	// At the last moment before inserting the application, prime status history.
	_, _ = probablyUpdateStatusHistory(st.db(), app.globalKey(), statusDoc)

	if err = st.db().Run(buildTxn); err == nil {
		// Refresh to pick the txn-revno.
		if err = app.Refresh(); err != nil {
			return nil, errors.Trace(err)
		}
		return app, nil
	}
	return nil, errors.Trace(err)
}

func (st *State) processCommonModelApplicationArgs(args *AddApplicationArgs) (Base, error) {
	// User has specified series. Overriding supported series is
	// handled by the client, so args.Release is not necessarily
	// one of the charm's supported series. We require that the
	// specified series is of the same operating system as one of
	// the supported series. For old-style charms with the series
	// in the URL, that series is the one and only supported
	// series.
	appBase, err := corebase.ParseBase(args.CharmOrigin.Platform.OS, args.CharmOrigin.Platform.Channel)
	if err != nil {
		return Base{}, errors.Trace(err)
	}

	var supportedSeries []string
	if cSeries := args.Charm.URL().Series; cSeries != "" {
		supportedSeries = []string{cSeries}
<<<<<<< HEAD
=======
		// If a charm has a url, but is a kubernetes charm then we need to
		// add this to the list of supported series.
		if cSeries != corebase.Kubernetes.String() &&
			(set.NewStrings(args.Charm.Meta().Series...).Contains(corebase.Kubernetes.String()) ||
				len(args.Charm.Meta().Containers) > 0) {
			supportedSeries = append(supportedSeries, corebase.Kubernetes.String())
		}
>>>>>>> 430bc2b8
	} else {
		var err error
		supportedSeries, err = corecharm.ComputedSeries(args.Charm)
		if err != nil {
			return Base{}, errors.Trace(err)
		}
	}
	if len(supportedSeries) > 0 {
		supportedOperatingSystems := make(map[string]bool)
		for _, chSeries := range supportedSeries {
<<<<<<< HEAD
			os, err := series.GetOSFromSeries(chSeries)
=======
			if chSeries == corebase.Kubernetes.String() {
				chSeries = corebase.LegacyKubernetesSeries()
			}
			os, err := corebase.GetOSFromSeries(chSeries)
>>>>>>> 430bc2b8
			if err != nil {
				// If we can't figure out a series written in the charm
				// just skip it.
				continue
			}
			supportedOperatingSystems[strings.ToLower(os.String())] = true
		}
		if !supportedOperatingSystems[appBase.OS] {
			series, _ := corebase.GetSeriesFromBase(appBase)
			return Base{}, errors.NewNotSupported(errors.Errorf(
				"series %q not supported by charm, supported series are %q",
				series, strings.Join(supportedSeries, ", "),
			), "")
		}
	}

	// Ignore constraints that result from this call as
	// these would be accumulation of model and application constraints
	// but we only want application constraints to be persisted here.
	cons, err := st.ResolveConstraints(args.Constraints)
	if err != nil {
		return Base{}, errors.Trace(err)
	}
	unsupported, err := st.validateConstraints(cons)
	if len(unsupported) > 0 {
		logger.Warningf(
			"deploying %q: unsupported constraints: %v", args.Name, strings.Join(unsupported, ","))
	}
	return Base{appBase.OS, appBase.Channel.String()}, errors.Trace(err)
}

func (st *State) processIAASModelApplicationArgs(args *AddApplicationArgs) error {
	appBase, err := st.processCommonModelApplicationArgs(args)
	if err != nil {
		return errors.Trace(err)
	}

	storagePools := make(set.Strings)
	for _, storageParams := range args.Storage {
		storagePools.Add(storageParams.Pool)
	}

	// Obtain volume attachment params corresponding to storage being
	// attached. We need to pass them along to precheckInstance, in
	// case the volumes cannot be attached to a machine with the given
	// placement directive.
	sb, err := NewStorageBackend(st)
	if err != nil {
		return errors.Trace(err)
	}
	volumeAttachments := make([]storage.VolumeAttachmentParams, 0, len(args.AttachStorage))
	for _, storageTag := range args.AttachStorage {
		v, err := sb.StorageInstanceVolume(storageTag)
		if errors.IsNotFound(err) {
			continue
		} else if err != nil {
			return errors.Trace(err)
		}
		volumeInfo, err := v.Info()
		if err != nil {
			// Volume has not been provisioned yet,
			// so it cannot be attached.
			continue
		}
		providerType, _, _, err := poolStorageProvider(sb, volumeInfo.Pool)
		if err != nil {
			return errors.Annotatef(err, "cannot attach %s", names.ReadableString(storageTag))
		}
		storageName, _ := names.StorageName(storageTag.Id())
		volumeAttachments = append(volumeAttachments, storage.VolumeAttachmentParams{
			AttachmentParams: storage.AttachmentParams{
				Provider: providerType,
				ReadOnly: args.Charm.Meta().Storage[storageName].ReadOnly,
			},
			Volume:   v.VolumeTag(),
			VolumeId: volumeInfo.VolumeId,
		})
	}

	// Collect distinct placements that need to be checked.
	for _, placement := range args.Placement {
		data, err := st.parsePlacement(placement)
		if err != nil {
			return errors.Trace(err)
		}
		switch data.placementType() {
		case machinePlacement:
			// Ensure that the machine and charm series match.
			m, err := st.Machine(data.machineId)
			if err != nil {
				return errors.Trace(err)
			}
			subordinate := args.Charm.Meta().Subordinate
			if err := validateUnitMachineAssignment(
				m, appBase, subordinate, storagePools,
			); err != nil {
				return errors.Annotatef(
					err, "cannot deploy to machine %s", m,
				)
			}
			// This placement directive indicates that we're putting a
			// unit on a pre-existing machine. There's no need to
			// precheck the args since we're not starting an instance.

		case directivePlacement:
			if err := st.precheckInstance(
				appBase,
				args.Constraints,
				data.directive,
				volumeAttachments,
			); err != nil {
				return errors.Trace(err)
			}
		}
	}
	// We want to check the constraints if there's no placement at all.
	if len(args.Placement) == 0 {
		if err := st.precheckInstance(
			appBase,
			args.Constraints,
			"",
			volumeAttachments,
		); err != nil {
			return errors.Trace(err)
		}
	}

	return nil
}

func (st *State) processCAASModelApplicationArgs(args *AddApplicationArgs) error {
	appSeries, err := st.processCommonModelApplicationArgs(args)
	if err != nil {
		return errors.Trace(err)
	}
	if len(args.Placement) > 0 {
		return errors.NotValidf("placement directives on k8s models")
	}
	return st.precheckInstance(
		appSeries,
		args.Constraints,
		"",
		nil,
	)
}

// removeNils removes any keys with nil values from the given map.
func removeNils(m map[string]interface{}) {
	for k, v := range m {
		if v == nil {
			delete(m, k)
		}
	}
}

// assignUnitOps returns the db ops to save unit assignment for use by the
// UnitAssigner worker.
func assignUnitOps(unitName string, placement instance.Placement) []txn.Op {
	udoc := assignUnitDoc{
		DocId:     unitName,
		Scope:     placement.Scope,
		Directive: placement.Directive,
	}
	return []txn.Op{{
		C:      assignUnitC,
		Id:     udoc.DocId,
		Assert: txn.DocMissing,
		Insert: udoc,
	}}
}

// AssignStagedUnits gets called by the UnitAssigner worker, and runs the given
// assignments.
func (st *State) AssignStagedUnits(ids []string) ([]UnitAssignmentResult, error) {
	query := bson.D{{"_id", bson.D{{"$in", ids}}}}
	unitAssignments, err := st.unitAssignments(query)
	if err != nil {
		return nil, errors.Annotate(err, "getting staged unit assignments")
	}
	results := make([]UnitAssignmentResult, len(unitAssignments))
	for i, a := range unitAssignments {
		err := st.assignStagedUnit(a)
		results[i].Unit = a.Unit
		results[i].Error = err
	}
	return results, nil
}

// AllUnitAssignments returns all staged unit assignments in the model.
func (st *State) AllUnitAssignments() ([]UnitAssignment, error) {
	return st.unitAssignments(nil)
}

func (st *State) unitAssignments(query bson.D) ([]UnitAssignment, error) {
	col, closer := st.db().GetCollection(assignUnitC)
	defer closer()

	var docs []assignUnitDoc
	if err := col.Find(query).All(&docs); err != nil {
		return nil, errors.Annotatef(err, "cannot get unit assignment docs")
	}
	results := make([]UnitAssignment, len(docs))
	for i, doc := range docs {
		results[i] = UnitAssignment{
			st.localID(doc.DocId),
			doc.Scope,
			doc.Directive,
		}
	}
	return results, nil
}

func removeStagedAssignmentOp(id string) txn.Op {
	return txn.Op{
		C:      assignUnitC,
		Id:     id,
		Remove: true,
	}
}

func (st *State) assignStagedUnit(a UnitAssignment) error {
	u, err := st.Unit(a.Unit)
	if err != nil {
		return errors.Trace(err)
	}
	if a.Scope == "" && a.Directive == "" {
		return errors.Trace(st.AssignUnit(u, AssignCleanEmpty))
	}

	placement := &instance.Placement{Scope: a.Scope, Directive: a.Directive}

	return errors.Trace(st.AssignUnitWithPlacement(u, placement))
}

// AssignUnitWithPlacement chooses a machine using the given placement directive
// and then assigns the unit to it.
func (st *State) AssignUnitWithPlacement(unit *Unit, placement *instance.Placement) error {
	// TODO(natefinch) this should be done as a single transaction, not two.
	// Mark https://launchpad.net/bugs/1506994 fixed when done.

	data, err := st.parsePlacement(placement)
	if err != nil {
		return errors.Trace(err)
	}
	if data.placementType() == directivePlacement {
		return unit.assignToNewMachine(data.directive)
	}

	m, err := st.addMachineWithPlacement(unit, data)
	if err != nil {
		return errors.Trace(err)
	}
	return unit.AssignToMachine(m)
}

// placementData is a helper type that encodes some of the logic behind how an
// instance.Placement gets translated into a placement directive the providers
// understand.
type placementData struct {
	machineId     string
	directive     string
	containerType instance.ContainerType
}

type placementType int

const (
	containerPlacement placementType = iota
	directivePlacement
	machinePlacement
)

// placementType returns the type of placement that this data represents.
func (p placementData) placementType() placementType {
	if p.containerType != "" {
		return containerPlacement
	}
	if p.directive != "" {
		return directivePlacement
	}
	return machinePlacement
}

func (st *State) parsePlacement(placement *instance.Placement) (*placementData, error) {
	// Extract container type and parent from container placement directives.
	if container, err := instance.ParseContainerType(placement.Scope); err == nil {
		return &placementData{
			containerType: container,
			machineId:     placement.Directive,
		}, nil
	}
	switch placement.Scope {
	case st.ModelUUID():
		return &placementData{directive: placement.Directive}, nil
	case instance.MachineScope:
		return &placementData{machineId: placement.Directive}, nil
	default:
		return nil, errors.Errorf("placement scope: invalid model UUID %q", placement.Scope)
	}
}

// addMachineWithPlacement finds a machine that matches the given
// placement directive for the given unit.
func (st *State) addMachineWithPlacement(unit *Unit, data *placementData) (*Machine, error) {
	unitCons, err := unit.Constraints()
	if err != nil {
		return nil, errors.Trace(err)
	}

	// Turn any endpoint bindings for the unit's application into machine
	// constraints. This prevents a possible race condition where the
	// provisioner can act on a newly created container before the unit is
	// assigned to it, missing the required spaces for bridging based on
	// endpoint bindings.
	// TODO (manadart 2019-10-08): This step is not necessary when a single
	// transaction is used based on the comment below.
	app, err := unit.Application()
	if err != nil {
		return nil, errors.Trace(err)
	}
	bindings, err := app.EndpointBindings()
	if err != nil {
		return nil, errors.Trace(err)
	}

	lookup, err := st.AllSpaceInfos()
	if err != nil {
		return nil, errors.Trace(err)
	}

	// Space constraints must be space name format as they are
	// used by the providers directly.
	bindingsNameMap, err := bindings.MapWithSpaceNames(lookup)
	if err != nil {
		return nil, errors.Trace(err)
	}
	spaces := set.NewStrings()
	for _, name := range bindingsNameMap {
		// TODO (manadart 2019-10-08): "alpha" is not guaranteed to have
		// subnets, which the provisioner expects, so can not be used as
		// a constraint.  This also preserves behavior from when the
		// AlphaSpaceName was "". This condition will be removed with
		// the institution of universal mutable spaces.
		if name != corenetwork.AlphaSpaceName {
			spaces.Add(name)
		}
	}

	// Merging constraints returns an error if any spaces are already set,
	// so we "move" any existing constraints over to the bind spaces before
	// parsing and merging.
	if unitCons.Spaces != nil {
		for _, sp := range *unitCons.Spaces {
			spaces.Add(sp)
		}
		unitCons.Spaces = nil
	}
	spaceCons := constraints.MustParse("spaces=" + strings.Join(spaces.Values(), ","))

	cons, err := constraints.Merge(*unitCons, spaceCons)
	if err != nil {
		return nil, errors.Trace(err)
	}

	// Create any new machine marked as dirty so that
	// nothing else will grab it before we assign the unit to it.
	// TODO(natefinch) fix this when we put assignment in the same
	// transaction as adding a machine.  See bug
	// https://launchpad.net/bugs/1506994

	mId := data.machineId
	var machine *Machine
	if data.machineId != "" {
		machine, err = st.Machine(mId)
		if err != nil {
			return nil, errors.Trace(err)
		}

		// Check if an upgrade-series lock is present for the requested
		// machine or its parent.
		// If one exists, return an error to prevent deployment.
		locked, err := machine.IsLockedForSeriesUpgrade()
		if err != nil {
			return nil, errors.Trace(err)
		}
		if locked {
			return nil, errors.Errorf("machine %q is locked for series upgrade", mId)
		}
		locked, err = machine.IsParentLockedForSeriesUpgrade()
		if err != nil {
			return nil, errors.Trace(err)
		}
		if locked {
			return nil, errors.Errorf("machine hosting %q is locked for series upgrade", mId)
		}
	}

	switch data.placementType() {
	case containerPlacement:
		// If a container is to be used, create it.
		template := MachineTemplate{
			Base:        unit.doc.Base,
			Jobs:        []MachineJob{JobHostUnits},
			Dirty:       true,
			Constraints: cons,
		}
		if mId != "" {
			return st.AddMachineInsideMachine(template, mId, data.containerType)
		}
		return st.AddMachineInsideNewMachine(template, template, data.containerType)
	case directivePlacement:
		return nil, errors.NotSupportedf(
			"programming error: directly adding a machine for %s with a non-machine placement directive", unit.Name())
	default:
		return machine, nil
	}
}

// Application returns an application state by name.
func (st *State) Application(name string) (_ *Application, err error) {
	applications, closer := st.db().GetCollection(applicationsC)
	defer closer()

	if !names.IsValidApplication(name) {
		return nil, errors.Errorf("%q is not a valid application name", name)
	}
	sdoc := &applicationDoc{}
	err = applications.FindId(name).One(sdoc)
	if err == mgo.ErrNotFound {
		return nil, errors.NotFoundf("application %q", name)
	}
	if err != nil {
		return nil, errors.Annotatef(err, "cannot get application %q", name)
	}
	return newApplication(st, sdoc), nil
}

// AllApplications returns all deployed applications in the model.
func (st *State) AllApplications() (applications []*Application, err error) {
	applicationsCollection, closer := st.db().GetCollection(applicationsC)
	defer closer()

	sdocs := []applicationDoc{}
	err = applicationsCollection.Find(bson.D{}).All(&sdocs)
	if err != nil {
		return nil, errors.Errorf("cannot get all applications")
	}
	for _, v := range sdocs {
		applications = append(applications, newApplication(st, &v))
	}
	return applications, nil
}

// InferActiveRelation returns the relation corresponding to the supplied
// application or endpoint name(s), assuming such a relation exists and is unique.
// There must be 1 or 2 supplied names, of the form <application>[:<relation>].
func (st *State) InferActiveRelation(names ...string) (*Relation, error) {
	candidates, err := matchingRelations(st, names...)
	if err != nil {
		return nil, err
	}

	relationQuery := strings.Join(names, " ")
	if len(candidates) == 0 {
		return nil, errors.NotFoundf("relation matching %q", relationQuery)
	}
	if len(candidates) == 1 {
		return candidates[0], nil
	}

	keys := make([]string, len(candidates))
	for i, relation := range candidates {
		keys[i] = fmt.Sprintf("%q", relation.String())
	}
	return nil, errors.Errorf("ambiguous relation: %q could refer to %s",
		relationQuery, strings.Join(keys, "; "),
	)
}

// InferEndpoints returns the endpoints corresponding to the supplied names.
// There must be 1 or 2 supplied names, of the form <application>[:<relation>].
// If the supplied names uniquely specify a possible relation, or if they
// uniquely specify a possible relation once all implicit relations have been
// filtered, the endpoints corresponding to that relation will be returned.
func (st *State) InferEndpoints(names ...string) ([]Endpoint, error) {
	// Collect all possible sane endpoint lists.
	var candidates [][]Endpoint
	switch len(names) {
	// Implicitly assume this is a peer relation, as they have only one endpoint
	case 1:
		eps, err := st.endpoints(names[0], isPeer)
		if err != nil {
			return nil, errors.Trace(err)
		}
		for _, ep := range eps {
			candidates = append(candidates, []Endpoint{ep})
		}
	// All other relations are between two endpoints
	case 2:
		eps1, err := st.endpoints(names[0], notPeer)
		if err != nil {
			return nil, errors.Trace(err)
		}
		eps2, err := st.endpoints(names[1], notPeer)
		if err != nil {
			return nil, errors.Trace(err)
		}
		for _, ep1 := range eps1 {
			for _, ep2 := range eps2 {
				scopeOk, err := containerScopeOk(st, ep1, ep2)
				if err != nil {
					return nil, errors.Trace(err)
				}
				if ep1.CanRelateTo(ep2) && scopeOk {
					candidates = append(candidates, []Endpoint{ep1, ep2})
				}
			}
		}
	default:
		return nil, errors.Errorf("cannot relate %d endpoints", len(names))
	}
	switch len(candidates) {
	case 0:
		return nil, errors.Errorf("no relations found")
	case 1:
		return candidates[0], nil
	}
	// If there's ambiguity, try discarding implicit relations.
	var filtered [][]Endpoint
outer:
	for _, cand := range candidates {
		for _, ep := range cand {
			if ep.IsImplicit() {
				continue outer
			}
		}
		filtered = append(filtered, cand)
	}
	if len(filtered) == 1 {
		return filtered[0], nil
	}
	keys := []string{}
	for _, cand := range candidates {
		keys = append(keys, fmt.Sprintf("%q", relationKey(cand)))
	}
	sort.Strings(keys)
	return nil, errors.Errorf("ambiguous relation: %q could refer to %s",
		strings.Join(names, " "), strings.Join(keys, "; "))
}

func isPeer(ep Endpoint) bool {
	return ep.Role == charm.RolePeer
}

func notPeer(ep Endpoint) bool {
	return ep.Role != charm.RolePeer
}

func containerScopeOk(st *State, ep1, ep2 Endpoint) (bool, error) {
	if ep1.Scope != charm.ScopeContainer && ep2.Scope != charm.ScopeContainer {
		return true, nil
	}
	var subordinateCount int
	for _, ep := range []Endpoint{ep1, ep2} {
		app, err := applicationByName(st, ep.ApplicationName)
		if err != nil {
			return false, err
		}
		// Container scoped relations are not allowed for remote applications.
		if app.IsRemote() {
			return false, nil
		}
		if app.(*Application).doc.Subordinate {
			subordinateCount++
		}
	}
	return subordinateCount >= 1, nil
}

func splitEndpointName(name string) (string, string, error) {
	if i := strings.Index(name, ":"); i == -1 {
		return name, "", nil
	} else if i != 0 && i != len(name)-1 {
		return name[:i], name[i+1:], nil
	} else {
		return "", "", errors.Errorf("invalid endpoint %q", name)
	}
}

func applicationByName(st *State, name string) (ApplicationEntity, error) {
	app, err := st.Application(name)
	if err == nil {
		return app, nil
	} else if err != nil && !errors.IsNotFound(err) {
		return nil, err
	}
	remoteApp, remoteErr := st.RemoteApplication(name)
	if errors.IsNotFound(remoteErr) {
		// We can't find either an application or a remote application
		// by that name. Report the missing application, since that's
		// probably what was intended (and still indicates the problem
		// for remote applications).
		return nil, err
	}
	return remoteApp, remoteErr
}

// endpoints returns all endpoints that could be intended by the
// supplied endpoint name, and which cause the filter param to
// return true.
func (st *State) endpoints(name string, filter func(ep Endpoint) bool) ([]Endpoint, error) {
	appName, relName, err := splitEndpointName(name)
	if err != nil {
		return nil, err
	}
	app, err := applicationByName(st, appName)
	if err != nil {
		return nil, errors.Trace(err)
	}
	eps := []Endpoint{}
	if relName != "" {
		ep, err := app.Endpoint(relName)
		if err != nil {
			return nil, errors.Trace(err)
		}
		eps = append(eps, ep)
	} else {
		eps, err = app.Endpoints()
		if err != nil {
			return nil, errors.Trace(err)
		}
	}
	final := []Endpoint{}
	for _, ep := range eps {
		if filter(ep) {
			final = append(final, ep)
		}
	}
	return final, nil
}

// AddRelation creates a new relation with the given endpoints.
func (st *State) AddRelation(eps ...Endpoint) (r *Relation, err error) {
	key := relationKey(eps)
	defer errors.DeferredAnnotatef(&err, "cannot add relation %q", key)

	// Enforce basic endpoint sanity. The epCount restrictions may be relaxed
	// in the future; if so, this method is likely to need significant rework.
	if len(eps) != 2 {
		return nil, errors.Errorf("relation must have two endpoints")
	}
	if !eps[0].CanRelateTo(eps[1]) {
		return nil, errors.Errorf("endpoints do not relate")
	}

	// Check applications are alive and do checks if one is remote.
	app1, err := aliveApplication(st, eps[0].ApplicationName)
	if err != nil {
		return nil, err
	}
	app2, err := aliveApplication(st, eps[1].ApplicationName)
	if err != nil {
		return nil, err
	}
	if app1.IsRemote() && app2.IsRemote() {
		return nil, errors.Errorf("cannot add relation between saas applications %q and %q", eps[0].ApplicationName, eps[1].ApplicationName)
	}
	remoteRelation := app1.IsRemote() || app2.IsRemote()
	ep0ok := app1.IsRemote() || eps[0].Scope == charm.ScopeGlobal
	ep1ok := app2.IsRemote() || eps[1].Scope == charm.ScopeGlobal
	if remoteRelation && (!ep0ok || !ep1ok) {
		return nil, errors.Errorf("local endpoint must be globally scoped for remote relations")
	}

	// If either endpoint has container scope, so must the other; and the
	// applications's series must also match, because they'll be deployed to
	// the same machines.
	compatibleSeries := true
	if eps[0].Scope == charm.ScopeContainer {
		eps[1].Scope = charm.ScopeContainer
	} else if eps[1].Scope == charm.ScopeContainer {
		eps[0].Scope = charm.ScopeContainer
	} else {
		compatibleSeries = false
	}

	// We only get a unique relation id once, to save on roundtrips. If it's
	// -1, we haven't got it yet (we don't get it at this stage, because we
	// still don't know whether it's sane to even attempt creation).
	id := -1

	// If a application's charm is upgraded while we're trying to add a relation,
	// we'll need to re-validate application sanity.
	var doc *relationDoc
	now := st.clock().Now()
	buildTxn := func(attempt int) ([]txn.Op, error) {
		// Perform initial relation sanity check.
		if exists, err := isNotDead(st, relationsC, key); err != nil {
			return nil, errors.Trace(err)
		} else if exists {
			// Ignore the error here, if there is an error, we know that dying
			// will be false and can fall through to error message below.
			if dying, _ := isDying(st, relationsC, key); dying {
				return nil, errors.NewAlreadyExists(nil, fmt.Sprintf("relation %v is dying, but not yet removed", key))
			}
			return nil, errors.NewAlreadyExists(nil, fmt.Sprintf("relation %v", key))
		}

		// Collect per-application operations, checking sanity as we go.
		var ops []txn.Op
		var subordinateCount int
		appBases := map[string][]string{}
		for _, ep := range eps {
			app, err := aliveApplication(st, ep.ApplicationName)
			if err != nil {
				return nil, err
			}
			if app.IsRemote() {
				// If the remote application is known to be terminated, we don't
				// allow a relation to it.
				statusInfo, err := app.Status()
				if err != nil && !errors.IsNotFound(err) {
					return nil, errors.Trace(err)
				}
				if err == nil && statusInfo.Status == status.Terminated {
					return nil, errors.Errorf("remote offer %s is terminated", ep.ApplicationName)
				}
				ops = append(ops, txn.Op{
					C:      remoteApplicationsC,
					Id:     st.docID(ep.ApplicationName),
					Assert: bson.D{{"life", Alive}},
					Update: bson.D{{"$inc", bson.D{{"relationcount", 1}}}},
				})
			} else {
				localApp := app.(*Application)
				if localApp.doc.Subordinate {
					subordinateCount++
				}
				ch, _, err := localApp.Charm()
				if err != nil {
					return nil, errors.Trace(err)
				}
				if !ep.ImplementedBy(ch) {
					return nil, errors.Errorf("%q does not implement %q", ep.ApplicationName, ep)
				}
				charmSeries, err := corecharm.ComputedSeries(ch)
				if err != nil {
					return nil, errors.Trace(err)
				}
				var charmBases []string
				for _, s := range charmSeries {
<<<<<<< HEAD
					b, err := series.GetBaseFromSeries(s)
=======
					if s == corebase.Kubernetes.String() {
						charmBases = append(charmBases, corebase.LegacyKubernetesBase().DisplayString())
						continue
					}
					b, err := corebase.GetBaseFromSeries(s)
>>>>>>> 430bc2b8
					if err != nil {
						return nil, errors.Trace(err)
					}
					charmBases = append(charmBases, b.DisplayString())
				}
				if len(charmBases) == 0 {
					localBase, err := corebase.ParseBase(localApp.Base().OS, localApp.Base().Channel)
					if err != nil {
						return nil, errors.Trace(err)
					}
					charmBases = []string{localBase.DisplayString()}
				}
				appBases[localApp.doc.Name] = charmBases
				ops = append(ops, txn.Op{
					C:      applicationsC,
					Id:     st.docID(ep.ApplicationName),
					Assert: bson.D{{"life", Alive}, {"charmurl", ch.String()}},
					Update: bson.D{{"$inc", bson.D{{"relationcount", 1}}}},
				})
			}

			// Enforce max-relation limits for the app:ep combination
			if err := enforceMaxRelationLimit(app, ep); err != nil {
				return nil, errors.Trace(err)
			}
		}
		if compatibleSeries && len(appBases) > 1 {
			// We need to ensure that there's intersection between the supported
			// bases of both applications' charms.
			app1Bases := set.NewStrings(appBases[eps[0].ApplicationName]...)
			app2Bases := set.NewStrings(appBases[eps[1].ApplicationName]...)
			if app1Bases.Intersection(app2Bases).Size() == 0 {
				return nil, errors.Errorf("principal and subordinate applications' series must match")
			}
		}
		if eps[0].Scope == charm.ScopeContainer && subordinateCount < 1 {
			return nil, errors.Errorf("container scoped relation requires at least one subordinate application")
		}

		// Create a new unique id if that has not already been done, and add
		// an operation to create the relation document.
		if id == -1 {
			var err error
			if id, err = sequence(st, "relation"); err != nil {
				return nil, errors.Trace(err)
			}
		}
		docID := st.docID(key)
		doc = &relationDoc{
			DocID:     docID,
			Key:       key,
			ModelUUID: st.ModelUUID(),
			Id:        id,
			Endpoints: eps,
			Life:      Alive,
		}
		relationStatusDoc := statusDoc{
			Status:    status.Joining,
			ModelUUID: st.ModelUUID(),
			Updated:   now.UnixNano(),
		}
		ops = append(ops, txn.Op{
			C:      relationsC,
			Id:     docID,
			Assert: txn.DocMissing,
			Insert: doc,
		}, createStatusOp(st, relationGlobalScope(id), relationStatusDoc))

		for _, ep := range eps {
			key := relationApplicationSettingsKey(id, ep.ApplicationName)
			settingsOp := createSettingsOp(settingsC, key, map[string]interface{}{})
			ops = append(ops, settingsOp)
		}
		return ops, nil
	}
	if err = st.db().Run(buildTxn); err == nil {
		return &Relation{st, *doc}, nil
	}
	return nil, errors.Trace(err)
}

// enforceMaxRelationLimit returns an error if adding an additional relation
// from app:ep exceeds the maximum allowed relation limit as specified in the
// charm metadata.
func enforceMaxRelationLimit(app ApplicationEntity, ep Endpoint) error {
	// No limit defined
	if ep.Relation.Limit == 0 {
		return nil
	}

	// Count the number of already established relations for this app:endpoint
	existingRels, err := app.Relations()
	if err != nil {
		return errors.Trace(err)
	}

	// Adding a new relation would bump the already established limit by 1
	establishedCount := establishedRelationCount(existingRels, ep.ApplicationName, ep.Relation)
	if establishedCount+1 > ep.Relation.Limit {
		return errors.QuotaLimitExceededf("establishing a new relation for %s:%s would exceed its maximum relation limit of %d", ep.ApplicationName, ep.Relation.Name, ep.Relation.Limit)
	}

	return nil
}

func aliveApplication(st *State, name string) (ApplicationEntity, error) {
	app, err := applicationByName(st, name)
	if errors.IsNotFound(err) {
		return nil, errors.Errorf("application %q does not exist", name)
	} else if err != nil {
		return nil, errors.Trace(err)
	} else if app.Life() != Alive {
		return nil, errors.Errorf("application %q is not alive", name)
	}
	return app, err
}

// EndpointsRelation returns the existing relation with the given endpoints.
func (st *State) EndpointsRelation(endpoints ...Endpoint) (*Relation, error) {
	return st.KeyRelation(relationKey(endpoints))
}

// KeyRelation returns the existing relation with the given key (which can
// be derived unambiguously from the relation's endpoints).
func (st *State) KeyRelation(key string) (*Relation, error) {
	relations, closer := st.db().GetCollection(relationsC)
	defer closer()

	doc := relationDoc{}
	err := relations.FindId(key).One(&doc)
	if err == mgo.ErrNotFound {
		return nil, errors.NotFoundf("relation %q", key)
	}
	if err != nil {
		return nil, errors.Annotatef(err, "cannot get relation %q", key)
	}
	return newRelation(st, &doc), nil
}

// Relation returns the existing relation with the given id.
func (st *State) Relation(id int) (*Relation, error) {
	relations, closer := st.db().GetCollection(relationsC)
	defer closer()

	doc := relationDoc{}
	err := relations.Find(bson.D{{"id", id}}).One(&doc)
	if err == mgo.ErrNotFound {
		return nil, errors.NotFoundf("relation %d", id)
	}
	if err != nil {
		return nil, errors.Annotatef(err, "cannot get relation %d", id)
	}
	return newRelation(st, &doc), nil
}

// AllRelations returns all relations in the model ordered by id.
func (st *State) AllRelations() (relations []*Relation, err error) {
	relationsCollection, closer := st.db().GetCollection(relationsC)
	defer closer()

	docs := relationDocSlice{}
	err = relationsCollection.Find(nil).All(&docs)
	if err != nil {
		return nil, errors.Annotate(err, "cannot get all relations")
	}
	sort.Sort(docs)
	for _, v := range docs {
		relations = append(relations, newRelation(st, &v))
	}
	return
}

// AliveRelationKeys returns the relation keys of all live relations in
// the model.  Used in charmhub metrics collection.
func (st *State) AliveRelationKeys() []string {
	relationsCollection, closer := st.db().GetCollection(relationsC)
	defer closer()
	var doc struct {
		Key string `bson:"key"`
	}

	var keys []string
	iter := relationsCollection.Find(isAliveDoc).Iter()
	defer func() { _ = iter.Close() }()
	for iter.Next(&doc) {
		key := doc.Key
		keys = append(keys, key)
	}
	return keys
}

// Report conforms to the Dependency Engine Report() interface, giving an opportunity to introspect
// what is going on at runtime.
func (st *State) Report() map[string]interface{} {
	if st.workers == nil {
		return nil
	}
	return st.workers.Report()
}

type relationDocSlice []relationDoc

func (rdc relationDocSlice) Len() int      { return len(rdc) }
func (rdc relationDocSlice) Swap(i, j int) { rdc[i], rdc[j] = rdc[j], rdc[i] }
func (rdc relationDocSlice) Less(i, j int) bool {
	return rdc[i].Id < rdc[j].Id
}

// Unit returns a unit by name.
func (st *State) Unit(name string) (*Unit, error) {
	if !names.IsValidUnit(name) {
		return nil, errors.Errorf("%q is not a valid unit name", name)
	}
	units, closer := st.db().GetCollection(unitsC)
	defer closer()

	doc := unitDoc{}
	err := units.FindId(name).One(&doc)
	if err == mgo.ErrNotFound {
		return nil, errors.NotFoundf("unit %q", name)
	}
	if err != nil {
		return nil, errors.Annotatef(err, "cannot get unit %q", name)
	}
	model, err := st.Model()
	if err != nil {
		return nil, errors.Trace(err)
	}
	return newUnit(st, model.Type(), &doc), nil
}

// UnitsFor returns the units placed in the given machine id.
func (st *State) UnitsFor(machineId string) ([]*Unit, error) {
	if !names.IsValidMachine(machineId) {
		return nil, errors.Errorf("%q is not a valid machine id", machineId)
	}
	m := &Machine{
		st: st,
		doc: machineDoc{
			Id: machineId,
		},
	}
	return m.Units()
}

// UnitsInError returns the units which have an agent status of Error.
func (st *State) UnitsInError() ([]*Unit, error) {
	// First, find the agents in error state.
	agentGlobalKeys, err := getEntityKeysForStatus(st, "u", status.Error)
	if err != nil {
		return nil, errors.Trace(err)
	}
	// Extract the unit names.
	unitNames := make([]string, len(agentGlobalKeys))
	for i, key := range agentGlobalKeys {
		// agent key prefix is "u#"
		if !strings.HasPrefix(key, "u#") {
			return nil, errors.NotValidf("unit agent global key %q", key)
		}
		unitNames[i] = key[2:]
	}

	// Query the units with the names of units in error.
	units, closer := st.db().GetCollection(unitsC)
	defer closer()

	var docs []unitDoc
	err = units.Find(bson.D{{"name", bson.D{{"$in", unitNames}}}}).All(&docs)
	if err != nil {
		return nil, errors.Trace(err)
	}
	model, err := st.Model()
	if err != nil {
		return nil, errors.Trace(err)
	}

	result := make([]*Unit, len(docs))
	for i, doc := range docs {
		result[i] = &Unit{st: st, doc: doc, modelType: model.Type()}
	}
	return result, nil
}

// AssignUnit places the unit on a machine. Depending on the policy, and the
// state of the model, this may lead to new instances being launched
// within the model.
func (st *State) AssignUnit(u *Unit, policy AssignmentPolicy) (err error) {
	if !u.IsPrincipal() {
		return errors.Errorf("subordinate unit %q cannot be assigned directly to a machine", u)
	}
	defer errors.DeferredAnnotatef(&err, "cannot assign unit %q to machine", u)
	var m *Machine
	switch policy {
	case AssignLocal:
		m, err = st.Machine("0")
		if err != nil {
			return errors.Trace(err)
		}
		return u.AssignToMachine(m)
	case AssignClean:
		if _, err = u.AssignToCleanMachine(); errors.Cause(err) != noCleanMachines {
			return errors.Trace(err)
		}
		return u.AssignToNewMachineOrContainer()
	case AssignCleanEmpty:
		if _, err = u.AssignToCleanEmptyMachine(); errors.Cause(err) != noCleanMachines {
			return errors.Trace(err)
		}
		return u.AssignToNewMachineOrContainer()
	case AssignNew:
		return errors.Trace(u.AssignToNewMachine())
	}
	return errors.Errorf("unknown unit assignment policy: %q", policy)
}

// SetAdminMongoPassword sets the administrative password
// to access the state. If the password is non-empty,
// all subsequent attempts to access the state must
// be authorized; otherwise no authorization is required.
func (st *State) SetAdminMongoPassword(password string) error {
	err := mongo.SetAdminMongoPassword(st.session, mongo.AdminUser, password)
	return errors.Trace(err)
}

func (st *State) networkEntityGlobalKeyOp(globalKey string, providerId corenetwork.Id) txn.Op {
	key := st.networkEntityGlobalKey(globalKey, providerId)
	return txn.Op{
		C:      providerIDsC,
		Id:     key,
		Assert: txn.DocMissing,
		Insert: providerIdDoc{ID: key},
	}
}

func (st *State) networkEntityGlobalKeyRemoveOp(globalKey string, providerId corenetwork.Id) txn.Op {
	key := st.networkEntityGlobalKey(globalKey, providerId)
	return txn.Op{
		C:      providerIDsC,
		Id:     key,
		Remove: true,
	}
}

func (st *State) networkEntityGlobalKeyExists(globalKey string, providerId corenetwork.Id) (bool, error) {
	col, closer := st.db().GetCollection(providerIDsC)
	defer closer()

	key := st.networkEntityGlobalKey(globalKey, providerId)
	var doc providerIdDoc
	err := col.FindId(key).One(&doc)

	switch err {
	case nil:
		return true, nil
	case mgo.ErrNotFound:
		return false, nil
	default:
		return false, errors.Annotatef(err, "reading provider ID %q", key)
	}
}

func (st *State) networkEntityGlobalKey(globalKey string, providerId corenetwork.Id) string {
	return st.docID(globalKey + ":" + string(providerId))
}

// SetSLA sets the SLA on the current connected model.
func (st *State) SetSLA(level, owner string, credentials []byte) error {
	model, err := st.Model()
	if err != nil {
		return errors.Trace(err)
	}
	return model.SetSLA(level, owner, credentials)
}

// SetModelMeterStatus sets the meter status for the current connected model.
func (st *State) SetModelMeterStatus(status, info string) error {
	model, err := st.Model()
	if err != nil {
		return errors.Trace(err)
	}
	return model.SetMeterStatus(status, info)
}

// ModelMeterStatus returns the meter status for the current connected model.
func (st *State) ModelMeterStatus() (MeterStatus, error) {
	model, err := st.Model()
	if err != nil {
		return MeterStatus{MeterNotAvailable, ""}, errors.Trace(err)
	}
	return model.MeterStatus(), nil
}

// SLALevel returns the SLA level of the current connected model.
func (st *State) SLALevel() (string, error) {
	model, err := st.Model()
	if err != nil {
		return "", errors.Trace(err)
	}
	return model.SLALevel(), nil
}

// SLACredential returns the SLA credential of the current connected model.
func (st *State) SLACredential() ([]byte, error) {
	model, err := st.Model()
	if err != nil {
		return []byte{}, errors.Trace(err)
	}
	return model.SLACredential(), nil
}

var tagPrefix = map[byte]string{
	'm': names.MachineTagKind + "-",
	'a': names.ApplicationTagKind + "-",
	'u': names.UnitTagKind + "-",
	'e': names.ModelTagKind + "-",
	'r': names.RelationTagKind + "-",
}

func tagForGlobalKey(key string) (string, bool) {
	if len(key) < 3 || key[1] != '#' {
		return "", false
	}
	p, ok := tagPrefix[key[0]]
	if !ok {
		return "", false
	}
	return p + key[2:], true
}

// TagFromDocID tries attempts to extract an entity-identifying tag from a
// Mongo document ID.
// For example "c9741ea1-0c2a-444d-82f5-787583a48557:a#mediawiki" would yield
// an application tag for "mediawiki"
func TagFromDocID(docID string) names.Tag {
	_, localID, _ := splitDocID(docID)
	switch {
	case strings.HasPrefix(localID, "a#"):
		return names.NewApplicationTag(localID[2:])
	case strings.HasPrefix(localID, "m#"):
		return names.NewMachineTag(localID[2:])
	case strings.HasPrefix(localID, "u#"):
		return names.NewUnitTag(localID[2:])
	case strings.HasPrefix(localID, "e"):
		return names.NewModelTag(docID)
	default:
		return nil
	}
}<|MERGE_RESOLUTION|>--- conflicted
+++ resolved
@@ -1472,16 +1472,6 @@
 	var supportedSeries []string
 	if cSeries := args.Charm.URL().Series; cSeries != "" {
 		supportedSeries = []string{cSeries}
-<<<<<<< HEAD
-=======
-		// If a charm has a url, but is a kubernetes charm then we need to
-		// add this to the list of supported series.
-		if cSeries != corebase.Kubernetes.String() &&
-			(set.NewStrings(args.Charm.Meta().Series...).Contains(corebase.Kubernetes.String()) ||
-				len(args.Charm.Meta().Containers) > 0) {
-			supportedSeries = append(supportedSeries, corebase.Kubernetes.String())
-		}
->>>>>>> 430bc2b8
 	} else {
 		var err error
 		supportedSeries, err = corecharm.ComputedSeries(args.Charm)
@@ -1492,14 +1482,7 @@
 	if len(supportedSeries) > 0 {
 		supportedOperatingSystems := make(map[string]bool)
 		for _, chSeries := range supportedSeries {
-<<<<<<< HEAD
-			os, err := series.GetOSFromSeries(chSeries)
-=======
-			if chSeries == corebase.Kubernetes.String() {
-				chSeries = corebase.LegacyKubernetesSeries()
-			}
 			os, err := corebase.GetOSFromSeries(chSeries)
->>>>>>> 430bc2b8
 			if err != nil {
 				// If we can't figure out a series written in the charm
 				// just skip it.
@@ -2251,15 +2234,7 @@
 				}
 				var charmBases []string
 				for _, s := range charmSeries {
-<<<<<<< HEAD
-					b, err := series.GetBaseFromSeries(s)
-=======
-					if s == corebase.Kubernetes.String() {
-						charmBases = append(charmBases, corebase.LegacyKubernetesBase().DisplayString())
-						continue
-					}
 					b, err := corebase.GetBaseFromSeries(s)
->>>>>>> 430bc2b8
 					if err != nil {
 						return nil, errors.Trace(err)
 					}
