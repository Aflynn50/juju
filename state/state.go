// The state package enables reading, observing, and changing
// the state stored in MongoDB of a whole environment
// managed by juju.
package state

import (
	"fmt"
	"labix.org/v2/mgo"
	"labix.org/v2/mgo/bson"
	"labix.org/v2/mgo/txn"
	"launchpad.net/juju-core/charm"
	"launchpad.net/juju-core/environs/config"
	"launchpad.net/juju-core/state/presence"
	"launchpad.net/juju-core/state/watcher"
	"launchpad.net/juju-core/trivial"
	"launchpad.net/juju-core/version"
	"net/url"
	"regexp"
)

type D []bson.DocElem

// Tools describes a particular set of juju tools and where to find them.
type Tools struct {
	version.Binary
	URL string
}

var (
	validService = regexp.MustCompile("^[a-z][a-z0-9]*(-[a-z0-9]*[a-z][a-z0-9]*)*$")
	validUnit    = regexp.MustCompile("^[a-z][a-z0-9]*(-[a-z0-9]*[a-z][a-z0-9]*)*/[0-9]+$")
)

// IsServiceName returns whether name is a valid service name.
func IsServiceName(name string) bool {
	return validService.MatchString(name)
}

// IsUnitName returns whether name is a valid unit name.
func IsUnitName(name string) bool {
	return validUnit.MatchString(name)
}

// NotFoundError represents the error that something is not found.
type NotFoundError struct {
	format string
<<<<<<< HEAD
	args []interface{}
}

func (e *NotFoundError) Error() string {
	return fmt.Sprintf(e.format + " not found", e.args...)
=======
	args   []interface{}
}

func (e *NotFoundError) Error() string {
	return fmt.Sprintf(e.format+" not found", e.args...)
>>>>>>> d55c6d5a
}

func notFound(format string, args ...interface{}) error {
	return &NotFoundError{format, args}
}

func IsNotFound(err error) bool {
	_, ok := err.(*NotFoundError)
	return ok
}

// State represents the state of an environment
// managed by juju.
type State struct {
	db             *mgo.Database
	charms         *mgo.Collection
	machines       *mgo.Collection
	relations      *mgo.Collection
	relationScopes *mgo.Collection
	services       *mgo.Collection
	settings       *mgo.Collection
	units          *mgo.Collection
	presence       *mgo.Collection
	runner         *txn.Runner
	watcher        *watcher.Watcher
	pwatcher       *presence.Watcher
	fwd            *sshForwarder
}

func (s *State) EnvironConfig() (*config.Config, error) {
	configNode, err := readConfigNode(s, "e")
	if err != nil {
		return nil, err
	}
	attrs := configNode.Map()
	return config.New(attrs)
}

// SetEnvironConfig replaces the current configuration of the 
// environment with the passed configuration.
func (s *State) SetEnvironConfig(cfg *config.Config) error {
	attrs := cfg.AllAttrs()
	_, err := createConfigNode(s, "e", attrs)
	return err
}

// AddMachine creates a new machine state.
func (s *State) AddMachine() (m *Machine, err error) {
	defer trivial.ErrorContextf(&err, "cannot add a new machine")
	id, err := s.sequence("machine")
	if err != nil {
		return nil, err
	}
	mdoc := machineDoc{
		Id:   id,
		Life: Alive,
	}
	ops := []txn.Op{{
		C:      s.machines.Name,
		Id:     id,
		Assert: txn.DocMissing,
		Insert: mdoc,
	}}
	err = s.runner.Run(ops, "", nil)
	if err != nil {
		return nil, err
	}
	return newMachine(s, &mdoc), nil
}

var errNotAlive = fmt.Errorf("not found or not alive")

func onAbort(txnErr, err error) error {
	if txnErr == txn.ErrAborted {
		return err
	}
	return txnErr
}

// RemoveMachine removes the machine with the the given id.
func (s *State) RemoveMachine(id int) (err error) {
	defer trivial.ErrorContextf(&err, "cannot remove machine %d", id)
	m, err := s.Machine(id)
	if err != nil {
		return err
	}
	if m.doc.Life != Dead {
		return fmt.Errorf("machine is not dead")
	}
	sel := D{
		{"_id", id},
		{"life", Dead},
	}
	ops := []txn.Op{{
		C:      s.machines.Name,
		Id:     id,
		Assert: sel,
		Remove: true,
	}}
	if err := s.runner.Run(ops, "", nil); err != nil {
		// If aborted, the machine is either dead or recreated.
		return onAbort(err, nil)
	}
	return nil
}

// AllMachines returns all machines in the environment
// ordered by id.
func (s *State) AllMachines() (machines []*Machine, err error) {
	mdocs := []machineDoc{}
	err = s.machines.Find(nil).Sort("_id").All(&mdocs)
	if err != nil {
		return nil, fmt.Errorf("cannot get all machines: %v", err)
	}
	for _, doc := range mdocs {
		machines = append(machines, newMachine(s, &doc))
	}
	return
}

// Machine returns the machine with the given id.
func (s *State) Machine(id int) (*Machine, error) {
	mdoc := &machineDoc{}
	sel := D{{"_id", id}}
	err := s.machines.Find(sel).One(mdoc)
	if err == mgo.ErrNotFound {
		return nil, notFound("machine %d", id)
	}
	if err != nil {
		return nil, fmt.Errorf("cannot get machine %d: %v", id, err)
	}
	return newMachine(s, mdoc), nil
}

// AddCharm adds the ch charm with curl to the state.  bundleUrl must be
// set to a URL where the bundle for ch may be downloaded from.
// On success the newly added charm state is returned.
func (s *State) AddCharm(ch charm.Charm, curl *charm.URL, bundleURL *url.URL, bundleSha256 string) (stch *Charm, err error) {
	cdoc := &charmDoc{
		URL:          curl,
		Meta:         ch.Meta(),
		Config:       ch.Config(),
		BundleURL:    bundleURL,
		BundleSha256: bundleSha256,
	}
	err = s.charms.Insert(cdoc)
	if err != nil {
		return nil, fmt.Errorf("cannot add charm %q: %v", curl, err)
	}
	return newCharm(s, cdoc)
}

// Charm returns the charm with the given URL.
func (s *State) Charm(curl *charm.URL) (*Charm, error) {
	cdoc := &charmDoc{}
	err := s.charms.Find(D{{"_id", curl}}).One(cdoc)
	if err == mgo.ErrNotFound {
		return nil, notFound("charm %q", curl)
	}
	if err != nil {
		return nil, fmt.Errorf("cannot get charm %q: %v", curl, err)
	}
	return newCharm(s, cdoc)
}

// AddService creates a new service state with the given unique name
// and the charm state.
func (s *State) AddService(name string, ch *Charm) (service *Service, err error) {
	if !IsServiceName(name) {
		return nil, fmt.Errorf("%q is not a valid service name", name)
	}
	sdoc := &serviceDoc{
		Name:     name,
		CharmURL: ch.URL(),
		Life:     Alive,
	}
	ops := []txn.Op{{
		C:      s.services.Name,
		Id:     name,
		Assert: txn.DocMissing,
		Insert: sdoc,
	}}
	if err := s.runner.Run(ops, "", nil); err != nil {
		return nil, fmt.Errorf("cannot add service %q: %v", name, onAbort(err, fmt.Errorf("duplicate service name")))
	}
	// Refresh to pick the txn-revno.
	svc := newService(s, sdoc)
	if err = svc.Refresh(); err != nil {
		return nil, err
	}
	return svc, nil
}

// RemoveService removes a service from the state. It will also remove all
// its units and break any of its existing relations.
func (s *State) RemoveService(svc *Service) (err error) {
	// TODO Do lifecycle properly.
	// Removing relations and units here is wrong. They need to monitor
	// their own parent and set themselves to dying.
	defer trivial.ErrorContextf(&err, "cannot remove service %q", svc)

	if svc.doc.Life != Dead {
		return fmt.Errorf("service is not dead")
	}
	rels, err := svc.Relations()
	if err != nil {
		return err
	}
	for _, rel := range rels {
		err = rel.Die()
		if err != nil {
			return err
		}
		err = s.RemoveRelation(rel)
		if err != nil {
			return err
		}
	}
	units, err := svc.AllUnits()
	if err != nil {
		return err
	}
	for _, unit := range units {
		err = unit.Die()
		if err != nil {
			return err
		}
		if err = svc.RemoveUnit(unit); err != nil {
			return err
		}
	}
	ops := []txn.Op{{
		C:      s.services.Name,
		Id:     svc.doc.Name,
		Assert: D{{"life", Dead}},
		Remove: true,
	}}
	if err := s.runner.Run(ops, "", nil); err != nil {
		// If aborted, the service is either dead or recreated.
		return onAbort(err, nil)
	}
	return nil
}

// Service returns a service state by name.
func (s *State) Service(name string) (service *Service, err error) {
	if !IsServiceName(name) {
		return nil, fmt.Errorf("%q is not a valid service name", name)
	}
	sdoc := &serviceDoc{}
	sel := D{{"_id", name}}
	err = s.services.Find(sel).One(sdoc)
	if err == mgo.ErrNotFound {
		return nil, notFound("service %q", name)
	}
	if err != nil {
		return nil, fmt.Errorf("cannot get service %q: %v", name, err)
	}
	return newService(s, sdoc), nil
}

// AllServices returns all deployed services in the environment.
func (s *State) AllServices() (services []*Service, err error) {
	sdocs := []serviceDoc{}
	err = s.services.Find(D{}).All(&sdocs)
	if err != nil {
		return nil, fmt.Errorf("cannot get all services")
	}
	for _, v := range sdocs {
		services = append(services, newService(s, &v))
	}
	return services, nil
}

// AddRelation creates a new relation with the given endpoints.
func (s *State) AddRelation(endpoints ...RelationEndpoint) (r *Relation, err error) {
	defer trivial.ErrorContextf(&err, "cannot add relation %q", relationKey(endpoints))
	switch len(endpoints) {
	case 1:
		if endpoints[0].RelationRole != RolePeer {
			return nil, fmt.Errorf("single endpoint must be a peer relation")
		}
	case 2:
		if !endpoints[0].CanRelateTo(&endpoints[1]) {
			return nil, fmt.Errorf("endpoints do not relate")
		}
	default:
		return nil, fmt.Errorf("cannot relate %d endpoints", len(endpoints))
	}

	var scope charm.RelationScope
	for _, v := range endpoints {
		if v.RelationScope == charm.ScopeContainer {
			scope = charm.ScopeContainer
		}
		// BUG(aram): potential race in the time between getting the service
		// to validate the endpoint and actually writting the relation
		// into MongoDB; the service might have disappeared.
		_, err = s.Service(v.ServiceName)
		if err != nil {
			return nil, err
		}
	}
	if scope == charm.ScopeContainer {
		for i := range endpoints {
			endpoints[i].RelationScope = scope
		}
	}
	id, err := s.sequence("relation")
	if err != nil {
		return nil, err
	}
	doc := relationDoc{
		Key:       relationKey(endpoints),
		Id:        id,
		Endpoints: endpoints,
		Life:      Alive,
	}
	ops := []txn.Op{{
		C:      s.relations.Name,
		Id:     doc.Key,
		Assert: txn.DocMissing,
		Insert: doc,
	}}
	err = s.runner.Run(ops, "", nil)
	if err != nil {
		return nil, err
	}
	return newRelation(s, &doc), nil
}

// Relation returns the existing relation with the given endpoints.
func (s *State) Relation(endpoints ...RelationEndpoint) (r *Relation, err error) {
	doc := relationDoc{}
	key := relationKey(endpoints)
	err = s.relations.Find(D{{"_id", key}}).One(&doc)
	if err == mgo.ErrNotFound {
		return nil, notFound("relation %q", key)
	}
	if err != nil {
		return nil, fmt.Errorf("cannot get relation %q: %v", key, err)
	}
	return newRelation(s, &doc), nil
}

// RemoveRelation removes the supplied relation.
func (s *State) RemoveRelation(r *Relation) (err error) {
	defer trivial.ErrorContextf(&err, "cannot remove relation %q", r.doc.Key)
	if r.doc.Life != Dead {
		return fmt.Errorf("relation is not dead")
	}
	ops := []txn.Op{{
		C:      s.relations.Name,
		Id:     r.doc.Key,
		Assert: D{{"life", Dead}},
		Remove: true,
	}}
	if err := s.runner.Run(ops, "", nil); err != nil {
		// If aborted, the relation is either dead or recreated.
		return onAbort(err, nil)
	}
	return nil
}

// Unit returns a unit by name.
func (s *State) Unit(name string) (*Unit, error) {
	if !IsUnitName(name) {
		return nil, fmt.Errorf("%q is not a valid unit name", name)
	}
	doc := unitDoc{}
	err := s.units.FindId(name).One(&doc)
	if err == mgo.ErrNotFound {
		return nil, notFound("unit %q", name)
	}
	if err != nil {
		return nil, fmt.Errorf("cannot get unit %q: %v", name, err)
	}
	return newUnit(s, &doc), nil
}

// AssignUnit places the unit on a machine. Depending on the policy, and the
// state of the environment, this may lead to new instances being launched
// within the environment.
func (s *State) AssignUnit(u *Unit, policy AssignmentPolicy) (err error) {
	if !u.IsPrincipal() {
		return fmt.Errorf("subordinate unit %q cannot be assigned directly to a machine", u)
	}
	defer trivial.ErrorContextf(&err, "cannot assign unit %q to machine", u)
	var m *Machine
	switch policy {
	case AssignLocal:
		m, err = s.Machine(0)
		if err != nil {
			return err
		}
		return u.AssignToMachine(m)
	case AssignUnused:
		if _, err = u.AssignToUnusedMachine(); err != noUnusedMachines {
			return err
		}
		m, err := s.AddMachine()
		if err != nil {
			return err
		}
		return u.AssignToMachine(m)

		// TODO(rog) reinstate this code
		// This works if two AssignUnits are racing each other,
		// but might not if someone picks the machine we've
		// just created and tries to assign a unit to that machine
		// specifically. This should never happen in practice.
		_, err = u.AssignToUnusedMachine()
		return err
	}
	panic(fmt.Errorf("unknown unit assignment policy: %q", policy))
}

// StartSync forces watchers to resynchronize their state with the
// database immediately. This will happen periodically automatically.
func (s *State) StartSync() {
	s.watcher.StartSync()
	s.pwatcher.StartSync()
}

// Sync forces watchers to resynchronize their state with the
// database immediately, and waits until all events are known.
func (s *State) Sync() {
	s.watcher.Sync()
	s.pwatcher.Sync()
}<|MERGE_RESOLUTION|>--- conflicted
+++ resolved
@@ -44,19 +44,11 @@
 // NotFoundError represents the error that something is not found.
 type NotFoundError struct {
 	format string
-<<<<<<< HEAD
-	args []interface{}
-}
-
-func (e *NotFoundError) Error() string {
-	return fmt.Sprintf(e.format + " not found", e.args...)
-=======
 	args   []interface{}
 }
 
 func (e *NotFoundError) Error() string {
 	return fmt.Sprintf(e.format+" not found", e.args...)
->>>>>>> d55c6d5a
 }
 
 func notFound(format string, args ...interface{}) error {
