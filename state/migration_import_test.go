--- conflicted
+++ resolved
@@ -700,7 +700,6 @@
 	c.Assert(keys, jc.DeepEquals, state.SSHHostKeys{"bam", "mam"})
 }
 
-<<<<<<< HEAD
 func (s *MigrationImportSuite) TestAction(c *gc.C) {
 	machine := s.Factory.MakeMachine(c, &factory.MachineParams{
 		Constraints: constraints.MustParse("arch=amd64 mem=8G"),
@@ -719,7 +718,8 @@
 	c.Check(action.Receiver(), gc.Equals, machine.Id())
 	c.Check(action.Name(), gc.Equals, "foo")
 	c.Check(action.Status(), gc.Equals, state.ActionPending)
-=======
+}
+
 func (s *MigrationImportSuite) TestVolumes(c *gc.C) {
 	machine := s.Factory.MakeMachine(c, &factory.MachineParams{
 		Volumes: []state.MachineVolumeParams{{
@@ -848,7 +848,6 @@
 	attParams, needsProvisioning := attachment.Params()
 	c.Check(needsProvisioning, jc.IsTrue)
 	c.Check(attParams.ReadOnly, jc.IsTrue)
->>>>>>> 851f78e6
 }
 
 // newModel replaces the uuid and name of the config attributes so we
