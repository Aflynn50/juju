// Copyright 2012-2015 Canonical Ltd.
// Licensed under the AGPLv3, see LICENCE file for details.

package state

import (
	stderrors "errors"
	"fmt"
	"time"

	"github.com/juju/errors"
	"github.com/juju/loggo"
	"github.com/juju/names"
	jujutxn "github.com/juju/txn"
	"github.com/juju/utils"
	"gopkg.in/juju/charm.v4"
	"gopkg.in/mgo.v2"
	"gopkg.in/mgo.v2/bson"
	"gopkg.in/mgo.v2/txn"

	"github.com/juju/juju/constraints"
	"github.com/juju/juju/instance"
	"github.com/juju/juju/network"
	"github.com/juju/juju/state/presence"
	"github.com/juju/juju/tools"
	"github.com/juju/juju/version"
)

var unitLogger = loggo.GetLogger("juju.state.unit")

// AssignmentPolicy controls what machine a unit will be assigned to.
type AssignmentPolicy string

const (
	// AssignLocal indicates that all service units should be assigned
	// to machine 0.
	AssignLocal AssignmentPolicy = "local"

	// AssignClean indicates that every service unit should be assigned
	// to a machine which never previously has hosted any units, and that
	// new machines should be launched if required.
	AssignClean AssignmentPolicy = "clean"

	// AssignCleanEmpty indicates that every service unit should be assigned
	// to a machine which never previously has hosted any units, and which is not
	// currently hosting any containers, and that new machines should be launched if required.
	AssignCleanEmpty AssignmentPolicy = "clean-empty"

	// AssignNew indicates that every service unit should be assigned to a new
	// dedicated machine.  A new machine will be launched for each new unit.
	AssignNew AssignmentPolicy = "new"
)

// ResolvedMode describes the way state transition errors
// are resolved.
type ResolvedMode string

// These are available ResolvedMode values.
const (
	ResolvedNone       ResolvedMode = ""
	ResolvedRetryHooks ResolvedMode = "retry-hooks"
	ResolvedNoHooks    ResolvedMode = "no-hooks"
)

// unitDoc represents the internal state of a unit in MongoDB.
// Note the correspondence with UnitInfo in apiserver/params.
type unitDoc struct {
	DocID            string `bson:"_id"`
	Name             string `bson:"name"`
	EnvUUID          string `bson:"env-uuid"`
	Service          string
	Series           string
	CharmURL         *charm.URL
	Principal        string
	Subordinates     []string
	StorageInstances []string `bson:"storageinstances,omitempty"`
	MachineId        string
	Resolved         ResolvedMode
	Tools            *tools.Tools `bson:",omitempty"`
	Life             Life
	TxnRevno         int64 `bson:"txn-revno"`
	PasswordHash     string

	// No longer used - to be removed.
	Ports          []network.Port
	PublicAddress  string
	PrivateAddress string
}

// Unit represents the state of a service unit.
type Unit struct {
	st  *State
	doc unitDoc
	presence.Presencer
}

func newUnit(st *State, udoc *unitDoc) *Unit {
	unit := &Unit{
		st:  st,
		doc: *udoc,
	}
	return unit
}

// Service returns the service.
func (u *Unit) Service() (*Service, error) {
	return u.st.Service(u.doc.Service)
}

// ConfigSettings returns the complete set of service charm config settings
// available to the unit. Unset values will be replaced with the default
// value for the associated option, and may thus be nil when no default is
// specified.
func (u *Unit) ConfigSettings() (charm.Settings, error) {
	if u.doc.CharmURL == nil {
		return nil, fmt.Errorf("unit charm not set")
	}
	settings, err := readSettings(u.st, serviceSettingsKey(u.doc.Service, u.doc.CharmURL))
	if err != nil {
		return nil, err
	}
	chrm, err := u.st.Charm(u.doc.CharmURL)
	if err != nil {
		return nil, err
	}
	result := chrm.Config().DefaultSettings()
	for name, value := range settings.Map() {
		result[name] = value
	}
	return result, nil
}

// ServiceName returns the service name.
func (u *Unit) ServiceName() string {
	return u.doc.Service
}

// Series returns the deployed charm's series.
func (u *Unit) Series() string {
	return u.doc.Series
}

// String returns the unit as string.
func (u *Unit) String() string {
	return u.doc.Name
}

// Name returns the unit name.
func (u *Unit) Name() string {
	return u.doc.Name
}

// unitGlobalKey returns the global database key for the named unit.
func unitGlobalKey(name string) string {
	return "u#" + name + "#charm"
}

// globalAgentKey returns the global database key for the unit.
func (u *Unit) globalAgentKey() string {
	return unitAgentGlobalKey(u.doc.Name)
}

// globalKey returns the global database key for the unit.
func (u *Unit) globalKey() string {
	return unitGlobalKey(u.doc.Name)
}

// Life returns whether the unit is Alive, Dying or Dead.
func (u *Unit) Life() Life {
	return u.doc.Life
}

// AgentTools returns the tools that the agent is currently running.
// It an error that satisfies errors.IsNotFound if the tools have not
// yet been set.
func (u *Unit) AgentTools() (*tools.Tools, error) {
	if u.doc.Tools == nil {
		return nil, errors.NotFoundf("agent tools for unit %q", u)
	}
	tools := *u.doc.Tools
	return &tools, nil
}

// SetAgentVersion sets the version of juju that the agent is
// currently running.
func (u *Unit) SetAgentVersion(v version.Binary) (err error) {
	defer errors.DeferredAnnotatef(&err, "cannot set agent version for unit %q", u)
	if err = checkVersionValidity(v); err != nil {
		return err
	}
	tools := &tools.Tools{Version: v}
	ops := []txn.Op{{
		C:      unitsC,
		Id:     u.doc.DocID,
		Assert: notDeadDoc,
		Update: bson.D{{"$set", bson.D{{"tools", tools}}}},
	}}
	if err := u.st.runTransaction(ops); err != nil {
		return onAbort(err, ErrDead)
	}
	u.doc.Tools = tools
	return nil
}

// SetPassword sets the password for the machine's agent.
func (u *Unit) SetPassword(password string) error {
	if len(password) < utils.MinAgentPasswordLength {
		return fmt.Errorf("password is only %d bytes long, and is not a valid Agent password", len(password))
	}
	return u.setPasswordHash(utils.AgentPasswordHash(password))
}

// setPasswordHash sets the underlying password hash in the database directly
// to the value supplied. This is split out from SetPassword to allow direct
// manipulation in tests (to check for backwards compatibility).
func (u *Unit) setPasswordHash(passwordHash string) error {
	ops := []txn.Op{{
		C:      unitsC,
		Id:     u.doc.DocID,
		Assert: notDeadDoc,
		Update: bson.D{{"$set", bson.D{{"passwordhash", passwordHash}}}},
	}}
	err := u.st.runTransaction(ops)
	if err != nil {
		return fmt.Errorf("cannot set password of unit %q: %v", u, onAbort(err, ErrDead))
	}
	u.doc.PasswordHash = passwordHash
	return nil
}

// Return the underlying PasswordHash stored in the database. Used by the test
// suite to check that the PasswordHash gets properly updated to new values
// when compatibility mode is detected.
func (u *Unit) getPasswordHash() string {
	return u.doc.PasswordHash
}

// PasswordValid returns whether the given password is valid
// for the given unit.
func (u *Unit) PasswordValid(password string) bool {
	agentHash := utils.AgentPasswordHash(password)
	if agentHash == u.doc.PasswordHash {
		return true
	}
	// In Juju 1.16 and older we used the slower password hash for unit
	// agents. So check to see if the supplied password matches the old
	// path, and if so, update it to the new mechanism.
	// We ignore any error in setting the password hash, as we'll just try
	// again next time
	if utils.UserPasswordHash(password, utils.CompatSalt) == u.doc.PasswordHash {
		logger.Debugf("%s logged in with old password hash, changing to AgentPasswordHash",
			u.Tag())
		u.setPasswordHash(agentHash)
		return true
	}
	return false
}

// Destroy, when called on a Alive unit, advances its lifecycle as far as
// possible; it otherwise has no effect. In most situations, the unit's
// life is just set to Dying; but if a principal unit that is not assigned
// to a provisioned machine is Destroyed, it will be removed from state
// directly.
func (u *Unit) Destroy() (err error) {
	defer func() {
		if err == nil {
			// This is a white lie; the document might actually be removed.
			u.doc.Life = Dying
		}
	}()
	unit := &Unit{st: u.st, doc: u.doc}
	buildTxn := func(attempt int) ([]txn.Op, error) {
		if attempt > 0 {
			if err := unit.Refresh(); errors.IsNotFound(err) {
				return nil, jujutxn.ErrNoOperations
			} else if err != nil {
				return nil, err
			}
		}
		switch ops, err := unit.destroyOps(); err {
		case errRefresh:
		case errAlreadyDying:
			return nil, jujutxn.ErrNoOperations
		case nil:
			return ops, nil
		default:
			return nil, err
		}
		return nil, jujutxn.ErrNoOperations
	}
	if err = unit.st.run(buildTxn); err == nil {
		if err = unit.Refresh(); errors.IsNotFound(err) {
			return nil
		}
	}
	return err
}

var unitNotInstalled = bson.D{
	{"$or", []bson.D{
		{{"status", StatusPending}},
		{{"status", StatusAllocating}},
		{{"status", StatusInstalling}},
	}}}

// destroyOps returns the operations required to destroy the unit. If it
// returns errRefresh, the unit should be refreshed and the destruction
// operations recalculated.
func (u *Unit) destroyOps() ([]txn.Op, error) {
	if u.doc.Life != Alive {
		return nil, errAlreadyDying
	}

	// Where possible, we'd like to be able to short-circuit unit destruction
	// such that units can be removed directly rather than waiting for their
	// agents to start, observe Dying, set Dead, and shut down; this takes a
	// long time and is vexing to users. This turns out to be possible if and
	// only if the unit agent has not yet set its status; this implies that the
	// most the unit could possibly have done is to run its install hook.
	//
	// There's no harm in removing a unit that's run its install hook only --
	// or, at least, there is no more harm than there is in removing a unit
	// that's run its stop hook, and that's the usual condition.
	//
	// Principals with subordinates are never eligible for this shortcut,
	// because the unit agent must inevitably have set a status before getting
	// to the point where it can actually create its subordinate.
	//
	// Subordinates should be eligible for the shortcut but are not currently
	// considered, on the basis that (1) they were created by active principals
	// and can be expected to be deployed pretty soon afterwards, so we don't
	// lose much time and (2) by maintaining this restriction, I can reduce
	// the number of tests that have to change and defer that improvement to
	// its own CL.
	minUnitsOp := minUnitsTriggerOp(u.st, u.ServiceName())
	cleanupOp := u.st.newCleanupOp(cleanupDyingUnit, u.doc.Name)
	setDyingOps := []txn.Op{{
		C:      unitsC,
		Id:     u.doc.DocID,
		Assert: isAliveDoc,
		Update: bson.D{{"$set", bson.D{{"life", Dying}}}},
	}, cleanupOp, minUnitsOp}
	if u.doc.Principal != "" {
		return setDyingOps, nil
	} else if len(u.doc.Subordinates)+len(u.doc.StorageInstances) != 0 {
		return setDyingOps, nil
	}

	sdocId := u.globalAgentKey()
	sdoc, err := getStatus(u.st, sdocId)
	if errors.IsNotFound(err) {
		return nil, errAlreadyDying
	} else if err != nil {
		return nil, err
	}
	if sdoc.Status != StatusPending && sdoc.Status != StatusAllocating && sdoc.Status != StatusInstalling {
		return setDyingOps, nil
	}
	ops := []txn.Op{{
		C:      statusesC,
		Id:     u.st.docID(sdocId),
		Assert: unitNotInstalled,
	}, minUnitsOp}
	removeAsserts := append(isAliveDoc, bson.DocElem{
		"$and", []bson.D{
			unitHasNoSubordinates,
			unitHasNoStorageInstances,
		},
	})
	removeOps, err := u.removeOps(removeAsserts)
	if err == errAlreadyRemoved {
		return nil, errAlreadyDying
	} else if err != nil {
		return nil, err
	}
	return append(ops, removeOps...), nil
}

// destroyHostOps returns all necessary operations to destroy the service unit's host machine,
// or ensure that the conditions preventing its destruction remain stable through the transaction.
func (u *Unit) destroyHostOps(s *Service) (ops []txn.Op, err error) {
	if s.doc.Subordinate {
		return []txn.Op{{
			C:      unitsC,
			Id:     u.st.docID(u.doc.Principal),
			Assert: txn.DocExists,
			Update: bson.D{{"$pull", bson.D{{"subordinates", u.doc.Name}}}},
		}}, nil
	} else if u.doc.MachineId == "" {
		unitLogger.Errorf("unit %v unassigned", u)
		return nil, nil
	}

	machineUpdate := bson.D{{"$pull", bson.D{{"principals", u.doc.Name}}}}

	m, err := u.st.Machine(u.doc.MachineId)
	if err != nil {
		if errors.IsNotFound(err) {
			return nil, nil
		}
		return nil, err
	}

	containerCheck := true // whether container conditions allow destroying the host machine
	containers, err := m.Containers()
	if err != nil {
		return nil, err
	}
	if len(containers) > 0 {
		ops = append(ops, txn.Op{
			C:      containerRefsC,
			Id:     m.doc.DocID,
			Assert: bson.D{{"children.0", bson.D{{"$exists", 1}}}},
		})
		containerCheck = false
	} else {
		ops = append(ops, txn.Op{
			C:  containerRefsC,
			Id: m.doc.DocID,
			Assert: bson.D{{"$or", []bson.D{
				{{"children", bson.D{{"$size", 0}}}},
				{{"children", bson.D{{"$exists", false}}}},
			}}},
		})
	}

	machineCheck := true // whether host machine conditions allow destroy
	if len(m.doc.Principals) != 1 || m.doc.Principals[0] != u.doc.Name {
		machineCheck = false
	} else if hasJob(m.doc.Jobs, JobManageEnviron) {
		// Check that the machine does not have any responsibilities that
		// prevent a lifecycle change.
		machineCheck = false
	} else if m.doc.HasVote {
		machineCheck = false
	}

	// assert that the machine conditions pertaining to host removal conditions
	// remain the same throughout the transaction.
	var machineAssert bson.D
	if machineCheck {
		machineAssert = bson.D{{"$and", []bson.D{
			{{"principals", []string{u.doc.Name}}},
			{{"jobs", bson.D{{"$nin", []MachineJob{JobManageEnviron}}}}},
			{{"hasvote", bson.D{{"$ne", true}}}},
		}}}
	} else {
		machineAssert = bson.D{{"$or", []bson.D{
			{{"principals", bson.D{{"$ne", []string{u.doc.Name}}}}},
			{{"jobs", bson.D{{"$in", []MachineJob{JobManageEnviron}}}}},
			{{"hasvote", true}},
		}}}
	}

	// If removal conditions satisfied by machine & container docs, we can
	// destroy it, in addition to removing the unit principal.
	if machineCheck && containerCheck {
		machineUpdate = append(machineUpdate, bson.D{{"$set", bson.D{{"life", Dying}}}}...)
	}

	ops = append(ops, txn.Op{
		C:      machinesC,
		Id:     m.doc.DocID,
		Assert: machineAssert,
		Update: machineUpdate,
	})
	return ops, nil
}

var errAlreadyRemoved = stderrors.New("entity has already been removed")

// removeOps returns the operations necessary to remove the unit, assuming
// the supplied asserts apply to the unit document.
func (u *Unit) removeOps(asserts bson.D) ([]txn.Op, error) {
	svc, err := u.st.Service(u.doc.Service)
	if errors.IsNotFound(err) {
		// If the service has been removed, the unit must already have been.
		return nil, errAlreadyRemoved
	} else if err != nil {
		return nil, err
	}
	return svc.removeUnitOps(u, asserts)
}

// ErrUnitHasSubordinates is a standard error to indicate that a Unit
// cannot complete an operation to end its life because it still has
// subordinate services
var ErrUnitHasSubordinates = stderrors.New("unit has subordinates")

var unitHasNoSubordinates = bson.D{{
	"$or", []bson.D{
		{{"subordinates", bson.D{{"$size", 0}}}},
		{{"subordinates", bson.D{{"$exists", false}}}},
	},
}}

// ErrUnitHasStorageInstances is a standard error to indicate that a Unit
// cannot complete an operation to end its life because it still has
// storage instances.
var ErrUnitHasStorageInstances = stderrors.New("unit has storage instances")

var unitHasNoStorageInstances = bson.D{{
	"$or", []bson.D{
		{{"storageinstances", bson.D{{"$size", 0}}}},
		{{"storageinstances", bson.D{{"$exists", false}}}},
	},
}}

// EnsureDead sets the unit lifecycle to Dead if it is Alive or Dying.
// It does nothing otherwise. If the unit has subordinates, it will
// return ErrUnitHasSubordinates; otherwise, if it has storage instances,
// it will return ErrUnitHasStorageInstances.
func (u *Unit) EnsureDead() (err error) {
	if u.doc.Life == Dead {
		return nil
	}
	defer func() {
		if err == nil {
			u.doc.Life = Dead
		}
	}()
	assert := append(notDeadDoc, bson.DocElem{
		"$and", []bson.D{
			unitHasNoSubordinates,
			unitHasNoStorageInstances,
		},
	})
	ops := []txn.Op{{
		C:      unitsC,
		Id:     u.doc.DocID,
		Assert: assert,
		Update: bson.D{{"$set", bson.D{{"life", Dead}}}},
	}}
	if err := u.st.runTransaction(ops); err != txn.ErrAborted {
		return err
	}
	if notDead, err := isNotDead(u.st, unitsC, u.doc.DocID); err != nil {
		return err
	} else if !notDead {
		return nil
	}
	if err := u.Refresh(); errors.IsNotFound(err) {
		return nil
	} else if err != nil {
		return err
	}
	if len(u.doc.Subordinates) > 0 {
		return ErrUnitHasSubordinates
	}
	return ErrUnitHasStorageInstances
}

// Remove removes the unit from state, and may remove its service as well, if
// the service is Dying and no other references to it exist. It will fail if
// the unit is not Dead.
func (u *Unit) Remove() (err error) {
	defer errors.DeferredAnnotatef(&err, "cannot remove unit %q", u)
	if u.doc.Life != Dead {
		return stderrors.New("unit is not dead")
	}

	// Now the unit is Dead, we can be sure that it's impossible for it to
	// enter relation scopes (once it's Dying, we can be sure of this; but
	// EnsureDead does not require that it already be Dying, so this is the
	// only point at which we can safely backstop lp:1233457 and mitigate
	// the impact of unit agent bugs that leave relation scopes occupied).
	relations, err := serviceRelations(u.st, u.doc.Service)
	if err != nil {
		return err
	}
	for _, rel := range relations {
		ru, err := rel.Unit(u)
		if err != nil {
			return err
		}
		if err := ru.LeaveScope(); err != nil {
			return err
		}
	}

	// Now we're sure we haven't left any scopes occupied by this unit, we
	// can safely remove the document.
	unit := &Unit{st: u.st, doc: u.doc}
	buildTxn := func(attempt int) ([]txn.Op, error) {
		if attempt > 0 {
			if err := unit.Refresh(); errors.IsNotFound(err) {
				return nil, jujutxn.ErrNoOperations
			} else if err != nil {
				return nil, err
			}
		}
		switch ops, err := unit.removeOps(isDeadDoc); err {
		case errRefresh:
		case errAlreadyDying:
			return nil, jujutxn.ErrNoOperations
		case nil:
			return ops, nil
		default:
			return nil, err
		}
		return nil, jujutxn.ErrNoOperations
	}
	return unit.st.run(buildTxn)
}

// Resolved returns the resolved mode for the unit.
func (u *Unit) Resolved() ResolvedMode {
	return u.doc.Resolved
}

// IsPrincipal returns whether the unit is deployed in its own container,
// and can therefore have subordinate services deployed alongside it.
func (u *Unit) IsPrincipal() bool {
	return u.doc.Principal == ""
}

// SubordinateNames returns the names of any subordinate units.
func (u *Unit) SubordinateNames() []string {
	names := make([]string, len(u.doc.Subordinates))
	copy(names, u.doc.Subordinates)
	return names
}

// StorageInstanceIds returns the IDs of any storage instances owned by
// the unit.
func (u *Unit) StorageInstanceIds() []string {
	ids := make([]string, len(u.doc.StorageInstances))
	copy(ids, u.doc.StorageInstances)
	return ids
}

// RelationsJoined returns the relations for which the unit has entered scope
// and neither left it nor prepared to leave it
func (u *Unit) RelationsJoined() ([]*Relation, error) {
	return u.relations(func(ru *RelationUnit) (bool, error) {
		return ru.Joined()
	})
}

// RelationsInScope returns the relations for which the unit has entered scope
// and not left it.
func (u *Unit) RelationsInScope() ([]*Relation, error) {
	return u.relations(func(ru *RelationUnit) (bool, error) {
		return ru.InScope()
	})
}

type relationPredicate func(ru *RelationUnit) (bool, error)

// relations implements RelationsJoined and RelationsInScope.
func (u *Unit) relations(predicate relationPredicate) ([]*Relation, error) {
	candidates, err := serviceRelations(u.st, u.doc.Service)
	if err != nil {
		return nil, err
	}
	var filtered []*Relation
	for _, relation := range candidates {
		relationUnit, err := relation.Unit(u)
		if err != nil {
			return nil, err
		}
		if include, err := predicate(relationUnit); err != nil {
			return nil, err
		} else if include {
			filtered = append(filtered, relation)
		}
	}
	return filtered, nil
}

// DeployerTag returns the tag of the agent responsible for deploying
// the unit. If no such entity can be determined, false is returned.
func (u *Unit) DeployerTag() (names.Tag, bool) {
	if u.doc.Principal != "" {
		return names.NewUnitTag(u.doc.Principal), true
	} else if u.doc.MachineId != "" {
		return names.NewMachineTag(u.doc.MachineId), true
	}
	return nil, false
}

// PrincipalName returns the name of the unit's principal.
// If the unit is not a subordinate, false is returned.
func (u *Unit) PrincipalName() (string, bool) {
	return u.doc.Principal, u.doc.Principal != ""
}

// machine returns the unit's machine.
func (u *Unit) machine() (*Machine, error) {
	id, err := u.AssignedMachineId()
	if err != nil {
		return nil, errors.Annotatef(err, "unit %v cannot get assigned machine", u)
	}
	m, err := u.st.Machine(id)
	if err != nil {
		return nil, errors.Annotatef(err, "unit %v misses machine id %v", u)
	}
	return m, nil
}

// addressesOfMachine returns Addresses of the related machine if present.
func (u *Unit) addressesOfMachine() []network.Address {
	m, err := u.machine()
	if err != nil {
		unitLogger.Errorf("%v", err)
		return nil
	}
	return m.Addresses()
}

// PublicAddress returns the public address of the unit and whether it is valid.
func (u *Unit) PublicAddress() (string, bool) {
	var publicAddress string
	addresses := u.addressesOfMachine()
	if len(addresses) > 0 {
		publicAddress = network.SelectPublicAddress(addresses)
	}
	return publicAddress, publicAddress != ""
}

// PrivateAddress returns the private address of the unit and whether it is valid.
func (u *Unit) PrivateAddress() (string, bool) {
	var privateAddress string
	addresses := u.addressesOfMachine()
	if len(addresses) > 0 {
		privateAddress = network.SelectInternalAddress(addresses, false)
	}
	return privateAddress, privateAddress != ""
}

// AvailabilityZone returns the name of the availability zone into which
// the unit's machine instance was provisioned.
func (u *Unit) AvailabilityZone() (string, error) {
	m, err := u.machine()
	if err != nil {
		return "", errors.Trace(err)
	}
	return m.AvailabilityZone()
}

// Refresh refreshes the contents of the Unit from the underlying
// state. It an error that satisfies errors.IsNotFound if the unit has
// been removed.
func (u *Unit) Refresh() error {
	units, closer := u.st.getCollection(unitsC)
	defer closer()

	err := units.FindId(u.doc.DocID).One(&u.doc)
	if err == mgo.ErrNotFound {
		return errors.NotFoundf("unit %q", u)
	}
	if err != nil {
		return fmt.Errorf("cannot refresh unit %q: %v", u, err)
	}
	return nil
}

// Agent Returns an agent by its unit's name.
func (u *Unit) Agent() Entity {
	return newUnitAgent(u.st, u.Tag(), u.Name())
}

// SetAgentStatus calls SetStatus for this unit's agent, this call
// is equivalent to the former call to SetStatus when Agent and Unit
// where not separate entities.
func (u *Unit) SetAgentStatus(status Status, info string, data map[string]interface{}) error {
	agent := newUnitAgent(u.st, u.Tag(), u.Name())
	return agent.SetStatus(status, info, data)
}

// AgentStatus calls Status for this unit's agent, this call
// is equivalent to the former call to Status when Agent and Unit
// where not separate entities.
func (u *Unit) AgentStatus() (status Status, info string, data map[string]interface{}, err error) {
	agent := newUnitAgent(u.st, u.Tag(), u.Name())
	return agent.Status()
}

// Status returns the status of the unit.
// This method relies on globalKey instead of globalAgentKey since it is part of
// the effort to separate Unit from UnitAgent. Now the Status for UnitAgent is in
// the UnitAgent struct.
func (u *Unit) Status() (status Status, info string, data map[string]interface{}, err error) {
	doc, err := getStatus(u.st, u.globalKey())
	if err != nil {
		return "", "", nil, err
	}
	status = doc.Status
	info = doc.StatusInfo
	data = doc.StatusData
	return
}

// SetStatus sets the status of the unit agent. The optional values
// allow to pass additional helpful status data.
// This method relies on globalKey instead of globalAgentKey since it is part of
// the effort to separate Unit from UnitAgent. Now the SetStatus for UnitAgent is in
// the UnitAgent struct.
func (u *Unit) SetStatus(status Status, info string, data map[string]interface{}) error {
	doc, err := newUnitStatusDoc(status, info, data)
	if err != nil {
		return err
	}
	ops := []txn.Op{{
		C:      unitsC,
		Id:     u.doc.DocID,
		Assert: notDeadDoc,
	},
		updateStatusOp(u.st, u.globalKey(), doc.statusDoc),
	}
	err = u.st.runTransaction(ops)
	if err != nil {
		return fmt.Errorf("cannot set status of unit %q: %v", u, onAbort(err, ErrDead))
	}

	return nil
}

// OpenPorts opens the given port range and protocol for the unit, if
// it does not conflict with another already opened range on the
// unit's assigned machine.
func (u *Unit) OpenPorts(protocol string, fromPort, toPort int) (err error) {
	ports, err := NewPortRange(u.Name(), fromPort, toPort, protocol)
	if err != nil {
		return errors.Annotatef(err, "invalid port range %v-%v/%v", fromPort, toPort, protocol)
	}
	defer errors.DeferredAnnotatef(&err, "cannot open ports %v for unit %q", ports, u)

	machineId, err := u.AssignedMachineId()
	if err != nil {
		return errors.Annotatef(err, "unit %q has no assigned machine", u)
	}

	// TODO(dimitern) 2014-09-10 bug #1337804: network name is
	// hard-coded until multiple network support lands
	machinePorts, err := getOrCreatePorts(u.st, machineId, network.DefaultPublic)
	if err != nil {
		return errors.Annotatef(err, "cannot get or create ports for machine %q", machineId)
	}

	return machinePorts.OpenPorts(ports)
}

// ClosePorts closes the given port range and protocol for the unit.
func (u *Unit) ClosePorts(protocol string, fromPort, toPort int) (err error) {
	ports, err := NewPortRange(u.Name(), fromPort, toPort, protocol)
	if err != nil {
		return errors.Annotatef(err, "invalid port range %v-%v/%v", fromPort, toPort, protocol)
	}
	defer errors.DeferredAnnotatef(&err, "cannot close ports %v for unit %q", ports, u)

	machineId, err := u.AssignedMachineId()
	if err != nil {
		return errors.Annotatef(err, "unit %q has no assigned machine", u)
	}

	// TODO(dimitern) 2014-09-10 bug #1337804: network name is
	// hard-coded until multiple network support lands
	machinePorts, err := getOrCreatePorts(u.st, machineId, network.DefaultPublic)
	if err != nil {
		return errors.Annotatef(err, "cannot get or create ports for machine %q", machineId)
	}

	return machinePorts.ClosePorts(ports)
}

// OpenPort opens the given port and protocol for the unit.
func (u *Unit) OpenPort(protocol string, number int) error {
	return u.OpenPorts(protocol, number, number)
}

// ClosePort closes the given port and protocol for the unit.
func (u *Unit) ClosePort(protocol string, number int) error {
	return u.ClosePorts(protocol, number, number)
}

// OpenedPorts returns a slice containing the open port ranges of the
// unit.
func (u *Unit) OpenedPorts() ([]network.PortRange, error) {
	machineId, err := u.AssignedMachineId()
	if err != nil {
		return nil, errors.Annotatef(err, "unit %q has no assigned machine", u)
	}

	// TODO(dimitern) 2014-09-10 bug #1337804: network name is
	// hard-coded until multiple network support lands
	machinePorts, err := getPorts(u.st, machineId, network.DefaultPublic)
	result := []network.PortRange{}
	if err == nil {
		ports := machinePorts.PortsForUnit(u.Name())
		for _, port := range ports {
			result = append(result, network.PortRange{
				Protocol: port.Protocol,
				FromPort: port.FromPort,
				ToPort:   port.ToPort,
			})
		}
	} else {
		if !errors.IsNotFound(err) {
			return nil, errors.Annotatef(err, "failed getting ports for unit %q", u)
		}
	}
	network.SortPortRanges(result)
	return result, nil
}

// CharmURL returns the charm URL this unit is currently using.
func (u *Unit) CharmURL() (*charm.URL, bool) {
	if u.doc.CharmURL == nil {
		return nil, false
	}
	return u.doc.CharmURL, true
}

// SetCharmURL marks the unit as currently using the supplied charm URL.
// An error will be returned if the unit is dead, or the charm URL not known.
func (u *Unit) SetCharmURL(curl *charm.URL) error {
	if curl == nil {
		return fmt.Errorf("cannot set nil charm url")
	}

	db, closer := u.st.newDB()
	defer closer()
	envUUID := u.st.EnvironUUID()
	units := getCollectionFromDB(db, unitsC, envUUID)
	charms := getCollectionFromDB(db, charmsC, envUUID)

	buildTxn := func(attempt int) ([]txn.Op, error) {
		if attempt > 0 {
			// NOTE: We're explicitly allowing SetCharmURL to succeed
			// when the unit is Dying, because service/charm upgrades
			// should still be allowed to apply to dying units, so
			// that bugs in departed/broken hooks can be addressed at
			// runtime.
			if notDead, err := isNotDeadWithSession(units, u.doc.DocID); err != nil {
				return nil, errors.Trace(err)
			} else if !notDead {
				return nil, ErrDead
			}
		}
		sel := bson.D{{"_id", u.doc.DocID}, {"charmurl", curl}}
		if count, err := units.Find(sel).Count(); err != nil {
			return nil, errors.Trace(err)
		} else if count == 1 {
			// Already set
			return nil, jujutxn.ErrNoOperations
		}
		if count, err := charms.FindId(curl.String()).Count(); err != nil {
			return nil, errors.Trace(err)
		} else if count < 1 {
			return nil, errors.Errorf("unknown charm url %q", curl)
		}

		// Add a reference to the service settings for the new charm.
		incOp, err := settingsIncRefOp(u.st, u.doc.Service, curl, false)
		if err != nil {
			return nil, errors.Trace(err)
		}

		// Set the new charm URL.
		differentCharm := bson.D{{"charmurl", bson.D{{"$ne", curl}}}}
		ops := []txn.Op{
			incOp,
			{
				C:      unitsC,
				Id:     u.doc.DocID,
				Assert: append(notDeadDoc, differentCharm...),
				Update: bson.D{{"$set", bson.D{{"charmurl", curl}}}},
			}}
		if u.doc.CharmURL != nil {
			// Drop the reference to the old charm.
			decOps, err := settingsDecRefOps(u.st, u.doc.Service, u.doc.CharmURL)
			if err != nil {
				return nil, errors.Trace(err)
			}
			ops = append(ops, decOps...)
		}
		return ops, nil
	}
	err := u.st.run(buildTxn)
	if err == nil {
		u.doc.CharmURL = curl
	}
	return err
}

// AgentPresence returns whether the respective remote agent is alive.
func (u *Unit) AgentPresence() (bool, error) {
	return u.st.pwatcher.Alive(u.globalAgentKey())
}

// Tag returns a name identifying the unit.
// The returned name will be different from other Tag values returned by any
// other entities from the same state.
func (u *Unit) Tag() names.Tag {
	return u.UnitTag()
}

// UnitTag returns a names.UnitTag representing this Unit, unless the
// unit Name is invalid, in which case it will panic
func (u *Unit) UnitTag() names.UnitTag {
	return names.NewUnitTag(u.Name())
}

// WaitAgentPresence blocks until the respective agent is alive.
func (u *Unit) WaitAgentPresence(timeout time.Duration) (err error) {
	defer errors.DeferredAnnotatef(&err, "waiting for agent of unit %q", u)
	ch := make(chan presence.Change)
	u.st.pwatcher.Watch(u.globalAgentKey(), ch)
	defer u.st.pwatcher.Unwatch(u.globalAgentKey(), ch)
	for i := 0; i < 2; i++ {
		select {
		case change := <-ch:
			if change.Alive {
				return nil
			}
		case <-time.After(timeout):
			return fmt.Errorf("still not alive after timeout")
		case <-u.st.pwatcher.Dead():
			return u.st.pwatcher.Err()
		}
	}
	panic(fmt.Sprintf("presence reported dead status twice in a row for unit %q", u))
}

// SetAgentPresence signals that the agent for unit u is alive.
// It returns the started pinger.
func (u *Unit) SetAgentPresence() (*presence.Pinger, error) {
	presenceCollection := u.st.getPresence()
<<<<<<< HEAD
	p := presence.NewPinger(presenceCollection, u.globalAgentKey())
=======
	p := presence.NewPinger(presenceCollection, u.st.EnvironTag(), u.globalKey())
>>>>>>> 4527dcfb
	err := p.Start()
	if err != nil {
		return nil, err
	}
	return p, nil
}

func unitNotAssignedError(u *Unit) error {
	msg := fmt.Sprintf("unit %q is not assigned to a machine", u)
	return errors.NewNotAssigned(nil, msg)
}

// AssignedMachineId returns the id of the assigned machine.
func (u *Unit) AssignedMachineId() (id string, err error) {
	if u.IsPrincipal() {
		if u.doc.MachineId == "" {
			return "", unitNotAssignedError(u)
		}
		return u.doc.MachineId, nil
	}

	units, closer := u.st.getCollection(unitsC)
	defer closer()

	pudoc := unitDoc{}
	err = units.FindId(u.doc.Principal).One(&pudoc)
	if err == mgo.ErrNotFound {
		return "", errors.NotFoundf("principal unit %q of %q", u.doc.Principal, u)
	} else if err != nil {
		return "", err
	}
	if pudoc.MachineId == "" {
		return "", unitNotAssignedError(u)
	}
	return pudoc.MachineId, nil
}

var (
	machineNotAliveErr = stderrors.New("machine is not alive")
	machineNotCleanErr = stderrors.New("machine is dirty")
	unitNotAliveErr    = stderrors.New("unit is not alive")
	alreadyAssignedErr = stderrors.New("unit is already assigned to a machine")
	inUseErr           = stderrors.New("machine is not unused")
)

// assignToMachine is the internal version of AssignToMachine,
// also used by AssignToUnusedMachine. It returns specific errors
// in some cases:
// - machineNotAliveErr when the machine is not alive.
// - unitNotAliveErr when the unit is not alive.
// - alreadyAssignedErr when the unit has already been assigned
// - inUseErr when the machine already has a unit assigned (if unused is true)
func (u *Unit) assignToMachine(m *Machine, unused bool) (err error) {
	if u.doc.Series != m.doc.Series {
		return fmt.Errorf("series does not match")
	}
	if u.doc.MachineId != "" {
		if u.doc.MachineId != m.Id() {
			return alreadyAssignedErr
		}
		return nil
	}
	if u.doc.Principal != "" {
		return fmt.Errorf("unit is a subordinate")
	}
	canHost := false
	for _, j := range m.doc.Jobs {
		if j == JobHostUnits {
			canHost = true
			break
		}
	}
	if !canHost {
		return fmt.Errorf("machine %q cannot host units", m)
	}
	// assignToMachine implies assignment to an existing machine,
	// which is only permitted if unit placement is supported.
	if err := u.st.supportsUnitPlacement(); err != nil {
		return err
	}
	assert := append(isAliveDoc, bson.D{
		{"$or", []bson.D{
			{{"machineid", ""}},
			{{"machineid", m.Id()}},
		}},
	}...)
	massert := isAliveDoc
	if unused {
		massert = append(massert, bson.D{{"clean", bson.D{{"$ne", false}}}}...)
	}
	ops := []txn.Op{{
		C:      unitsC,
		Id:     u.doc.DocID,
		Assert: assert,
		Update: bson.D{{"$set", bson.D{{"machineid", m.doc.Id}}}},
	}, {
		C:      machinesC,
		Id:     m.doc.DocID,
		Assert: massert,
		Update: bson.D{{"$addToSet", bson.D{{"principals", u.doc.Name}}}, {"$set", bson.D{{"clean", false}}}},
	}}
	err = u.st.runTransaction(ops)
	if err == nil {
		u.doc.MachineId = m.doc.Id
		m.doc.Clean = false
		return nil
	}
	if err != txn.ErrAborted {
		return err
	}
	u0, err := u.st.Unit(u.Name())
	if err != nil {
		return err
	}
	m0, err := u.st.Machine(m.Id())
	if err != nil {
		return err
	}
	switch {
	case u0.Life() != Alive:
		return unitNotAliveErr
	case m0.Life() != Alive:
		return machineNotAliveErr
	case u0.doc.MachineId != "" || !unused:
		return alreadyAssignedErr
	}
	return inUseErr
}

func assignContextf(err *error, unit *Unit, target string) {
	if *err != nil {
		*err = fmt.Errorf("cannot assign unit %q to %s: %v", unit, target, *err)
	}
}

// AssignToMachine assigns this unit to a given machine.
func (u *Unit) AssignToMachine(m *Machine) (err error) {
	defer assignContextf(&err, u, fmt.Sprintf("machine %s", m))
	return u.assignToMachine(m, false)
}

// assignToNewMachine assigns the unit to a machine created according to
// the supplied params, with the supplied constraints.
func (u *Unit) assignToNewMachine(template MachineTemplate, parentId string, containerType instance.ContainerType) error {
	template.principals = []string{u.doc.Name}
	template.Dirty = true

	var (
		mdoc *machineDoc
		ops  []txn.Op
		err  error
	)
	switch {
	case parentId == "" && containerType == "":
		mdoc, ops, err = u.st.addMachineOps(template)
	case parentId == "":
		if containerType == "" {
			return fmt.Errorf("assignToNewMachine called without container type (should never happen)")
		}
		// The new parent machine is clean and only hosts units,
		// regardless of its child.
		parentParams := template
		parentParams.Jobs = []MachineJob{JobHostUnits}
		mdoc, ops, err = u.st.addMachineInsideNewMachineOps(template, parentParams, containerType)
	default:
		// Container type is specified but no parent id.
		mdoc, ops, err = u.st.addMachineInsideMachineOps(template, parentId, containerType)
	}
	if err != nil {
		return err
	}
	// Ensure the host machine is really clean.
	if parentId != "" {
		parentDocId := u.st.docID(parentId)
		ops = append(ops, txn.Op{
			C:      machinesC,
			Id:     parentDocId,
			Assert: bson.D{{"clean", true}},
		}, txn.Op{
			C:      containerRefsC,
			Id:     parentDocId,
			Assert: bson.D{hasNoContainersTerm},
		})
	}
	isUnassigned := bson.D{{"machineid", ""}}
	asserts := append(isAliveDoc, isUnassigned...)
	ops = append(ops, txn.Op{
		C:      unitsC,
		Id:     u.doc.DocID,
		Assert: asserts,
		Update: bson.D{{"$set", bson.D{{"machineid", mdoc.Id}}}},
	})

	err = u.st.runTransaction(ops)
	if err == nil {
		u.doc.MachineId = mdoc.Id
		return nil
	} else if err != txn.ErrAborted {
		return err
	}

	// If we assume that the machine ops will never give us an
	// operation that would fail (because the machine id(s) that it
	// chooses are unique), then the only reasons that the
	// transaction could have been aborted are:
	//  * the unit is no longer alive
	//  * the unit has been assigned to a different machine
	//  * the parent machine we want to create a container on was
	//  clean but became dirty
	unit, err := u.st.Unit(u.Name())
	if err != nil {
		return err
	}
	switch {
	case unit.Life() != Alive:
		return unitNotAliveErr
	case unit.doc.MachineId != "":
		return alreadyAssignedErr
	}
	if parentId == "" {
		return fmt.Errorf("cannot add top level machine: transaction aborted for unknown reason")
	}
	m, err := u.st.Machine(parentId)
	if err != nil {
		return err
	}
	if !m.Clean() {
		return machineNotCleanErr
	}
	containers, err := m.Containers()
	if err != nil {
		return err
	}
	if len(containers) > 0 {
		return machineNotCleanErr
	}
	return fmt.Errorf("cannot add container within machine: transaction aborted for unknown reason")
}

// Constraints returns the unit's deployment constraints.
func (u *Unit) Constraints() (*constraints.Value, error) {
	cons, err := readConstraints(u.st, u.globalAgentKey())
	if errors.IsNotFound(err) {
		// Lack of constraints indicates lack of unit.
		return nil, errors.NotFoundf("unit")
	} else if err != nil {
		return nil, err
	}
	return &cons, nil
}

// AssignToNewMachineOrContainer assigns the unit to a new machine,
// with constraints determined according to the service and
// environment constraints at the time of unit creation. If a
// container is required, a clean, empty machine instance is required
// on which to create the container. An existing clean, empty instance
// is first searched for, and if not found, a new one is created.
func (u *Unit) AssignToNewMachineOrContainer() (err error) {
	defer assignContextf(&err, u, "new machine or container")
	if u.doc.Principal != "" {
		return fmt.Errorf("unit is a subordinate")
	}
	cons, err := u.Constraints()
	if err != nil {
		return err
	}
	if !cons.HasContainer() {
		return u.AssignToNewMachine()
	}

	// Find a clean, empty machine on which to create a container.
	var host machineDoc
	hostCons := *cons
	noContainer := instance.NONE
	hostCons.Container = &noContainer
	query, closer, err := u.findCleanMachineQuery(true, &hostCons)
	if err != nil {
		return err
	}
	defer closer()
	err = query.One(&host)
	if err == mgo.ErrNotFound {
		// No existing clean, empty machine so create a new one.
		// The container constraint will be used by AssignToNewMachine to create the required container.
		return u.AssignToNewMachine()
	} else if err != nil {
		return err
	}
	svc, err := u.Service()
	if err != nil {
		return err
	}
	requestedNetworks, err := svc.Networks()
	if err != nil {
		return err
	}
	template := MachineTemplate{
		Series:            u.doc.Series,
		Constraints:       *cons,
		Jobs:              []MachineJob{JobHostUnits},
		RequestedNetworks: requestedNetworks,
	}
	err = u.assignToNewMachine(template, host.Id, *cons.Container)
	if err == machineNotCleanErr {
		// The clean machine was used before we got a chance to use it so just
		// stick the unit on a new machine.
		return u.AssignToNewMachine()
	}
	return err
}

// AssignToNewMachine assigns the unit to a new machine, with constraints
// determined according to the service and environment constraints at the
// time of unit creation.
func (u *Unit) AssignToNewMachine() (err error) {
	defer assignContextf(&err, u, "new machine")
	if u.doc.Principal != "" {
		return fmt.Errorf("unit is a subordinate")
	}
	// Get the ops necessary to create a new machine, and the machine doc that
	// will be added with those operations (which includes the machine id).
	cons, err := u.Constraints()
	if err != nil {
		return err
	}
	var containerType instance.ContainerType
	// Configure to create a new container if required.
	if cons.HasContainer() {
		containerType = *cons.Container
	}
	svc, err := u.Service()
	if err != nil {
		return err
	}
	requestedNetworks, err := svc.Networks()
	if err != nil {
		return err
	}
	volumes, volumeAttachments, err := u.newMachineVolumeParams()
	if err != nil {
		return errors.Trace(err)
	}
	template := MachineTemplate{
		Series:            u.doc.Series,
		Constraints:       *cons,
		Jobs:              []MachineJob{JobHostUnits},
		RequestedNetworks: requestedNetworks,
		Volumes:           volumes,
		VolumeAttachments: volumeAttachments,
	}
	return u.assignToNewMachine(template, "", containerType)
}

// newMachineVolumeParams returns parameters for creating volumes and volume
// attachments for a new machine that the unit will be assigned to.
func (u *Unit) newMachineVolumeParams() ([]MachineVolumeParams, map[names.DiskTag]VolumeAttachmentParams, error) {
	storageAttachments, err := u.st.StorageAttachments(u.UnitTag())
	if err != nil {
		return nil, nil, errors.Annotate(err, "getting storage attachments")
	}
	svc, err := u.Service()
	if err != nil {
		return nil, nil, errors.Trace(err)
	}
	curl, _ := svc.CharmURL()
	if curl == nil {
		return nil, nil, errors.Errorf("no URL set for service %q", svc.Name())
	}
	ch, err := u.st.Charm(curl)
	if err != nil {
		return nil, nil, errors.Annotate(err, "getting charm")
	}
	allCons, err := u.StorageConstraints()
	if err != nil {
		return nil, nil, errors.Annotatef(err, "getting storage constraints")
	}

	var volumes []MachineVolumeParams
	volumeAttachments := make(map[names.DiskTag]VolumeAttachmentParams)
	for _, storageAttachment := range storageAttachments {
		// TODO(axw) consult storage provider to see if we need to request
		// a volume for the storage instance. Otherwise create a Filesystem
		// and FilesystemAttachment.
		storageInstance, err := u.st.StorageInstance(storageAttachment.StorageInstance())
		if err != nil {
			return nil, nil, errors.Annotatef(err, "getting storage instance")
		}

		charmStorage := ch.Meta().Storage[storageInstance.StorageName()]
		volumeAttachmentParams := VolumeAttachmentParams{
			charmStorage.ReadOnly,
		}

		if storageInstance.Owner() == u.Tag() {
			// The storage instance is owned by the unit, so we'll need
			// to create a volume.
			cons := allCons[storageInstance.StorageName()]
			volumeParams := VolumeParams{
				storage: storageInstance.StorageTag(),
				Pool:    cons.Pool,
				Size:    cons.Size,
			}
			volumes = append(volumes, MachineVolumeParams{
				volumeParams, volumeAttachmentParams,
			})
		} else {
			// The storage instance is owned by the service, so there
			// should be a (shared) volume already, for which we will
			// just add an attachment.
			volume, err := u.st.StorageInstanceVolume(storageInstance.StorageTag())
			if err != nil {
				return nil, nil, errors.Annotatef(err, "getting volume for storage %q", storageInstance.Tag().Id())
			}
			volumeAttachments[volume.VolumeTag()] = volumeAttachmentParams
		}
	}
	return volumes, volumeAttachments, nil
}

var noCleanMachines = stderrors.New("all eligible machines in use")

// AssignToCleanMachine assigns u to a machine which is marked as clean. A machine
// is clean if it has never had any principal units assigned to it.
// If there are no clean machines besides any machine(s) running JobHostEnviron,
// an error is returned.
// This method does not take constraints into consideration when choosing a
// machine (lp:1161919).
func (u *Unit) AssignToCleanMachine() (m *Machine, err error) {
	return u.assignToCleanMaybeEmptyMachine(false)
}

// AssignToCleanEmptyMachine assigns u to a machine which is marked as clean and is also
// not hosting any containers. A machine is clean if it has never had any principal units
// assigned to it. If there are no clean machines besides any machine(s) running JobHostEnviron,
// an error is returned.
// This method does not take constraints into consideration when choosing a
// machine (lp:1161919).
func (u *Unit) AssignToCleanEmptyMachine() (m *Machine, err error) {
	return u.assignToCleanMaybeEmptyMachine(true)
}

var hasContainerTerm = bson.DocElem{
	"$and", []bson.D{
		{{"children", bson.D{{"$not", bson.D{{"$size", 0}}}}}},
		{{"children", bson.D{{"$exists", true}}}},
	}}

var hasNoContainersTerm = bson.DocElem{
	"$or", []bson.D{
		{{"children", bson.D{{"$size", 0}}}},
		{{"children", bson.D{{"$exists", false}}}},
	}}

// findCleanMachineQuery returns a Mongo query to find clean (and possibly empty) machines with
// characteristics matching the specified constraints.
func (u *Unit) findCleanMachineQuery(requireEmpty bool, cons *constraints.Value) (_ *mgo.Query, _ func(), err error) {
	db, closer := u.st.newDB()
	defer func() {
		if err != nil {
			closer()
		}
	}()
	containerRefsCollection := db.C(containerRefsC)

	// Select all machines that can accept principal units and are clean.
	var containerRefs []machineContainers
	// If we need empty machines, first build up a list of machine ids which have containers
	// so we can exclude those.
	if requireEmpty {
		err = containerRefsCollection.Find(bson.D{hasContainerTerm}).All(&containerRefs)
		if err != nil {
			return nil, closer, err
		}
	}
	var machinesWithContainers = make([]string, len(containerRefs))
	for i, cref := range containerRefs {
		machinesWithContainers[i] = cref.Id
	}
	terms := bson.D{
		{"life", Alive},
		{"series", u.doc.Series},
		{"jobs", []MachineJob{JobHostUnits}},
		{"clean", true},
		{"machineid", bson.D{{"$nin", machinesWithContainers}}},
	}
	// Add the container filter term if necessary.
	var containerType instance.ContainerType
	if cons.Container != nil {
		containerType = *cons.Container
	}
	if containerType == instance.NONE {
		terms = append(terms, bson.DocElem{"containertype", ""})
	} else if containerType != "" {
		terms = append(terms, bson.DocElem{"containertype", string(containerType)})
	}

	// Find the ids of machines which satisfy any required hardware
	// constraints. If there is no instanceData for a machine, that
	// machine is not considered as suitable for deploying the unit.
	// This can happen if the machine is not yet provisioned. It may
	// be that when the machine is provisioned it will be found to
	// be suitable, but we don't know that right now and it's best
	// to err on the side of caution and exclude such machines.
	var suitableInstanceData []instanceData
	var suitableTerms bson.D
	if cons.Arch != nil && *cons.Arch != "" {
		suitableTerms = append(suitableTerms, bson.DocElem{"arch", *cons.Arch})
	}
	if cons.Mem != nil && *cons.Mem > 0 {
		suitableTerms = append(suitableTerms, bson.DocElem{"mem", bson.D{{"$gte", *cons.Mem}}})
	}
	if cons.RootDisk != nil && *cons.RootDisk > 0 {
		suitableTerms = append(suitableTerms, bson.DocElem{"rootdisk", bson.D{{"$gte", *cons.RootDisk}}})
	}
	if cons.CpuCores != nil && *cons.CpuCores > 0 {
		suitableTerms = append(suitableTerms, bson.DocElem{"cpucores", bson.D{{"$gte", *cons.CpuCores}}})
	}
	if cons.CpuPower != nil && *cons.CpuPower > 0 {
		suitableTerms = append(suitableTerms, bson.DocElem{"cpupower", bson.D{{"$gte", *cons.CpuPower}}})
	}
	if cons.Tags != nil && len(*cons.Tags) > 0 {
		suitableTerms = append(suitableTerms, bson.DocElem{"tags", bson.D{{"$all", *cons.Tags}}})
	}
	if len(suitableTerms) > 0 {
		instanceData := db.C(instanceDataC)
		err := instanceData.Find(suitableTerms).Select(bson.M{"_id": 1}).All(&suitableInstanceData)
		if err != nil {
			return nil, closer, err
		}
		var suitableIds = make([]string, len(suitableInstanceData))
		for i, m := range suitableInstanceData {
			suitableIds[i] = m.DocID
		}
		terms = append(terms, bson.DocElem{"_id", bson.D{{"$in", suitableIds}}})
	}
	machines := db.C(machinesC)
	return machines.Find(terms), closer, nil
}

// assignToCleanMaybeEmptyMachine implements AssignToCleanMachine and AssignToCleanEmptyMachine.
// A 'machine' may be a machine instance or container depending on the service constraints.
func (u *Unit) assignToCleanMaybeEmptyMachine(requireEmpty bool) (m *Machine, err error) {
	context := "clean"
	if requireEmpty {
		context += ", empty"
	}
	context += " machine"

	if u.doc.Principal != "" {
		err = fmt.Errorf("unit is a subordinate")
		assignContextf(&err, u, context)
		return nil, err
	}

	// TODO(axw) once we support dynamic storage provisioning, we
	// should check whether all of the storage constraints can be
	// fulfilled dynamically (by querying a policy).
	storageCons, err := u.StorageConstraints()
	if err != nil {
		assignContextf(&err, u, context)
		return nil, err
	}
	if len(storageCons) > 0 {
		return nil, noCleanMachines
	}

	// Get the unit constraints to see what deployment requirements we have to adhere to.
	cons, err := u.Constraints()
	if err != nil {
		assignContextf(&err, u, context)
		return nil, err
	}
	query, closer, err := u.findCleanMachineQuery(requireEmpty, cons)
	if err != nil {
		assignContextf(&err, u, context)
		return nil, err
	}
	defer closer()

	// Find all of the candidate machines, and associated
	// instances for those that are provisioned. Instances
	// will be distributed across in preference to
	// unprovisioned machines.
	var mdocs []*machineDoc
	if err := query.All(&mdocs); err != nil {
		assignContextf(&err, u, context)
		return nil, err
	}
	var unprovisioned []*Machine
	var instances []instance.Id
	instanceMachines := make(map[instance.Id]*Machine)
	for _, mdoc := range mdocs {
		m := newMachine(u.st, mdoc)
		instance, err := m.InstanceId()
		if errors.IsNotProvisioned(err) {
			unprovisioned = append(unprovisioned, m)
		} else if err != nil {
			assignContextf(&err, u, context)
			return nil, err
		} else {
			instances = append(instances, instance)
			instanceMachines[instance] = m
		}
	}

	// Filter the list of instances that are suitable for
	// distribution, and then map them back to machines.
	//
	// TODO(axw) 2014-05-30 #1324904
	// Shuffle machines to reduce likelihood of collisions.
	// The partition of provisioned/unprovisioned machines
	// must be maintained.
	if instances, err = distributeUnit(u, instances); err != nil {
		assignContextf(&err, u, context)
		return nil, err
	}
	machines := make([]*Machine, len(instances), len(instances)+len(unprovisioned))
	for i, instance := range instances {
		m, ok := instanceMachines[instance]
		if !ok {
			err := fmt.Errorf("invalid instance returned: %v", instance)
			assignContextf(&err, u, context)
			return nil, err
		}
		machines[i] = m
	}
	machines = append(machines, unprovisioned...)

	// TODO(axw) 2014-05-30 #1253704
	// We should not select a machine that is in the process
	// of being provisioned. There's no point asserting that
	// the machine hasn't been provisioned, as there'll still
	// be a period of time during which the machine may be
	// provisioned without the fact having yet been recorded
	// in state.
	for _, m := range machines {
		err := u.assignToMachine(m, true)
		if err == nil {
			return m, nil
		}
		if err != inUseErr && err != machineNotAliveErr {
			assignContextf(&err, u, context)
			return nil, err
		}
	}
	return nil, noCleanMachines
}

// UnassignFromMachine removes the assignment between this unit and the
// machine it's assigned to.
func (u *Unit) UnassignFromMachine() (err error) {
	// TODO check local machine id and add an assert that the
	// machine id is as expected.
	ops := []txn.Op{{
		C:      unitsC,
		Id:     u.doc.DocID,
		Assert: txn.DocExists,
		Update: bson.D{{"$set", bson.D{{"machineid", ""}}}},
	}}
	if u.doc.MachineId != "" {
		ops = append(ops, txn.Op{
			C:      machinesC,
			Id:     u.st.docID(u.doc.MachineId),
			Assert: txn.DocExists,
			Update: bson.D{{"$pull", bson.D{{"principals", u.doc.Name}}}},
		})
	}
	err = u.st.runTransaction(ops)
	if err != nil {
		return fmt.Errorf("cannot unassign unit %q from machine: %v", u, onAbort(err, errors.NotFoundf("machine")))
	}
	u.doc.MachineId = ""
	return nil
}

// ActionSpecsByName is a map of action names to their respective ActionSpec.
type ActionSpecsByName map[string]charm.ActionSpec

// AddAction adds a new Action of type name and using arguments payload to
// this Unit, and returns its ID.
func (u *Unit) AddAction(name string, payload map[string]interface{}) (*Action, error) {
	if len(name) == 0 {
		return nil, errors.New("no action name given")
	}
	specs, err := u.ActionSpecs()
	if err != nil {
		return nil, err
	}
	spec, ok := specs[name]
	if !ok {
		return nil, errors.Errorf("action %q not defined on unit %q", name, u.Name())
	}
	err = spec.ValidateParams(payload)
	if err != nil {
		return nil, err
	}
	return u.st.EnqueueAction(u.Tag(), name, payload)
}

// ActionSpecs gets the ActionSpec map for the Unit's charm.
func (u *Unit) ActionSpecs() (ActionSpecsByName, error) {
	none := ActionSpecsByName{}
	curl, _ := u.CharmURL()
	if curl == nil {
		// If unit charm URL is not yet set, fall back to service
		svc, err := u.Service()
		if err != nil {
			return none, err
		}
		curl, _ = svc.CharmURL()
		if curl == nil {
			return none, errors.Errorf("no URL set for service %q", svc.Name())
		}
	}
	ch, err := u.st.Charm(curl)
	if err != nil {
		return none, errors.Annotatef(err, "unable to get charm with URL %q", curl.String())
	}
	chActions := ch.Actions()
	if chActions == nil || len(chActions.ActionSpecs) == 0 {
		return none, errors.Errorf("no actions defined on charm %q", ch.String())
	}
	return chActions.ActionSpecs, nil
}

// CancelAction removes a pending Action from the queue for this
// ActionReceiver and marks it as cancelled.
func (u *Unit) CancelAction(action *Action) (*Action, error) {
	return action.Finish(ActionResults{Status: ActionCancelled})
}

// WatchActionNotifications starts and returns a StringsWatcher that
// notifies when actions with Id prefixes matching this Unit are added
func (u *Unit) WatchActionNotifications() StringsWatcher {
	return u.st.watchEnqueuedActionsFilteredBy(u)
}

// Actions returns a list of actions pending or completed for this unit.
func (u *Unit) Actions() ([]*Action, error) {
	return u.st.matchingActions(u)
}

// CompletedActions returns a list of actions that have finished for
// this unit.
func (u *Unit) CompletedActions() ([]*Action, error) {
	return u.st.matchingActionsCompleted(u)
}

// PendingActions returns a list of actions pending for this unit.
func (u *Unit) PendingActions() ([]*Action, error) {
	return u.st.matchingActionsPending(u)
}

// RunningActions returns a list of actions running on this unit.
func (u *Unit) RunningActions() ([]*Action, error) {
	return u.st.matchingActionsRunning(u)
}

// Resolve marks the unit as having had any previous state transition
// problems resolved, and informs the unit that it may attempt to
// reestablish normal workflow. The retryHooks parameter informs
// whether to attempt to reexecute previous failed hooks or to continue
// as if they had succeeded before.
func (u *Unit) Resolve(retryHooks bool) error {
	status, _, _, err := u.Status()
	if err != nil {
		return err
	}
	if status != StatusError {
		return errors.Errorf("unit %q is not in an error state", u)
	}
	mode := ResolvedNoHooks
	if retryHooks {
		mode = ResolvedRetryHooks
	}
	return u.SetResolved(mode)
}

// SetResolved marks the unit as having had any previous state transition
// problems resolved, and informs the unit that it may attempt to
// reestablish normal workflow. The resolved mode parameter informs
// whether to attempt to reexecute previous failed hooks or to continue
// as if they had succeeded before.
func (u *Unit) SetResolved(mode ResolvedMode) (err error) {
	defer errors.DeferredAnnotatef(&err, "cannot set resolved mode for unit %q", u)
	switch mode {
	case ResolvedRetryHooks, ResolvedNoHooks:
	default:
		return fmt.Errorf("invalid error resolution mode: %q", mode)
	}
	// TODO(fwereade): assert unit has error status.
	resolvedNotSet := bson.D{{"resolved", ResolvedNone}}
	ops := []txn.Op{{
		C:      unitsC,
		Id:     u.doc.DocID,
		Assert: append(notDeadDoc, resolvedNotSet...),
		Update: bson.D{{"$set", bson.D{{"resolved", mode}}}},
	}}
	if err := u.st.runTransaction(ops); err == nil {
		u.doc.Resolved = mode
		return nil
	} else if err != txn.ErrAborted {
		return err
	}
	if ok, err := isNotDead(u.st, unitsC, u.doc.DocID); err != nil {
		return err
	} else if !ok {
		return ErrDead
	}
	// For now, the only remaining assert is that resolved was unset.
	return fmt.Errorf("already resolved")
}

// ClearResolved removes any resolved setting on the unit.
func (u *Unit) ClearResolved() error {
	ops := []txn.Op{{
		C:      unitsC,
		Id:     u.doc.DocID,
		Assert: txn.DocExists,
		Update: bson.D{{"$set", bson.D{{"resolved", ResolvedNone}}}},
	}}
	err := u.st.runTransaction(ops)
	if err != nil {
		return fmt.Errorf("cannot clear resolved mode for unit %q: %v", u, errors.NotFoundf("unit"))
	}
	u.doc.Resolved = ResolvedNone
	return nil
}

// AddMetric adds a new batch of metrics to the database.
// A UUID for the metric will be generated and the new MetricBatch will be returned
func (u *Unit) AddMetrics(created time.Time, metrics []Metric) (*MetricBatch, error) {
	charmUrl, ok := u.CharmURL()
	if !ok {
		return nil, stderrors.New("failed to add metrics, couldn't find charm url")
	}
	service, err := u.Service()
	if err != nil {
		return nil, errors.Annotatef(err, "couldn't retrieve service whilst adding metrics")
	}
	return u.st.addMetrics(u.UnitTag(), charmUrl, created, metrics, service.MetricCredentials())
}

// StorageConstraints returns the unit's storage constraints.
func (u *Unit) StorageConstraints() (map[string]StorageConstraints, error) {
	// TODO(axw) eventually we should be able to override service
	// storage constraints at the unit level.
	return readStorageConstraints(u.st, serviceGlobalKey(u.doc.Service))
}<|MERGE_RESOLUTION|>--- conflicted
+++ resolved
@@ -1027,11 +1027,7 @@
 // It returns the started pinger.
 func (u *Unit) SetAgentPresence() (*presence.Pinger, error) {
 	presenceCollection := u.st.getPresence()
-<<<<<<< HEAD
-	p := presence.NewPinger(presenceCollection, u.globalAgentKey())
-=======
-	p := presence.NewPinger(presenceCollection, u.st.EnvironTag(), u.globalKey())
->>>>>>> 4527dcfb
+	p := presence.NewPinger(presenceCollection, u.st.EnvironTag(), u.globalAgentKey())
 	err := p.Start()
 	if err != nil {
 		return nil, err
