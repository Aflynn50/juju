// Copyright 2016 Canonical Ltd.
// Licensed under the AGPLv3, see LICENCE file for details.

package migration

import (
	"github.com/juju/errors"
	"github.com/juju/names"
	"github.com/juju/schema"

	"github.com/juju/juju/version"
)

type machines struct {
	Version   int        `yaml:"version"`
	Machines_ []*machine `yaml:"machines"`
}

type machine struct {
<<<<<<< HEAD
=======
	// annotations is exported as it is a composed type, even if private.
	annotations `yaml:"annotations,omitempty"`

>>>>>>> 09dddc77
	Id_            string         `yaml:"id"`
	Nonce_         string         `yaml:"nonce"`
	PasswordHash_  string         `yaml:"password-hash"`
	Placement_     string         `yaml:"placement,omitempty"`
	Instance_      *cloudInstance `yaml:"instance,omitempty"`
	Series_        string         `yaml:"series"`
	ContainerType_ string         `yaml:"container-type,omitempty"`

	Status_ *status `yaml:"status"`

	ProviderAddresses_ []*address `yaml:"provider-addresses,omitempty"`
	MachineAddresses_  []*address `yaml:"machine-addresses,omitempty"`

	PreferredPublicAddress_  *address `yaml:"preferred-public-address,omitempty"`
	PreferredPrivateAddress_ *address `yaml:"preferred-private-address,omitempty"`

	Tools_ *agentTools `yaml:"tools"`
	Jobs_  []string    `yaml:"jobs"`

	SupportedContainers_ *[]string `yaml:"supported-containers,omitempty"`

	Containers_ []*machine `yaml:"containers"`

	NetworkPorts_ *versionedNetworkPorts `yaml:"network-ports,omitempty"`

	hasAnnotations `yaml:"annotations,omitempty"`

	Constraints_ *constraints `yaml:"constraints,omitempty"`
}

// MachineArgs is an argument struct used to add a machine to the Model.
type MachineArgs struct {
	Id            names.MachineTag
	Nonce         string
	PasswordHash  string
	Placement     string
	Series        string
	ContainerType string
	Jobs          []string
	// A null value means that we don't yet know which containers
	// are supported. An empty slice means 'no containers are supported'.
	SupportedContainers *[]string
}

func newMachine(args MachineArgs) *machine {
	var jobs []string
	if count := len(args.Jobs); count > 0 {
		jobs = make([]string, count)
		copy(jobs, args.Jobs)
	}
	m := &machine{
		Id_:            args.Id.Id(),
		Nonce_:         args.Nonce,
		PasswordHash_:  args.PasswordHash,
		Placement_:     args.Placement,
		Series_:        args.Series,
		ContainerType_: args.ContainerType,
		Jobs_:          jobs,
	}
	if args.SupportedContainers != nil {
		supported := make([]string, len(*args.SupportedContainers))
		copy(supported, *args.SupportedContainers)
		m.SupportedContainers_ = &supported
	}
	return m
}

// Id implements Machine.
func (m *machine) Id() string {
	return m.Id_
}

// Tag implements Machine.
func (m *machine) Tag() names.MachineTag {
	return names.NewMachineTag(m.Id_)
}

// Nonce implements Machine.
func (m *machine) Nonce() string {
	return m.Nonce_
}

// PasswordHash implements Machine.
func (m *machine) PasswordHash() string {
	return m.PasswordHash_
}

// Placement implements Machine.
func (m *machine) Placement() string {
	return m.Placement_
}

// Instance implements Machine.
func (m *machine) Instance() CloudInstance {
	// To avoid typed nils check nil here.
	if m.Instance_ == nil {
		return nil
	}
	return m.Instance_
}

// SetInstance implements Machine.
func (m *machine) SetInstance(args CloudInstanceArgs) {
	m.Instance_ = newCloudInstance(args)
}

// Series implements Machine.
func (m *machine) Series() string {
	return m.Series_
}

// ContainerType implements Machine.
func (m *machine) ContainerType() string {
	return m.ContainerType_
}

// Status implements Machine.
func (m *machine) Status() Status {
	// To avoid typed nils check nil here.
	if m.Status_ == nil {
		return nil
	}
	return m.Status_
}

// SetStatus implements Machine.
func (m *machine) SetStatus(args StatusArgs) {
	m.Status_ = newStatus(args)
}

// ProviderAddresses implements Machine.
func (m *machine) ProviderAddresses() []Address {
	var result []Address
	for _, addr := range m.ProviderAddresses_ {
		result = append(result, addr)
	}
	return result
}

// MachineAddresses implements Machine.
func (m *machine) MachineAddresses() []Address {
	var result []Address
	for _, addr := range m.MachineAddresses_ {
		result = append(result, addr)
	}
	return result
}

// SetAddresses implements Machine.
func (m *machine) SetAddresses(margs []AddressArgs, pargs []AddressArgs) {
	m.MachineAddresses_ = nil
	m.ProviderAddresses_ = nil
	for _, args := range margs {
		if args.Value != "" {
			m.MachineAddresses_ = append(m.MachineAddresses_, newAddress(args))
		}
	}
	for _, args := range pargs {
		if args.Value != "" {
			m.ProviderAddresses_ = append(m.ProviderAddresses_, newAddress(args))
		}
	}
}

// PreferredPublicAddress implements Machine.
func (m *machine) PreferredPublicAddress() Address {
	// To avoid typed nils check nil here.
	if m.PreferredPublicAddress_ == nil {
		return nil
	}
	return m.PreferredPublicAddress_
}

// PreferredPrivateAddress implements Machine.
func (m *machine) PreferredPrivateAddress() Address {
	// To avoid typed nils check nil here.
	if m.PreferredPrivateAddress_ == nil {
		return nil
	}
	return m.PreferredPrivateAddress_
}

// SetPreferredAddresses implements Machine.
func (m *machine) SetPreferredAddresses(public AddressArgs, private AddressArgs) {
	if public.Value != "" {
		m.PreferredPublicAddress_ = newAddress(public)
	}
	if private.Value != "" {
		m.PreferredPrivateAddress_ = newAddress(private)
	}
}

// Tools implements Machine.
func (m *machine) Tools() AgentTools {
	// To avoid a typed nil, check before returning.
	if m.Tools_ == nil {
		return nil
	}
	return m.Tools_
}

// SetTools implements Machine.
func (m *machine) SetTools(args AgentToolsArgs) {
	m.Tools_ = newAgentTools(args)
}

// Jobs implements Machine.
func (m *machine) Jobs() []string {
	return m.Jobs_
}

// SupportedContainers implements Machine.
func (m *machine) SupportedContainers() ([]string, bool) {
	if m.SupportedContainers_ == nil {
		return nil, false
	}
	return *m.SupportedContainers_, true
}

// Containers implements Machine.
func (m *machine) Containers() []Machine {
	var result []Machine
	for _, container := range m.Containers_ {
		result = append(result, container)
	}
	return result
}

// AddContainer implements Machine.
func (m *machine) AddContainer(args MachineArgs) Machine {
	container := newMachine(args)
	m.Containers_ = append(m.Containers_, container)
	return container
}

// NetworkPorts implements Machine.
func (m *machine) NetworkPorts() []NetworkPorts {
	if m.NetworkPorts_ == nil {
		return nil
	}
	var result []NetworkPorts
	for _, ports := range m.NetworkPorts_.NetworkPorts_ {
		result = append(result, ports)
	}
	return result
}

// AddNetworkPorts implements Machine.
func (m *machine) AddNetworkPorts(args NetworkPortsArgs) NetworkPorts {
	if m.NetworkPorts_ == nil {
		m.NetworkPorts_ = &versionedNetworkPorts{Version: 1}
	}
	ports := newNetworkPorts(args)
	m.NetworkPorts_.NetworkPorts_ = append(m.NetworkPorts_.NetworkPorts_, ports)
	return ports
}

func (m *machine) setNetworkPorts(networkPortsList []*networkPorts) {
	m.NetworkPorts_ = &versionedNetworkPorts{
		Version:       1,
		NetworkPorts_: networkPortsList,
	}
}

// Constraints implements HasConstraints.
func (m *machine) Constraints() Constraints {
	if m.Constraints_ == nil {
		return nil
	}
	return m.Constraints_
}

// SetConstraints implements HasConstraints.
func (m *machine) SetConstraints(args ConstraintsArgs) {
	m.Constraints_ = newConstraints(args)
}

// Validate implements Machine.
func (m *machine) Validate() error {
	if m.Id_ == "" {
		return errors.NotValidf("machine missing id")
	}
	if m.Status_ == nil {
		return errors.NotValidf("machine %q missing status", m.Id_)
	}
	// Since all exports should be done when machines are stable,
	// there should always be tools and cloud instance.
	if m.Tools_ == nil {
		return errors.NotValidf("machine %q missing tools", m.Id_)
	}
	if m.Instance_ == nil {
		return errors.NotValidf("machine %q missing instance", m.Id_)
	}
	for _, container := range m.Containers_ {
		if err := container.Validate(); err != nil {
			return errors.Trace(err)
		}
	}

	return nil
}

func importMachines(source map[string]interface{}) ([]*machine, error) {
	checker := versionedChecker("machines")
	coerced, err := checker.Coerce(source, nil)
	if err != nil {
		return nil, errors.Annotatef(err, "machines version schema check failed")
	}
	valid := coerced.(map[string]interface{})

	version := int(valid["version"].(int64))
	importFunc, ok := machineDeserializationFuncs[version]
	if !ok {
		return nil, errors.NotValidf("version %d", version)
	}
	sourceList := valid["machines"].([]interface{})
	return importMachineList(sourceList, importFunc)
}

func importMachineList(sourceList []interface{}, importFunc machineDeserializationFunc) ([]*machine, error) {
	result := make([]*machine, 0, len(sourceList))
	for i, value := range sourceList {
		source, ok := value.(map[string]interface{})
		if !ok {
			return nil, errors.Errorf("unexpected value for machine %d, %T", i, value)
		}
		machine, err := importFunc(source)
		if err != nil {
			return nil, errors.Annotatef(err, "machine %d", i)
		}
		result = append(result, machine)
	}
	return result, nil
}

type machineDeserializationFunc func(map[string]interface{}) (*machine, error)

var machineDeserializationFuncs = map[int]machineDeserializationFunc{
	1: importMachineV1,
}

func importMachineV1(source map[string]interface{}) (*machine, error) {
	fields := schema.Fields{
		"id":                   schema.String(),
		"nonce":                schema.String(),
		"password-hash":        schema.String(),
		"placement":            schema.String(),
		"instance":             schema.StringMap(schema.Any()),
		"series":               schema.String(),
		"container-type":       schema.String(),
		"jobs":                 schema.List(schema.String()),
		"status":               schema.StringMap(schema.Any()),
		"supported-containers": schema.List(schema.String()),
		"tools":                schema.StringMap(schema.Any()),
		"containers":           schema.List(schema.StringMap(schema.Any())),
		"network-ports":        schema.StringMap(schema.Any()),

		"provider-addresses":        schema.List(schema.StringMap(schema.Any())),
		"machine-addresses":         schema.List(schema.StringMap(schema.Any())),
		"preferred-public-address":  schema.StringMap(schema.Any()),
		"preferred-private-address": schema.StringMap(schema.Any()),
	}

	defaults := schema.Defaults{
		"placement":      "",
		"container-type": "",
		// Even though we are expecting instance data for every machine,
		// it isn't strictly necessary, so we allow it to not exist here.
		"instance":                  schema.Omit,
		"supported-containers":      schema.Omit,
		"network-ports":             schema.Omit,
		"provider-addresses":        schema.Omit,
		"machine-addresses":         schema.Omit,
		"preferred-public-address":  schema.Omit,
		"preferred-private-address": schema.Omit,
	}
	addAnnotationSchema(fields, defaults)
	addConstraintsSchema(fields, defaults)
	checker := schema.FieldMap(fields, defaults)

	coerced, err := checker.Coerce(source, nil)
	if err != nil {
		return nil, errors.Annotatef(err, "machine v1 schema check failed")
	}
	valid := coerced.(map[string]interface{})
	// From here we know that the map returned from the schema coercion
	// contains fields of the right type.
	result := &machine{
		Id_:            valid["id"].(string),
		Nonce_:         valid["nonce"].(string),
		PasswordHash_:  valid["password-hash"].(string),
		Placement_:     valid["placement"].(string),
		Series_:        valid["series"].(string),
		ContainerType_: valid["container-type"].(string),
	}
	result.importAnnotations(valid)

	if constraintsMap, ok := valid["constraints"]; ok {
		constraints, err := importConstraints(constraintsMap.(map[string]interface{}))
		if err != nil {
			return nil, errors.Trace(err)
		}
		result.Constraints_ = constraints
	}

	if jobs := valid["jobs"].([]interface{}); len(jobs) > 0 {
		for _, job := range jobs {
			result.Jobs_ = append(result.Jobs_, job.(string))
		}
	}
	if supported, ok := valid["supported-containers"]; ok {
		supportedList := supported.([]interface{})
		s := make([]string, len(supportedList))
		for i, containerType := range supportedList {
			s[i] = containerType.(string)
		}
		result.SupportedContainers_ = &s
	}

	if instanceMap, ok := valid["instance"]; ok {
		instance, err := importCloudInstance(instanceMap.(map[string]interface{}))
		if err != nil {
			return nil, errors.Trace(err)
		}
		result.Instance_ = instance
	}

	// Tools and status are required, so we expect them to be there.
	tools, err := importAgentTools(valid["tools"].(map[string]interface{}))
	if err != nil {
		return nil, errors.Trace(err)
	}
	result.Tools_ = tools

	status, err := importStatus(valid["status"].(map[string]interface{}))
	if err != nil {
		return nil, errors.Trace(err)
	}
	result.Status_ = status

	if addresses, ok := valid["provider-addresses"]; ok {
		providerAddresses, err := importAddresses(addresses.([]interface{}))
		if err != nil {
			return nil, errors.Trace(err)
		}
		result.ProviderAddresses_ = providerAddresses
	}

	if addresses, ok := valid["machine-addresses"]; ok {
		machineAddresses, err := importAddresses(addresses.([]interface{}))
		if err != nil {
			return nil, errors.Trace(err)
		}
		result.MachineAddresses_ = machineAddresses
	}

	if address, ok := valid["preferred-public-address"]; ok {
		publicAddress, err := importAddress(address.(map[string]interface{}))
		if err != nil {
			return nil, errors.Trace(err)
		}
		result.PreferredPublicAddress_ = publicAddress
	}

	if address, ok := valid["preferred-private-address"]; ok {
		privateAddress, err := importAddress(address.(map[string]interface{}))
		if err != nil {
			return nil, errors.Trace(err)
		}
		result.PreferredPrivateAddress_ = privateAddress
	}

	machineList := valid["containers"].([]interface{})
	machines, err := importMachineList(machineList, importMachineV1)
	if err != nil {
		return nil, errors.Annotatef(err, "containers")
	}
	result.Containers_ = machines

	if npMap, ok := valid["network-ports"]; ok {
		networkPortsList, err := importNetworkPorts(npMap.(map[string]interface{}))
		if err != nil {
			return nil, errors.Trace(err)
		}
		result.setNetworkPorts(networkPortsList)
	}

	return result, nil

}

// CloudInstanceArgs is an argument struct used to add information about the
// cloud instance to a Machine.
type CloudInstanceArgs struct {
	InstanceId       string
	Status           string
	Architecture     string
	Memory           uint64
	RootDisk         uint64
	CpuCores         uint64
	CpuPower         uint64
	Tags             []string
	AvailabilityZone string
}

func newCloudInstance(args CloudInstanceArgs) *cloudInstance {
	tags := make([]string, len(args.Tags))
	copy(tags, args.Tags)
	return &cloudInstance{
		Version:           1,
		InstanceId_:       args.InstanceId,
		Status_:           args.Status,
		Architecture_:     args.Architecture,
		Memory_:           args.Memory,
		RootDisk_:         args.RootDisk,
		CpuCores_:         args.CpuCores,
		CpuPower_:         args.CpuPower,
		Tags_:             tags,
		AvailabilityZone_: args.AvailabilityZone,
	}
}

type cloudInstance struct {
	Version int `yaml:"version"`

	InstanceId_ string `yaml:"instance-id"`
	Status_     string `yaml:"status"`
	// For all the optional values, empty values make no sense, and
	// it would be better to have them not set rather than set with
	// a nonsense value.
	Architecture_     string   `yaml:"architecture,omitempty"`
	Memory_           uint64   `yaml:"memory,omitempty"`
	RootDisk_         uint64   `yaml:"root-disk,omitempty"`
	CpuCores_         uint64   `yaml:"cpu-cores,omitempty"`
	CpuPower_         uint64   `yaml:"cpu-power,omitempty"`
	Tags_             []string `yaml:"tags,omitempty"`
	AvailabilityZone_ string   `yaml:"availability-zone,omitempty"`
}

// InstanceId implements CloudInstance.
func (c *cloudInstance) InstanceId() string {
	return c.InstanceId_
}

// Status implements CloudInstance.
func (c *cloudInstance) Status() string {
	return c.Status_
}

// Architecture implements CloudInstance.
func (c *cloudInstance) Architecture() string {
	return c.Architecture_
}

// Memory implements CloudInstance.
func (c *cloudInstance) Memory() uint64 {
	return c.Memory_
}

// RootDisk implements CloudInstance.
func (c *cloudInstance) RootDisk() uint64 {
	return c.RootDisk_
}

// CpuCores implements CloudInstance.
func (c *cloudInstance) CpuCores() uint64 {
	return c.CpuCores_
}

// CpuPower implements CloudInstance.
func (c *cloudInstance) CpuPower() uint64 {
	return c.CpuPower_
}

// Tags implements CloudInstance.
func (c *cloudInstance) Tags() []string {
	tags := make([]string, len(c.Tags_))
	copy(tags, c.Tags_)
	return tags
}

// AvailabilityZone implements CloudInstance.
func (c *cloudInstance) AvailabilityZone() string {
	return c.AvailabilityZone_
}

func importCloudInstance(source map[string]interface{}) (*cloudInstance, error) {
	version, err := getVersion(source)
	if err != nil {
		return nil, errors.Annotate(err, "cloudInstance version schema check failed")
	}

	importFunc, ok := cloudInstanceDeserializationFuncs[version]
	if !ok {
		return nil, errors.NotValidf("version %d", version)
	}

	return importFunc(source)
}

type cloudInstanceDeserializationFunc func(map[string]interface{}) (*cloudInstance, error)

var cloudInstanceDeserializationFuncs = map[int]cloudInstanceDeserializationFunc{
	1: importCloudInstanceV1,
}

func importCloudInstanceV1(source map[string]interface{}) (*cloudInstance, error) {
	fields := schema.Fields{
		"instance-id":       schema.String(),
		"status":            schema.String(),
		"architecture":      schema.String(),
		"memory":            schema.Uint(),
		"root-disk":         schema.Uint(),
		"cpu-cores":         schema.Uint(),
		"cpu-power":         schema.Uint(),
		"tags":              schema.List(schema.String()),
		"availability-zone": schema.String(),
	}
	// Some values don't have to be there.
	defaults := schema.Defaults{
		"architecture":      "",
		"memory":            uint64(0),
		"root-disk":         uint64(0),
		"cpu-cores":         uint64(0),
		"cpu-power":         uint64(0),
		"tags":              schema.Omit,
		"availability-zone": "",
	}
	checker := schema.FieldMap(fields, defaults)

	coerced, err := checker.Coerce(source, nil)
	if err != nil {
		return nil, errors.Annotatef(err, "cloudInstance v1 schema check failed")
	}
	valid := coerced.(map[string]interface{})
	// From here we know that the map returned from the schema coercion
	// contains fields of the right type.

	return &cloudInstance{
		Version:           1,
		InstanceId_:       valid["instance-id"].(string),
		Status_:           valid["status"].(string),
		Architecture_:     valid["architecture"].(string),
		Memory_:           valid["memory"].(uint64),
		RootDisk_:         valid["root-disk"].(uint64),
		CpuCores_:         valid["cpu-cores"].(uint64),
		CpuPower_:         valid["cpu-power"].(uint64),
		Tags_:             convertToStringSlice(valid["tags"]),
		AvailabilityZone_: valid["availability-zone"].(string),
	}, nil
}

// AgentToolsArgs is an argument struct used to add information about the
// tools the agent is using to a Machine.
type AgentToolsArgs struct {
	Version version.Binary
	URL     string
	SHA256  string
	Size    int64
}

func newAgentTools(args AgentToolsArgs) *agentTools {
	return &agentTools{
		Version_:      1,
		ToolsVersion_: args.Version,
		URL_:          args.URL,
		SHA256_:       args.SHA256,
		Size_:         args.Size,
	}
}

// Keeping the agentTools with the machine code, because we hope
// that one day we will succeed in merging the unit agents with the
// machine agents.
type agentTools struct {
	Version_      int            `yaml:"version"`
	ToolsVersion_ version.Binary `yaml:"tools-version"`
	URL_          string         `yaml:"url"`
	SHA256_       string         `yaml:"sha256"`
	Size_         int64          `yaml:"size"`
}

// Version implements AgentTools.
func (a *agentTools) Version() version.Binary {
	return a.ToolsVersion_
}

// URL implements AgentTools.
func (a *agentTools) URL() string {
	return a.URL_
}

// SHA256 implements AgentTools.
func (a *agentTools) SHA256() string {
	return a.SHA256_
}

// Size implements AgentTools.
func (a *agentTools) Size() int64 {
	return a.Size_
}

func importAgentTools(source map[string]interface{}) (*agentTools, error) {
	version, err := getVersion(source)
	if err != nil {
		return nil, errors.Annotate(err, "agentTools version schema check failed")
	}

	importFunc, ok := agentToolsDeserializationFuncs[version]
	if !ok {
		return nil, errors.NotValidf("version %d", version)
	}

	return importFunc(source)
}

type agentToolsDeserializationFunc func(map[string]interface{}) (*agentTools, error)

var agentToolsDeserializationFuncs = map[int]agentToolsDeserializationFunc{
	1: importAgentToolsV1,
}

func importAgentToolsV1(source map[string]interface{}) (*agentTools, error) {
	fields := schema.Fields{
		"tools-version": schema.String(),
		"url":           schema.String(),
		"sha256":        schema.String(),
		"size":          schema.Int(),
	}
	checker := schema.FieldMap(fields, nil) // no defaults

	coerced, err := checker.Coerce(source, nil)
	if err != nil {
		return nil, errors.Annotatef(err, "agentTools v1 schema check failed")
	}
	valid := coerced.(map[string]interface{})
	// From here we know that the map returned from the schema coercion
	// contains fields of the right type.

	verString := valid["tools-version"].(string)
	toolsVersion, err := version.ParseBinary(verString)
	if err != nil {
		return nil, errors.Annotatef(err, "agentTools tools-version")
	}

	return &agentTools{
		Version_:      1,
		ToolsVersion_: toolsVersion,
		URL_:          valid["url"].(string),
		SHA256_:       valid["sha256"].(string),
		Size_:         valid["size"].(int64),
	}, nil
}<|MERGE_RESOLUTION|>--- conflicted
+++ resolved
@@ -17,12 +17,6 @@
 }
 
 type machine struct {
-<<<<<<< HEAD
-=======
-	// annotations is exported as it is a composed type, even if private.
-	annotations `yaml:"annotations,omitempty"`
-
->>>>>>> 09dddc77
 	Id_            string         `yaml:"id"`
 	Nonce_         string         `yaml:"nonce"`
 	PasswordHash_  string         `yaml:"password-hash"`
@@ -48,7 +42,8 @@
 
 	NetworkPorts_ *versionedNetworkPorts `yaml:"network-ports,omitempty"`
 
-	hasAnnotations `yaml:"annotations,omitempty"`
+	// annotations is exported as it is a composed type, even if private.
+	annotations `yaml:"annotations,omitempty"`
 
 	Constraints_ *constraints `yaml:"constraints,omitempty"`
 }
