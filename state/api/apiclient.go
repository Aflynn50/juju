package api

import (
	"fmt"
	"launchpad.net/juju-core/log"
	"launchpad.net/juju-core/state/statecmd"
	"launchpad.net/tomb"
	"strings"
	"sync"
)

// Machine represents the state of a machine.
type Machine struct {
	st  *State
	id  string
	doc rpcMachine
}

// Client represents the client-accessible part of the state.
type Client struct {
	st *State
}

// Client returns an object that can be used
// to access client-specific functionality.
func (st *State) Client() *Client {
	return &Client{st}
}

// MachineInfo holds information about a machine.
type MachineInfo struct {
	InstanceId string // blank if not set.
}

// Status holds information about the status of a juju environment.
type Status struct {
	Machines map[string]MachineInfo
	// TODO the rest
}

// Status returns the status of the juju environment.
func (c *Client) Status() (*Status, error) {
	var s Status
	if err := c.st.call("Client", "", "Status", nil, &s); err != nil {
		return nil, err
	}
	return &s, nil
}

// ServiceSet sets configuration options on a service.
func (c *Client) ServiceSet(service string, options map[string]string) error {
	p := statecmd.ServiceSetParams{
		ServiceName: service,
		Options:     options,
	}
	err := c.st.client.Call("Client", "", "ServiceSet", p, nil)
	return clientError(err)
}

// ServiceSetYAML sets configuration options on a service
// given options in YAML format.
func (c *Client) ServiceSetYAML(service string, yaml string) error {
	p := statecmd.ServiceSetYAMLParams{
		ServiceName: service,
		Config:      yaml,
	}
	err := c.st.client.Call("Client", "", "ServiceSetYAML", p, nil)
	return clientError(err)
}

// ServiceGet returns the configuration for the named service.
func (c *Client) ServiceGet(service string) (*statecmd.ServiceGetResults, error) {
	var results statecmd.ServiceGetResults
	params := statecmd.ServiceGetParams{ServiceName: service}
	err := c.st.client.Call("Client", "", "ServiceGet", params, &results)
	if err != nil {
		return nil, clientError(err)
	}
	return &results, nil
}

// ServiceExpose changes the juju-managed firewall to expose any ports that
// were also explicitly marked by units as open.
func (c *Client) ServiceExpose(service string) error {
	params := statecmd.ServiceExposeParams{ServiceName: service}
	err := c.st.client.Call("Client", "", "ServiceExpose", params, nil)
	if err != nil {
		return clientError(err)
	}
	return nil
}

<<<<<<< HEAD
// ServiceAddUnit adds a given number of units to a service.
func (c *Client) ServiceAddUnit(service string, numUnits int) error {
	params := statecmd.ServiceAddUnitParams{
		ServiceName: service,
		NumUnits: numUnits
	}
	err := c.st.client.Call("Client", "", "ServiceAddUnit", params, nil)
	if err != nill {
=======
// ServiceUnexpose changes the juju-managed firewall to unexpose any ports that
// were also explicitly marked by units as open.
func (c *Client) ServiceUnexpose(service string) error {
	params := statecmd.ServiceUnexposeParams{ServiceName: service}
	err := c.st.client.Call("Client", "", "ServiceUnexpose", params, nil)
	if err != nil {
>>>>>>> 4499a853
		return clientError(err)
	}
	return nil
}

// EnvironmentInfo holds information about the Juju environment.
type EnvironmentInfo struct {
	DefaultSeries string
	ProviderType  string
}

// EnvironmentInfo returns details about the Juju environment.
func (c *Client) EnvironmentInfo() (*EnvironmentInfo, error) {
	info := new(EnvironmentInfo)
	err := c.st.client.Call("Client", "", "EnvironmentInfo", nil, info)
	if err != nil {
		return nil, clientError(err)
	}
	return info, nil
}

// Machine returns a reference to the machine with the given id.
func (st *State) Machine(id string) (*Machine, error) {
	m := &Machine{
		st: st,
		id: id,
	}
	if err := m.Refresh(); err != nil {
		return nil, err
	}
	return m, nil
}

// Unit represents the state of a service unit.
type Unit struct {
	st   *State
	name string
	doc  rpcUnit
}

// Unit returns a unit by name.
func (st *State) Unit(name string) (*Unit, error) {
	u := &Unit{
		st:   st,
		name: name,
	}
	if err := u.Refresh(); err != nil {
		return nil, err
	}
	return u, nil
}

// Login authenticates as the entity with the given name and password.
// Subsequent requests on the state will act as that entity.
// This method is usually called automatically by Open.
func (st *State) Login(entityName, password string) error {
	return st.call("Admin", "", "Login", &rpcCreds{
		EntityName: entityName,
		Password:   password,
	}, nil)
}

// Id returns the machine id.
func (m *Machine) Id() string {
	return m.id
}

// EntityName returns a name identifying the machine that is safe to use
// as a file name.  The returned name will be different from other
// EntityName values returned by any other entities from the same state.
func (m *Machine) EntityName() string {
	return MachineEntityName(m.Id())
}

// MachineEntityName returns the entity name for the
// machine with the given id.
func MachineEntityName(id string) string {
	return fmt.Sprintf("machine-%s", id)
}

// Refresh refreshes the contents of the machine from the underlying
// state. TODO(rog) It returns a NotFoundError if the machine has been removed.
func (m *Machine) Refresh() error {
	return m.st.call("Machine", m.id, "Get", nil, &m.doc)
}

// String returns the machine's id.
func (m *Machine) String() string {
	return m.id
}

// InstanceId returns the provider specific instance id for this machine
// and whether it has been set.
func (m *Machine) InstanceId() (string, bool) {
	return m.doc.InstanceId, m.doc.InstanceId != ""
}

// SetPassword sets the password for the machine's agent.
func (m *Machine) SetPassword(password string) error {
	return m.st.call("Machine", m.id, "SetPassword", &rpcPassword{
		Password: password,
	}, nil)
}

func (m *Machine) Watch() *EntityWatcher {
	return newEntityWatcher(m.st, "Machine", m.id)
}

type EntityWatcher struct {
	tomb  tomb.Tomb
	wg    sync.WaitGroup
	st    *State
	etype string
	eid   string
	out   chan struct{}
}

func newEntityWatcher(st *State, etype, id string) *EntityWatcher {
	w := &EntityWatcher{
		st:    st,
		etype: etype,
		eid:   id,
		out:   make(chan struct{}),
	}
	go func() {
		defer w.tomb.Done()
		defer close(w.out)
		defer w.wg.Wait() // Wait for watcher to be stopped.
		w.tomb.Kill(w.loop())
	}()
	return w
}

func (w *EntityWatcher) loop() error {
	var id rpcEntityWatcherId
	if err := w.st.call(w.etype, w.eid, "Watch", nil, &id); err != nil {
		return err
	}
	callWatch := func(request string) error {
		return w.st.call("EntityWatcher", id.EntityWatcherId, request, nil, nil)
	}
	w.wg.Add(1)
	go func() {
		// When the EntityWatcher has been stopped, we send a
		// Stop request to the server, which will remove the
		// watcher and return a CodeStopped error to any
		// currently outstanding call to Next.  If a call to
		// Next happens just after the watcher has been stopped,
		// we'll get a CodeNotFound error; Either way we'll
		// return, wait for the stop request to complete, and
		// the watcher will die with all resources cleaned up.
		defer w.wg.Done()
		<-w.tomb.Dying()
		if err := callWatch("Stop"); err != nil {
			log.Printf("state/api: error trying to stop watcher: %v", err)
		}
	}()
	for {
		select {
		case <-w.tomb.Dying():
			return tomb.ErrDying
		case w.out <- struct{}{}:
			// Note that because the change notification
			// contains no information, there's no point in
			// calling Next again until we have sent a notification
			// on w.out.
		}
		if err := callWatch("Next"); err != nil {
			if code := ErrCode(err); code == CodeStopped || code == CodeNotFound {
				if w.tomb.Err() != tomb.ErrStillAlive {
					// The watcher has been stopped at the client end, so we're
					// expecting one of the above two kinds of error.
					// We might see the same errors if the server itself
					// has been shut down, in which case we leave them
					// untouched.
					err = tomb.ErrDying
				}
			}
			return err
		}
	}
	panic("unreachable")
}

func (w *EntityWatcher) Changes() <-chan struct{} {
	return w.out
}

func (w *EntityWatcher) Stop() error {
	w.tomb.Kill(nil)
	return w.tomb.Wait()
}

func (w *EntityWatcher) Err() error {
	return w.tomb.Err()
}

// Refresh refreshes the contents of the Unit from the underlying
// state. TODO(rog) It returns a NotFoundError if the unit has been removed.
func (u *Unit) Refresh() error {
	return u.st.call("Unit", u.name, "Get", nil, &u.doc)
}

// SetPassword sets the password for the unit's agent.
func (u *Unit) SetPassword(password string) error {
	return u.st.call("Unit", u.name, "SetPassword", &rpcPassword{
		Password: password,
	}, nil)
}

// UnitEntityName returns the entity name for the
// unit with the given name.
func UnitEntityName(unitName string) string {
	return "unit-" + strings.Replace(unitName, "/", "-", -1)
}

// EntityName returns a name identifying the unit that is safe to use
// as a file name.  The returned name will be different from other
// EntityName values returned by any other entities from the same state.
func (u *Unit) EntityName() string {
	return UnitEntityName(u.name)
}

// DeployerName returns the entity name of the agent responsible for deploying
// the unit. If no such entity can be determined, false is returned.
func (u *Unit) DeployerName() (string, bool) {
	return u.doc.DeployerName, u.doc.DeployerName != ""
}<|MERGE_RESOLUTION|>--- conflicted
+++ resolved
@@ -90,23 +90,25 @@
 	return nil
 }
 
-<<<<<<< HEAD
-// ServiceAddUnit adds a given number of units to a service.
-func (c *Client) ServiceAddUnit(service string, numUnits int) error {
-	params := statecmd.ServiceAddUnitParams{
-		ServiceName: service,
-		NumUnits: numUnits
-	}
-	err := c.st.client.Call("Client", "", "ServiceAddUnit", params, nil)
-	if err != nill {
-=======
 // ServiceUnexpose changes the juju-managed firewall to unexpose any ports that
 // were also explicitly marked by units as open.
 func (c *Client) ServiceUnexpose(service string) error {
 	params := statecmd.ServiceUnexposeParams{ServiceName: service}
 	err := c.st.client.Call("Client", "", "ServiceUnexpose", params, nil)
 	if err != nil {
->>>>>>> 4499a853
+		return clientError(err)
+	}
+	return nil
+}
+
+// ServiceAddUnit adds a given number of units to a service.
+func (c *Client) ServiceAddUnit(service string, numUnits int) error {
+	params := statecmd.ServiceAddUnitParams{
+		ServiceName: service,
+		NumUnits: numUnits
+	}
+	err := c.st.client.Call("Client", "", "ServiceAddUnit", params, nil)
+	if err != nill {
 		return clientError(err)
 	}
 	return nil
