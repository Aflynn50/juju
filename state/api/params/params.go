package params

<<<<<<< HEAD
// ServiceDeploy holds the parameters for making the ServiceDeploy call.
type ServiceDeploy struct {
	ServiceName string
	Config      map[string]string
	ConfigYAML  string // Takes precedence over config if both are present.
	CharmUrl    string
	NumUnits    int
}
=======
import (
	"bytes"
	"encoding/json"
	"fmt"
)
>>>>>>> 8f3dcd6e

// ServiceExpose holds the parameters for making the ServiceExpose call.
type ServiceExpose struct {
	ServiceName string
}

// ServiceSet holds the parameters for a ServiceSet
// command. Options contains the configuration data.
type ServiceSet struct {
	ServiceName string
	Options     map[string]string
}

// ServiceSetYAML holds the parameters for
// a ServiceSetYAML command. Config contains the
// configuration data in YAML format.
type ServiceSetYAML struct {
	ServiceName string
	Config      string
}

// ServiceGet holds parameters for making the ServiceGet call.
type ServiceGet struct {
	ServiceName string
}

// ServiceGetResults holds results of the ServiceGet call.
type ServiceGetResults struct {
	Service  string
	Charm    string
	Settings map[string]interface{}
}

// ServiceUnexpose holds parameters for the ServiceUnexpose call.
type ServiceUnexpose struct {
	ServiceName string
}

// Creds holds credentials for identifying an entity.
type Creds struct {
	EntityName string
	Password   string
}

// Machine holds details of a machine.
type Machine struct {
	InstanceId string
}

// EntityWatcherId holds the id of an EntityWatcher.
type EntityWatcherId struct {
	EntityWatcherId string
}

// AllWatcherId holds the id of an AllWatcher.
type AllWatcherId struct {
	AllWatcherId string
}

// AllWatcherNextResults holds deltas returned from calling AllWatcher.Next().
type AllWatcherNextResults struct {
	Deltas []Delta
}

// Password holds a password.
type Password struct {
	Password string
}

// Unit holds details of a unit.
type Unit struct {
	DeployerName string
	// TODO(rog) other unit attributes.
}

// User holds details of a user.
type User struct {
	// This is a placeholder for any information
	// that may be associated with a user in the
	// future.
}

// Delta holds details of a change to the environment.
type Delta struct {
	// If Removed is true, the entity has been removed;
	// otherwise it has been created or changed.
	Removed bool
	// Entity holds data about the entity that has changed.
	Entity EntityInfo
}

// MarshalJSON implements json.Marshaler.
func (d *Delta) MarshalJSON() ([]byte, error) {
	b, err := json.Marshal(d.Entity)
	if err != nil {
		return nil, err
	}
	var buf bytes.Buffer
	buf.WriteByte('[')
	c := "change"
	if d.Removed {
		c = "remove"
	}
	fmt.Fprintf(&buf, "%q,%q,", d.Entity.EntityKind(), c)
	buf.Write(b)
	buf.WriteByte(']')
	return buf.Bytes(), nil
}

// UnmarshalJSON implements json.Unmarshaler.
func (d *Delta) UnmarshalJSON(data []byte) error {
	var elements []json.RawMessage
	if err := json.Unmarshal(data, &elements); err != nil {
		return err
	}
	if len(elements) != 3 {
		return fmt.Errorf(
			"Expected 3 elements in top-level of JSON but got %d",
			len(elements))
	}
	var entityKind, operation string
	if err := json.Unmarshal(elements[0], &entityKind); err != nil {
		return err
	}
	if err := json.Unmarshal(elements[1], &operation); err != nil {
		return err
	}
	if operation == "remove" {
		d.Removed = true
	} else if operation != "change" {
		return fmt.Errorf("Unexpected operation %q", operation)
	}
	switch entityKind {
	case "machine":
		d.Entity = new(MachineInfo)
	case "service":
		d.Entity = new(ServiceInfo)
	case "unit":
		d.Entity = new(UnitInfo)
	case "relation":
		d.Entity = new(RelationInfo)
	default:
		return fmt.Errorf("Unexpected entity name %q", entityKind)
	}
	if err := json.Unmarshal(elements[2], &d.Entity); err != nil {
		return err
	}
	return nil
}

// EntityInfo is implemented by all entity Info types.
type EntityInfo interface {
	// EntityId returns the collection-specific identifier for the entity.
	EntityId() interface{}
	// EntityKind returns the kind of entity (for example "machine",
	// "service", ...)
	EntityKind() string
}

var (
	_ EntityInfo = (*MachineInfo)(nil)
	_ EntityInfo = (*ServiceInfo)(nil)
	_ EntityInfo = (*UnitInfo)(nil)
	_ EntityInfo = (*RelationInfo)(nil)
)

// MachineInfo holds the information about a Machine
// that is watched by StateWatcher.
type MachineInfo struct {
	Id         string `bson:"_id"`
	InstanceId string
}

func (i *MachineInfo) EntityId() interface{} { return i.Id }
func (i *MachineInfo) EntityKind() string    { return "machine" }

type ServiceInfo struct {
	Name    string `bson:"_id"`
	Exposed bool
}

func (i *ServiceInfo) EntityId() interface{} { return i.Name }
func (i *ServiceInfo) EntityKind() string    { return "service" }

type UnitInfo struct {
	Name    string `bson:"_id"`
	Service string
}

func (i *UnitInfo) EntityId() interface{} { return i.Name }
func (i *UnitInfo) EntityKind() string    { return "unit" }

type RelationInfo struct {
	Key string `bson:"_id"`
}

func (i *RelationInfo) EntityId() interface{} { return i.Key }
func (i *RelationInfo) EntityKind() string    { return "relation" }

// CharmInfo stores parameters for a CharmInfo call.
type CharmInfo struct {
	CharmURL string
}<|MERGE_RESOLUTION|>--- conflicted
+++ resolved
@@ -1,21 +1,19 @@
 package params
 
-<<<<<<< HEAD
-// ServiceDeploy holds the parameters for making the ServiceDeploy call.
-type ServiceDeploy struct {
-	ServiceName string
-	Config      map[string]string
-	ConfigYAML  string // Takes precedence over config if both are present.
-	CharmUrl    string
-	NumUnits    int
-}
-=======
 import (
 	"bytes"
 	"encoding/json"
 	"fmt"
 )
->>>>>>> 8f3dcd6e
+
+// ServiceDeploy holds the parameters for making the ServiceDeploy call.
+type ServiceDeploy struct {
+	ServiceName string
+	Config      map[string]string
+	ConfigYAML  string // Takes precedence over config if both are present.
+	CharmUrl    string
+	NumUnits    int
+}
 
 // ServiceExpose holds the parameters for making the ServiceExpose call.
 type ServiceExpose struct {
