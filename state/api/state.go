// Copyright 2013 Canonical Ltd.
// Licensed under the AGPLv3, see LICENCE file for details.

package api

import (
	"launchpad.net/juju-core/state/api/machineagent"
	"launchpad.net/juju-core/state/api/machiner"
	"launchpad.net/juju-core/state/api/params"
	"launchpad.net/juju-core/state/api/upgrader"
)

// Login authenticates as the entity with the given name and password.
// Subsequent requests on the state will act as that entity.
// This method is usually called automatically by Open.
func (st *State) Login(tag, password string) error {
	return st.Call("Admin", "", "Login", &params.Creds{
		AuthTag:  tag,
		Password: password,
	}, nil)
}

// Client returns an object that can be used
// to access client-specific functionality.
func (st *State) Client() *Client {
	return &Client{st}
}

<<<<<<< HEAD
// Machiner returns an object that can be used to access the Machiner
// API facade.
func (st *State) Machiner() (*machiner.Machiner, error) {
	// Just verify we're allowed to access it.
	args := params.Machines{
		Ids: []string{},
	}
	var result params.MachinesLifeResults
	err := st.Call("Machiner", "", "Life", args, &result)
	if err != nil {
		return nil, err
	}
	return machiner.New(st), nil
}

// Upgrader returns access to the Upgrader API
func (st *State) Upgrader() (*upgrader.Upgrader, error) {
	return upgrader.New(st), nil
=======
// Machiner returns a version of the state that provides functionality
// required by the machiner worker.
func (st *State) Machiner() *machiner.State {
	return machiner.NewState(st)
}

// MachineAgent returns a version of the state that provides
// functionality required by the machine agent code.
func (st *State) MachineAgent() *machineagent.State {
	return machineagent.NewState(st)
>>>>>>> 091ef70f
}<|MERGE_RESOLUTION|>--- conflicted
+++ resolved
@@ -26,26 +26,6 @@
 	return &Client{st}
 }
 
-<<<<<<< HEAD
-// Machiner returns an object that can be used to access the Machiner
-// API facade.
-func (st *State) Machiner() (*machiner.Machiner, error) {
-	// Just verify we're allowed to access it.
-	args := params.Machines{
-		Ids: []string{},
-	}
-	var result params.MachinesLifeResults
-	err := st.Call("Machiner", "", "Life", args, &result)
-	if err != nil {
-		return nil, err
-	}
-	return machiner.New(st), nil
-}
-
-// Upgrader returns access to the Upgrader API
-func (st *State) Upgrader() (*upgrader.Upgrader, error) {
-	return upgrader.New(st), nil
-=======
 // Machiner returns a version of the state that provides functionality
 // required by the machiner worker.
 func (st *State) Machiner() *machiner.State {
@@ -56,5 +36,9 @@
 // functionality required by the machine agent code.
 func (st *State) MachineAgent() *machineagent.State {
 	return machineagent.NewState(st)
->>>>>>> 091ef70f
+}
+
+// Upgrader returns access to the Upgrader API
+func (st *State) Upgrader() (*upgrader.Upgrader, error) {
+	return upgrader.New(st), nil
 }