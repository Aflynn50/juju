// Copyright 2014 Canonical Ltd.
// Licensed under the AGPLv3, see LICENCE file for details.

package state

import (
	"time"

	"github.com/juju/errors"
	"github.com/juju/loggo"
	"gopkg.in/mgo.v2/bson"
	"gopkg.in/mgo.v2/txn"
)

var upgradesLogger = loggo.GetLogger("juju.state.upgrade")

type userDocBefore struct {
	Name           string    `bson:"_id"`
	LastConnection time.Time `bson:"lastconnection"`
}

func MigrateUserLastConnectionToLastLogin(st *State) error {
	var oldDocs []userDocBefore

	err := st.ResumeTransactions()
	if err != nil {
		return err
	}

	users, closer := st.getCollection(usersC)
	defer closer()
	err = users.Find(bson.D{{
		"lastconnection", bson.D{{"$exists", true}}}}).All(&oldDocs)
	if err != nil {
		return err
	}

	var zeroTime time.Time

	ops := []txn.Op{}
	for _, oldDoc := range oldDocs {
		upgradesLogger.Debugf("updating user %q", oldDoc.Name)
		var lastLogin *time.Time
		if oldDoc.LastConnection != zeroTime {
			lastLogin = &oldDoc.LastConnection
		}
		ops = append(ops,
			txn.Op{
				C:      usersC,
				Id:     oldDoc.Name,
				Assert: txn.DocExists,
				Update: bson.D{
					{"$set", bson.D{{"lastlogin", lastLogin}}},
					{"$unset", bson.D{{"lastconnection", nil}}},
					{"$unset", bson.D{{"_id_", nil}}},
				},
			})
	}

	return st.runTransaction(ops)
}

<<<<<<< HEAD
// AddStateUsersAsEnvironUsers loops through all users stored in state and
// adds them as environment users with a local provider.
func AddStateUsersAsEnvironUsers(st *State) error {
	err := st.ResumeTransactions()
	if err != nil {
		return err
	}

	var userSlice []userDoc
	users, closer := st.getCollection(usersC)
	defer closer()

	err = users.Find(nil).All(&userSlice)
	if err != nil {
		return errors.Trace(err)
	}

	for _, uDoc := range userSlice {
		user := &User{
			st:  st,
			doc: uDoc,
		}
		uTag := user.UserTag()

		eUser, err := st.EnvironmentUser(uTag)
		if err != nil && !errors.IsNotFound(err) {
			return errors.Trace(err)
		}
		if eUser != nil {
			upgradesLogger.Infof("user '%s' already added to environment", uTag.Username())
			continue
		}

		_, err = st.AddEnvironmentUser(uTag, uTag, user.DisplayName())
		if err != nil {
			return errors.Trace(err)
		}
	}
	return nil
}

=======
>>>>>>> 52c2ebe5
// Add environment uuid to state server doc.
func AddEnvironmentUUIDToStateServerDoc(st *State) error {
	env, err := st.Environment()
	if err != nil {
		return errors.Annotate(err, "failed to load environment")
	}
	upgradesLogger.Debugf("adding env uuid %q", env.UUID())

	ops := []txn.Op{{
		C:      stateServersC,
		Id:     environGlobalKey,
		Assert: txn.DocExists,
		Update: bson.D{{"$set", bson.D{
			{"env-uuid", env.UUID()},
		}}},
	}}

	return st.runTransaction(ops)
}<|MERGE_RESOLUTION|>--- conflicted
+++ resolved
@@ -60,7 +60,6 @@
 	return st.runTransaction(ops)
 }
 
-<<<<<<< HEAD
 // AddStateUsersAsEnvironUsers loops through all users stored in state and
 // adds them as environment users with a local provider.
 func AddStateUsersAsEnvironUsers(st *State) error {
@@ -85,26 +84,21 @@
 		}
 		uTag := user.UserTag()
 
-		eUser, err := st.EnvironmentUser(uTag)
-		if err != nil && !errors.IsNotFound(err) {
-			return errors.Trace(err)
-		}
-		if eUser != nil {
+		_, err := st.EnvironmentUser(uTag)
+		if err != nil && errors.IsNotFound(err) {
+			_, err = st.AddEnvironmentUser(uTag, uTag, user.DisplayName())
+			if err != nil {
+				return errors.Trace(err)
+			}
+		} else {
 			upgradesLogger.Infof("user '%s' already added to environment", uTag.Username())
-			continue
 		}
 
-		_, err = st.AddEnvironmentUser(uTag, uTag, user.DisplayName())
-		if err != nil {
-			return errors.Trace(err)
-		}
 	}
 	return nil
 }
 
-=======
->>>>>>> 52c2ebe5
-// Add environment uuid to state server doc.
+// AddEnvironmentUUIDToStateServerDoc adds environment uuid to state server doc.
 func AddEnvironmentUUIDToStateServerDoc(st *State) error {
 	env, err := st.Environment()
 	if err != nil {
