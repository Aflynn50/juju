--- conflicted
+++ resolved
@@ -177,13 +177,7 @@
 	c.Assert(err, IsNil)
 	subordinate := s.addSubordinate(c, principal)
 
-<<<<<<< HEAD
-	assertDeployer := func(u *state.Unit, d interface {
-		EntityName() string
-	},) {
-=======
 	assertDeployer := func(u *state.Unit, d state.Tagger) {
->>>>>>> 976f4678
 		err := u.Refresh()
 		c.Assert(err, IsNil)
 		name, ok := u.DeployerTag()
@@ -208,7 +202,6 @@
 	assertDeployer(principal, nil)
 }
 
-<<<<<<< HEAD
 func (s *AssignSuite) TestDirectAssignIgnoresConstraints(c *C) {
 	// Set up constraints.
 	scons := constraints.MustParse("mem=2G cpu-power=400")
@@ -234,8 +227,6 @@
 	c.Assert(mcons, DeepEquals, econs)
 }
 
-=======
->>>>>>> 976f4678
 func (s *AssignSuite) TestAssignBadSeries(c *C) {
 	machine, err := s.State.AddMachine("burble", state.JobHostUnits)
 	c.Assert(err, IsNil)
