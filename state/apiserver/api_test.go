package apiserver_test

import (
	"errors"
	"fmt"
	"io"
	. "launchpad.net/gocheck"
	"launchpad.net/juju-core/charm"
	"launchpad.net/juju-core/juju/testing"
	"launchpad.net/juju-core/rpc"
	"launchpad.net/juju-core/state"
	"launchpad.net/juju-core/state/api"
	"launchpad.net/juju-core/state/api/params"
	"launchpad.net/juju-core/state/apiserver"
	coretesting "launchpad.net/juju-core/testing"
	"net"
	stdtesting "testing"
	"time"
)

func TestAll(t *stdtesting.T) {
	coretesting.MgoTestPackage(t)
}

type suite struct {
	testing.JujuConnSuite
	listener net.Listener
}

var _ = Suite(&suite{})

func init() {
	apiserver.AuthenticationEnabled = true
}

func removeServiceAndUnits(c *C, service *state.Service) {
	// Destroy all units for the service.
	units, err := service.AllUnits()
	c.Assert(err, IsNil)
	for _, unit := range units {
		err = unit.EnsureDead()
		c.Assert(err, IsNil)
		err = unit.Remove()
		c.Assert(err, IsNil)
	}
	// TODO: Calling Refresh is required due to LP bug #1152717 - remove when fixed.
	err = service.Refresh()
	c.Assert(err, IsNil)
	err = service.Destroy()
	c.Assert(err, IsNil)

	err = service.Refresh()
	c.Assert(state.IsNotFound(err), Equals, true)
}

var operationPermTests = []struct {
	about string
	// op performs the operation to be tested using the given state
	// connection.  It returns a function that should be used to
	// undo any changes made by the operation.
	op    func(c *C, st *api.State, mst *state.State) (reset func(), err error)
	allow []string
	deny  []string
}{{
	about: "Unit.Get",
	op:    opGetUnitWordpress0,
	deny:  []string{"user-admin", "user-other"},
}, {
	about: "Machine.Get",
	op:    opGetMachine1,
	deny:  []string{"user-admin", "user-other"},
}, {
	about: "Machine.SetPassword",
	op:    opMachine1SetPassword,
	allow: []string{"machine-0", "machine-1"},
}, {
	about: "Unit.SetPassword (on principal unit)",
	op:    opUnitSetPassword("wordpress/0"),
	allow: []string{"unit-wordpress-0", "machine-1"},
}, {
	about: "Unit.SetPassword (on subordinate unit)",
	op:    opUnitSetPassword("logging/0"),
	allow: []string{"unit-logging-0", "unit-wordpress-0"},
}, {
	about: "Client.Status",
	op:    opClientStatus,
	allow: []string{"user-admin", "user-other"},
}, {
	about: "Client.ServiceSet",
	op:    opClientServiceSet,
	allow: []string{"user-admin", "user-other"},
}, {
	about: "Client.ServiceSetYAML",
	op:    opClientServiceSetYAML,
	allow: []string{"user-admin", "user-other"},
}, {
	about: "Client.ServiceGet",
	op:    opClientServiceGet,
	allow: []string{"user-admin", "user-other"},
}, {
	about: "Client.Resolved",
	op:    opClientResolved,
	allow: []string{"user-admin", "user-other"},
}, {
	about: "Client.ServiceExpose",
	op:    opClientServiceExpose,
	allow: []string{"user-admin", "user-other"},
}, {
	about: "Client.ServiceUnexpose",
	op:    opClientServiceUnexpose,
	allow: []string{"user-admin", "user-other"},
}, {
	about: "Client.ServiceDeploy",
	op:    opClientServiceDeploy,
	allow: []string{"user-admin", "user-other"},
}, {
	about: "Client.GetAnnotations",
	op:    opClientGetAnnotations,
	allow: []string{"user-admin", "user-other"},
}, {
	about: "Client.SetAnnotation",
	op:    opClientSetAnnotation,
	allow: []string{"user-admin", "user-other"},
}, {
	about: "Client.ServiceAddUnits",
	op:    opClientServiceAddUnits,
	allow: []string{"user-admin", "user-other"},
}, {
	about: "Client.WatchAll",
	op:    opClientWatchAll,
	allow: []string{"user-admin", "user-other"},
}, {
	about: "Client.CharmInfo",
	op:    opClientCharmInfo,
	allow: []string{"user-admin", "user-other"},
},
}

// allowed returns the set of allowed entities given an allow list and a
// deny list.  If an allow list is specified, only those entities are
// allowed; otherwise those in deny are disallowed.
func allowed(all, allow, deny []string) map[string]bool {
	p := make(map[string]bool)
	if allow != nil {
		for _, e := range allow {
			p[e] = true
		}
		return p
	}
loop:
	for _, e0 := range all {
		for _, e1 := range deny {
			if e1 == e0 {
				continue loop
			}
		}
		p[e0] = true
	}
	return p
}

func (s *suite) TestOperationPerm(c *C) {
	entities := s.setUpScenario(c)
	for i, t := range operationPermTests {
		allow := allowed(entities, t.allow, t.deny)
		for _, e := range entities {
			c.Logf("test %d; %s; entity %q", i, t.about, e)
			st := s.openAs(c, e)
			reset, err := t.op(c, st, s.State)
			if allow[e] {
				c.Check(err, IsNil)
			} else {
				c.Check(err, ErrorMatches, "permission denied")
				c.Check(api.ErrCode(err), Equals, api.CodeUnauthorized)
			}
			reset()
			st.Close()
		}
	}
}

func opGetUnitWordpress0(c *C, st *api.State, mst *state.State) (func(), error) {
	u, err := st.Unit("wordpress/0")
	if err != nil {
		c.Check(u, IsNil)
	} else {
		name, ok := u.DeployerName()
		c.Check(ok, Equals, true)
		c.Check(name, Equals, "machine-1")
	}
	return func() {}, err
}

func opUnitSetPassword(unitName string) func(c *C, st *api.State, mst *state.State) (func(), error) {
	return func(c *C, st *api.State, mst *state.State) (func(), error) {
		u, err := st.Unit(unitName)
		if err != nil {
			c.Check(u, IsNil)
			return func() {}, err
		}
		err = u.SetPassword("another password")
		if err != nil {
			return func() {}, err
		}
		return func() {
			setDefaultPassword(c, u)
		}, nil
	}
}

func opGetMachine1(c *C, st *api.State, mst *state.State) (func(), error) {
	m, err := st.Machine("1")
	if err != nil {
		c.Check(m, IsNil)
	} else {
		name, ok := m.InstanceId()
		c.Assert(ok, Equals, true)
		c.Assert(name, Equals, "i-machine-1")
	}
	return func() {}, err
}

func opMachine1SetPassword(c *C, st *api.State, mst *state.State) (func(), error) {
	m, err := st.Machine("1")
	if err != nil {
		c.Check(m, IsNil)
		return func() {}, err
	}
	err = m.SetPassword("another password")
	if err != nil {
		return func() {}, err
	}
	return func() {
		setDefaultPassword(c, m)
	}, nil
}

func opClientCharmInfo(c *C, st *api.State, mst *state.State) (func(), error) {
	info, err := st.Client().CharmInfo("local:series/wordpress-3")
	if err != nil {
		c.Check(info, IsNil)
		return func() {}, err
	}
	c.Assert(err, IsNil)
	c.Assert(info.URL, Equals, "local:series/wordpress-3")
	c.Assert(info.Meta.Name, Equals, "wordpress")
	c.Assert(info.Revision, Equals, 3)
	return func() {}, nil
}

func opClientStatus(c *C, st *api.State, mst *state.State) (func(), error) {
	status, err := st.Client().Status()
	if err != nil {
		c.Check(status, IsNil)
		return func() {}, err
	}
	c.Assert(err, IsNil)
	c.Assert(status, DeepEquals, scenarioStatus)
	return func() {}, nil
}

func resetBlogTitle(c *C, st *api.State) func() {
	return func() {
		err := st.Client().ServiceSet("wordpress", map[string]string{
			"blog-title": "",
		})
		c.Assert(err, IsNil)
	}
}

func opClientServiceSet(c *C, st *api.State, mst *state.State) (func(), error) {
	err := st.Client().ServiceSet("wordpress", map[string]string{
		"blog-title": "foo",
	})
	if err != nil {
		return func() {}, err
	}
	return resetBlogTitle(c, st), nil
}

func opClientServiceSetYAML(c *C, st *api.State, mst *state.State) (func(), error) {
	err := st.Client().ServiceSetYAML("wordpress", `"blog-title": "foo"`)
	if err != nil {
		return func() {}, err
	}
	return resetBlogTitle(c, st), nil
}

func opClientServiceGet(c *C, st *api.State, mst *state.State) (func(), error) {
	// This test only shows that the call is made without error, ensuring the
	// signatures match.
	_, err := st.Client().ServiceGet("wordpress")
	if err != nil {
		return func() {}, err
	}
	c.Assert(err, IsNil)
	return func() {}, nil
}

func opClientServiceExpose(c *C, st *api.State, mst *state.State) (func(), error) {
	// This test only shows that the call is made without error, ensuring the
	// signatures match.
	err := st.Client().ServiceExpose("wordpress")
	if err != nil {
		return func() {}, err
	}
	c.Assert(err, IsNil)
	return func() {}, nil
}

func opClientServiceUnexpose(c *C, st *api.State, mst *state.State) (func(), error) {
	// This test only checks that the call is made without error, ensuring the
	// signatures match.
	err := st.Client().ServiceUnexpose("wordpress")
	if err != nil {
		return func() {}, err
	}
	c.Assert(err, IsNil)
	return func() {}, nil
}

<<<<<<< HEAD
func opClientResolved(c *C, st *api.State) (func(), error) {
	err := st.Client().Resolved("wordpress/0", false)
	// There are several scenarios in which this test is called, one is
	// that the user is not authorized.  In that case we want to exit now,
	// letting the error percolate out so the caller knows that the
	// permission error was correctly generated.
	if err != nil && err.Error() == "permission denied" {
		return func() {}, err
	}
	// Otherwise, the user was authorized, but we expect an error anyway
	// because the unit is not in an error state when we tried to resolve
	// the error.  Therefore, since it is complaining it means that the
	// call to Resolved worked, so we're happy.
	c.Assert(err, NotNil)
	c.Assert(err.Error(), Equals, `unit "wordpress/0" is not in an error state`)
	return func() {}, nil
}

=======
func opClientGetAnnotations(c *C, st *api.State, mst *state.State) (func(), error) {
	ann, err := st.Client().GetAnnotations("service-wordpress")
	if err != nil {
		return func() {}, err
	}
	c.Assert(err, IsNil)
	c.Assert(ann, DeepEquals, make(map[string]string))
	return func() {}, nil
}

func opClientSetAnnotation(c *C, st *api.State, mst *state.State) (func(), error) {
	err := st.Client().SetAnnotation("service-wordpress", "key", "value")
	if err != nil {
		return func() {}, err
	}
	c.Assert(err, IsNil)
	return func() {
		st.Client().SetAnnotation("service-wordpress", "key", "")
	}, nil
}

func opClientServiceDeploy(c *C, st *api.State, mst *state.State) (func(), error) {
	// This test only checks that the call is made without error, ensuring the
	// signatures match.
	// We are cheating and using a local repo only.

	// Set the CharmStore to the test repository.
	serviceName := "mywordpress"
	charmUrl := "local:series/wordpress"
	parsedUrl := charm.MustParseURL(charmUrl)
	repo, err := charm.InferRepository(parsedUrl, coretesting.Charms.Path)
	originalServerCharmStore := apiserver.CharmStore
	apiserver.CharmStore = repo

	err = st.Client().ServiceDeploy(charmUrl, serviceName, 1, "")
	if err != nil {
		return func() {}, err
	}
	return func() {
		apiserver.CharmStore = originalServerCharmStore
		service, err := mst.Service(serviceName)
		c.Assert(err, IsNil)
		removeServiceAndUnits(c, service)
	}, nil
}

func opClientServiceAddUnits(c *C, st *api.State, mst *state.State) (func(), error) {
	// This test only checks that the call is made without error, ensuring the
	// signatures match.
	err := st.Client().ServiceAddUnits("wordpress", 1)
	if err != nil {
		return func() {}, err
	}
	c.Assert(err, IsNil)
	return func() {}, nil
}

func opClientWatchAll(c *C, st *api.State, mst *state.State) (func(), error) {
	watcher, err := st.Client().WatchAll()
	if err == nil {
		watcher.Stop()
	}
	return func() {}, err
}

>>>>>>> c15332a9
// scenarioStatus describes the expected state
// of the juju environment set up by setUpScenario.
var scenarioStatus = &api.Status{
	Machines: map[string]api.MachineInfo{
		"0": {
			InstanceId: "i-machine-0",
		},
		"1": {
			InstanceId: "i-machine-1",
		},
		"2": {
			InstanceId: "i-machine-2",
		},
	},
}

// setUpScenario makes an environment scenario suitable for
// testing most kinds of access scenario. It returns
// a list of all the entities in the scenario.
//
// When the scenario is initialized, we have:
// user-admin
// user-other
// machine-0
//  instance-id="i-machine-0"
//  jobs=manage-environ
// machine-1
//  instance-id="i-machine-1"
//  jobs=host-units
// machine-2
//  instance-id="i-machine-2"
//  jobs=host-units
// service-wordpress
// service-logging
// unit-wordpress-0
//     deployer-name=machine-1
// unit-logging-0
//  deployer-name=unit-wordpress-0
// unit-wordpress-1
//     deployer-name=machine-2
// unit-logging-1
//  deployer-name=unit-wordpress-1
//
// The passwords for all returned entities are
// set to the entity name with a " password" suffix.
//
// Note that there is nothing special about machine-0
// here - it's the environment manager in this scenario
// just because machine 0 has traditionally been the
// environment manager (bootstrap machine), so is
// hopefully easier to remember as such.
func (s *suite) setUpScenario(c *C) (entities []string) {
	add := func(e state.Entity) {
		entities = append(entities, e.EntityName())
	}
	u, err := s.State.User("admin")
	c.Assert(err, IsNil)
	setDefaultPassword(c, u)
	add(u)

	u, err = s.State.AddUser("other", "")
	c.Assert(err, IsNil)
	setDefaultPassword(c, u)
	add(u)

	m, err := s.State.AddMachine("series", state.JobManageEnviron)
	c.Assert(err, IsNil)
	c.Assert(m.EntityName(), Equals, "machine-0")
	err = m.SetInstanceId(state.InstanceId("i-" + m.EntityName()))
	c.Assert(err, IsNil)
	setDefaultPassword(c, m)
	add(m)

	wordpress, err := s.State.AddService("wordpress", s.AddTestingCharm(c, "wordpress"))
	c.Assert(err, IsNil)

	_, err = s.State.AddService("logging", s.AddTestingCharm(c, "logging"))
	c.Assert(err, IsNil)

	eps, err := s.State.InferEndpoints([]string{"logging", "wordpress"})
	c.Assert(err, IsNil)
	rel, err := s.State.AddRelation(eps...)
	c.Assert(err, IsNil)

	for i := 0; i < 2; i++ {
		wu, err := wordpress.AddUnit()
		c.Assert(err, IsNil)
		c.Assert(wu.EntityName(), Equals, fmt.Sprintf("unit-wordpress-%d", i))
		setDefaultPassword(c, wu)
		add(wu)

		m, err := s.State.AddMachine("series", state.JobHostUnits)
		c.Assert(err, IsNil)
		c.Assert(m.EntityName(), Equals, fmt.Sprintf("machine-%d", i+1))
		err = m.SetInstanceId(state.InstanceId("i-" + m.EntityName()))
		c.Assert(err, IsNil)
		setDefaultPassword(c, m)
		add(m)

		err = wu.AssignToMachine(m)
		c.Assert(err, IsNil)

		deployer, ok := wu.DeployerName()
		c.Assert(ok, Equals, true)
		c.Assert(deployer, Equals, fmt.Sprintf("machine-%d", i+1))

		wru, err := rel.Unit(wu)
		c.Assert(err, IsNil)

		// Create the subordinate unit as a side-effect of entering
		// scope in the principal's relation-unit.
		err = wru.EnterScope(nil)
		c.Assert(err, IsNil)

		lu, err := s.State.Unit(fmt.Sprintf("logging/%d", i))
		c.Assert(err, IsNil)
		c.Assert(lu.IsPrincipal(), Equals, false)
		deployer, ok = lu.DeployerName()
		c.Assert(ok, Equals, true)
		c.Assert(deployer, Equals, fmt.Sprintf("unit-wordpress-%d", i))
		setDefaultPassword(c, lu)
		add(lu)
	}
	return
}

// AuthEntity is the same as state.Entity but
// without PasswordValid and annotations handling
// which are implemented by state entities but not
// by api entities.
type AuthEntity interface {
	EntityName() string
	SetPassword(pass string) error
	Refresh() error
}

func setDefaultPassword(c *C, e AuthEntity) {
	err := e.SetPassword(e.EntityName() + " password")
	c.Assert(err, IsNil)
}

var badLoginTests = []struct {
	entityName string
	password   string
	err        string
	code       string
}{{
	entityName: "user-admin",
	password:   "wrong password",
	err:        "invalid entity name or password",
	code:       api.CodeUnauthorized,
}, {
	entityName: "user-foo",
	password:   "password",
	err:        "invalid entity name or password",
	code:       api.CodeUnauthorized,
}, {
	entityName: "bar",
	password:   "password",
	err:        `invalid entity name "bar"`,
}}

func (s *suite) TestBadLogin(c *C) {
	_, info, err := s.APIConn.Environ.StateInfo()
	c.Assert(err, IsNil)
	for i, t := range badLoginTests {
		c.Logf("test %d; entity %q; password %q", i, t.entityName, t.password)
		info.EntityName = ""
		info.Password = ""
		func() {
			st, err := api.Open(info)
			c.Assert(err, IsNil)
			defer st.Close()

			_, err = st.Machine("0")
			c.Assert(err, ErrorMatches, "not logged in")
			c.Assert(api.ErrCode(err), Equals, api.CodeUnauthorized, Commentf("error %#v", err))

			_, err = st.Unit("foo/0")
			c.Assert(err, ErrorMatches, "not logged in")
			c.Assert(api.ErrCode(err), Equals, api.CodeUnauthorized)

			err = st.Login(t.entityName, t.password)
			c.Assert(err, ErrorMatches, t.err)
			c.Assert(api.ErrCode(err), Equals, t.code)

			_, err = st.Machine("0")
			c.Assert(err, ErrorMatches, "not logged in")
			c.Assert(api.ErrCode(err), Equals, api.CodeUnauthorized)
		}()
	}
}

func (s *suite) TestClientStatus(c *C) {
	s.setUpScenario(c)
	status, err := s.APIState.Client().Status()
	c.Assert(err, IsNil)
	c.Assert(status, DeepEquals, scenarioStatus)
}

func (s *suite) TestClientServerSet(c *C) {
	dummy, err := s.State.AddService("dummy", s.AddTestingCharm(c, "dummy"))
	c.Assert(err, IsNil)
	err = s.APIState.Client().ServiceSet("dummy", map[string]string{
		"title":    "xxx",
		"username": "yyy",
	})
	c.Assert(err, IsNil)
	conf, err := dummy.Config()
	c.Assert(err, IsNil)
	c.Assert(conf.Map(), DeepEquals, map[string]interface{}{
		"title":    "xxx",
		"username": "yyy",
	})
}

func (s *suite) TestClientServiceSetYAML(c *C) {
	dummy, err := s.State.AddService("dummy", s.AddTestingCharm(c, "dummy"))
	c.Assert(err, IsNil)
	err = s.APIState.Client().ServiceSetYAML("dummy", "title: aaa\nusername: bbb")
	c.Assert(err, IsNil)
	conf, err := dummy.Config()
	c.Assert(err, IsNil)
	c.Assert(conf.Map(), DeepEquals, map[string]interface{}{
		"title":    "aaa",
		"username": "bbb",
	})
}

var clientCharmInfoTests = []struct {
	about string
	url   string
	err   string
}{
	{
		about: "retrieves charm info",
		url:   "local:series/wordpress-3",
	},
	{
		about: "invalid URL",
		url:   "not-valid",
		err:   `charm URL has invalid schema: "not-valid"`,
	},
	{
		about: "unknown charm",
		url:   "cs:missing/one-1",
		err:   `charm "cs:missing/one-1" not found`,
	},
}

func (s *suite) TestClientCharmInfo(c *C) {
	// Use wordpress for tests so that we can compare Provides and Requires.
	charm := s.AddTestingCharm(c, "wordpress")
	for i, t := range clientCharmInfoTests {
		c.Logf("test %d. %s", i, t.about)
		info, err := s.APIState.Client().CharmInfo(t.url)
		if t.err != "" {
			c.Assert(err, ErrorMatches, t.err)
			continue
		}
		c.Assert(err, IsNil)
		expected := &api.CharmInfo{
			Revision: charm.Revision(),
			URL:      charm.URL().String(),
			Config:   charm.Config(),
			Meta:     charm.Meta(),
		}
		c.Assert(info, DeepEquals, expected)
	}
}

func (s *suite) TestClientEnvironmentInfo(c *C) {
	conf, _ := s.State.EnvironConfig()
	info, err := s.APIState.Client().EnvironmentInfo()
	c.Assert(err, IsNil)
	c.Assert(info.DefaultSeries, Equals, conf.DefaultSeries())
	c.Assert(info.ProviderType, Equals, conf.Type())
}

var clientAnnotationsTests = []struct {
	about    string
	initial  map[string]string
	input    map[string]string
	expected map[string]string
	err      string
}{
	{
		about:    "test setting an annotation",
		input:    map[string]string{"mykey": "myvalue"},
		expected: map[string]string{"mykey": "myvalue"},
	},
	{
		about:    "test setting multiple annotations",
		input:    map[string]string{"key1": "value1", "key2": "value2"},
		expected: map[string]string{"key1": "value1", "key2": "value2"},
	},
	{
		about:    "test overriding annotations",
		initial:  map[string]string{"mykey": "myvalue"},
		input:    map[string]string{"mykey": "another-value"},
		expected: map[string]string{"mykey": "another-value"},
	},
	{
		about: "test setting an invalid annotation",
		input: map[string]string{"invalid.key": "myvalue"},
		err:   `invalid key "invalid.key"`,
	},
}

func (s *suite) TestClientAnnotations(c *C) {
	// Set up entities.
	service, err := s.State.AddService("dummy", s.AddTestingCharm(c, "dummy"))
	c.Assert(err, IsNil)
	unit, err := service.AddUnit()
	c.Assert(err, IsNil)
	machine, err := s.State.AddMachine("series", state.JobHostUnits)
	c.Assert(err, IsNil)
	entities := []state.Entity{service, unit, machine}
	for i, t := range clientAnnotationsTests {
	loop:
		for _, entity := range entities {
			id := entity.EntityName()
			c.Logf("test %d. %s. entity %s", i, t.about, id)
			// Set initial entity annotations.
			for key, value := range t.initial {
				err := entity.SetAnnotation(key, value)
				c.Assert(err, IsNil)
			}
			// Add annotations using the API call.
			for key, value := range t.input {
				err := s.APIState.Client().SetAnnotation(id, key, value)
				if t.err != "" {
					c.Assert(err, ErrorMatches, t.err)
					continue loop
				}
				c.Assert(err, IsNil)
			}
			// Check annotations are correctly set.
			err := entity.Refresh()
			c.Assert(err, IsNil)
			c.Assert(entity.Annotations(), DeepEquals, t.expected)
			// Retrieve annotations using the API call.
			ann, err := s.APIState.Client().GetAnnotations(id)
			c.Assert(err, IsNil)
			// Check annotations are correctly returned.
			err = entity.Refresh()
			c.Assert(err, IsNil)
			c.Assert(ann, DeepEquals, entity.Annotations())
			// Clean up annotations on the current entity.
			for key := range entity.Annotations() {
				err = entity.SetAnnotation(key, "")
				c.Assert(err, IsNil)
			}
		}
	}
}

func (s *suite) TestClientAnnotationsBadEntity(c *C) {
	bad := []string{"", "machine", "-foo", "foo-", "---", "machine-jim", "unit-123", "unit-foo", "service-", "service-foo/bar"}
	expected := `invalid entity name ".*"`
	for _, id := range bad {
		err := s.APIState.Client().SetAnnotation(id, "mykey", "myvalue")
		c.Assert(err, ErrorMatches, expected)
		_, err = s.APIState.Client().GetAnnotations(id)
		c.Assert(err, ErrorMatches, expected)
	}
}

func (s *suite) TestMachineLogin(c *C) {
	stm, err := s.State.AddMachine("series", state.JobHostUnits)
	c.Assert(err, IsNil)
	err = stm.SetPassword("machine-password")
	c.Assert(err, IsNil)
	err = stm.SetInstanceId("i-foo")
	c.Assert(err, IsNil)

	_, info, err := s.APIConn.Environ.StateInfo()
	c.Assert(err, IsNil)

	info.EntityName = stm.EntityName()
	info.Password = "machine-password"

	st, err := api.Open(info)
	c.Assert(err, IsNil)
	defer st.Close()

	m, err := st.Machine(stm.Id())
	c.Assert(err, IsNil)

	instId, ok := m.InstanceId()
	c.Assert(ok, Equals, true)
	c.Assert(instId, Equals, "i-foo")
}

func (s *suite) TestMachineInstanceId(c *C) {
	stm, err := s.State.AddMachine("series", state.JobHostUnits)
	c.Assert(err, IsNil)
	setDefaultPassword(c, stm)

	// Normal users can't access Machines...
	m, err := s.APIState.Machine(stm.Id())
	c.Assert(err, ErrorMatches, "permission denied")
	c.Assert(api.ErrCode(err), Equals, api.CodeUnauthorized)
	c.Assert(m, IsNil)

	// ... so login as the machine.
	st := s.openAs(c, stm.EntityName())
	defer st.Close()

	m, err = st.Machine(stm.Id())
	c.Assert(err, IsNil)

	instId, ok := m.InstanceId()
	c.Check(instId, Equals, "")
	c.Check(ok, Equals, false)

	err = stm.SetInstanceId("foo")
	c.Assert(err, IsNil)

	instId, ok = m.InstanceId()
	c.Check(instId, Equals, "")
	c.Check(ok, Equals, false)

	err = m.Refresh()
	c.Assert(err, IsNil)

	instId, ok = m.InstanceId()
	c.Check(ok, Equals, true)
	c.Assert(instId, Equals, "foo")
}

func (s *suite) TestMachineRefresh(c *C) {
	stm, err := s.State.AddMachine("series", state.JobHostUnits)
	c.Assert(err, IsNil)
	setDefaultPassword(c, stm)
	err = stm.SetInstanceId("foo")
	c.Assert(err, IsNil)

	st := s.openAs(c, stm.EntityName())
	defer st.Close()
	m, err := st.Machine(stm.Id())
	c.Assert(err, IsNil)

	instId, ok := m.InstanceId()
	c.Assert(ok, Equals, true)
	c.Assert(instId, Equals, "foo")

	err = stm.SetInstanceId("bar")
	c.Assert(err, IsNil)

	instId, ok = m.InstanceId()
	c.Assert(ok, Equals, true)
	c.Assert(instId, Equals, "foo")

	err = m.Refresh()
	c.Assert(err, IsNil)

	instId, ok = m.InstanceId()
	c.Assert(ok, Equals, true)
	c.Assert(instId, Equals, "bar")
}

func (s *suite) TestMachineSetPassword(c *C) {
	stm, err := s.State.AddMachine("series", state.JobHostUnits)
	c.Assert(err, IsNil)
	setDefaultPassword(c, stm)

	st := s.openAs(c, stm.EntityName())
	defer st.Close()
	m, err := st.Machine(stm.Id())
	c.Assert(err, IsNil)

	err = m.SetPassword("foo")
	c.Assert(err, IsNil)

	err = stm.Refresh()
	c.Assert(err, IsNil)
	c.Assert(stm.PasswordValid("foo"), Equals, true)
}

func (s *suite) TestMachineEntityName(c *C) {
	c.Assert(api.MachineEntityName("2"), Equals, "machine-2")

	stm, err := s.State.AddMachine("series", state.JobHostUnits)
	c.Assert(err, IsNil)
	setDefaultPassword(c, stm)
	st := s.openAs(c, "machine-0")
	defer st.Close()
	m, err := st.Machine("0")
	c.Assert(err, IsNil)
	c.Assert(m.EntityName(), Equals, "machine-0")
}

func (s *suite) TestMachineWatch(c *C) {
	stm, err := s.State.AddMachine("series", state.JobHostUnits)
	c.Assert(err, IsNil)
	setDefaultPassword(c, stm)

	st := s.openAs(c, stm.EntityName())
	defer st.Close()
	m, err := st.Machine(stm.Id())
	c.Assert(err, IsNil)
	w0 := m.Watch()
	w1 := m.Watch()

	// Initial event.
	ok := chanRead(c, w0.Changes(), "watcher 0")
	c.Assert(ok, Equals, true)

	ok = chanRead(c, w1.Changes(), "watcher 1")
	c.Assert(ok, Equals, true)

	// No subsequent event until something changes.
	select {
	case <-w0.Changes():
		c.Fatalf("unexpected value on watcher 0")
	case <-w1.Changes():
		c.Fatalf("unexpected value on watcher 1")
	case <-time.After(20 * time.Millisecond):
	}

	err = stm.SetInstanceId("foo")
	c.Assert(err, IsNil)
	s.State.StartSync()

	// Next event.
	ok = chanRead(c, w0.Changes(), "watcher 0")
	c.Assert(ok, Equals, true)
	ok = chanRead(c, w1.Changes(), "watcher 1")
	c.Assert(ok, Equals, true)

	err = w0.Stop()
	c.Check(err, IsNil)
	err = w1.Stop()
	c.Check(err, IsNil)

	ok = chanRead(c, w0.Changes(), "watcher 0")
	c.Assert(ok, Equals, false)
	ok = chanRead(c, w1.Changes(), "watcher 1")
	c.Assert(ok, Equals, false)
}

func (s *suite) TestServerStopsOutstandingWatchMethod(c *C) {
	// Start our own instance of the server so we have
	// a handle on it to stop it.
	srv, err := apiserver.NewServer(s.State, "localhost:0", []byte(coretesting.ServerCert), []byte(coretesting.ServerKey))
	c.Assert(err, IsNil)

	stm, err := s.State.AddMachine("series", state.JobHostUnits)
	c.Assert(err, IsNil)
	err = stm.SetPassword("password")
	c.Assert(err, IsNil)

	// Note we can't use openAs because we're
	// not connecting to s.APIConn.
	st, err := api.Open(&api.Info{
		EntityName: stm.EntityName(),
		Password:   "password",
		Addrs:      []string{srv.Addr()},
		CACert:     []byte(coretesting.CACert),
	})
	c.Assert(err, IsNil)
	defer st.Close()

	m, err := st.Machine(stm.Id())
	c.Assert(err, IsNil)
	c.Assert(m.Id(), Equals, stm.Id())

	w := m.Watch()

	// Initial event.
	ok := chanRead(c, w.Changes(), "watcher 0")
	c.Assert(ok, Equals, true)

	// Wait long enough for the Next request to be sent
	// so it's blocking on the server side.
	time.Sleep(50 * time.Millisecond)
	c.Logf("stopping server")
	err = srv.Stop()
	c.Assert(err, IsNil)

	c.Logf("server stopped")
	ok = chanRead(c, w.Changes(), "watcher 0")
	c.Assert(ok, Equals, false)

	c.Assert(api.ErrCode(w.Err()), Equals, api.CodeStopped)
}

func chanRead(c *C, ch <-chan struct{}, what string) (ok bool) {
	select {
	case _, ok := <-ch:
		return ok
	case <-time.After(10 * time.Second):
		c.Fatalf("timed out reading from %s", what)
	}
	panic("unreachable")
}

func (s *suite) TestUnitRefresh(c *C) {
	s.setUpScenario(c)
	st := s.openAs(c, "unit-wordpress-0")
	defer st.Close()

	u, err := st.Unit("wordpress/0")
	c.Assert(err, IsNil)

	deployer, ok := u.DeployerName()
	c.Assert(ok, Equals, true)
	c.Assert(deployer, Equals, "machine-1")

	stu, err := s.State.Unit("wordpress/0")
	c.Assert(err, IsNil)
	err = stu.UnassignFromMachine()
	c.Assert(err, IsNil)

	deployer, ok = u.DeployerName()
	c.Assert(ok, Equals, true)
	c.Assert(deployer, Equals, "machine-1")

	err = u.Refresh()
	c.Assert(err, IsNil)

	deployer, ok = u.DeployerName()
	c.Assert(ok, Equals, false)
	c.Assert(deployer, Equals, "")
}

func (s *suite) TestErrors(c *C) {
	stm, err := s.State.AddMachine("series", state.JobHostUnits)
	c.Assert(err, IsNil)
	setDefaultPassword(c, stm)
	st := s.openAs(c, stm.EntityName())
	defer st.Close()
	// By testing this single call, we test that the
	// error transformation function is correctly called
	// on error returns from the API apiserver. The transformation
	// function itself is tested below.
	_, err = st.Machine("99")
	c.Assert(api.ErrCode(err), Equals, api.CodeNotFound)
}

var errorTransformTests = []struct {
	err  error
	code string
}{{
	err:  state.NotFoundf("hello"),
	code: api.CodeNotFound,
}, {
	err:  state.Unauthorizedf("hello"),
	code: api.CodeUnauthorized,
}, {
	err:  state.ErrCannotEnterScopeYet,
	code: api.CodeCannotEnterScopeYet,
}, {
	err:  state.ErrCannotEnterScope,
	code: api.CodeCannotEnterScope,
}, {
	err:  state.ErrExcessiveContention,
	code: api.CodeExcessiveContention,
}, {
	err:  state.ErrUnitHasSubordinates,
	code: api.CodeUnitHasSubordinates,
}, {
	err:  apiserver.ErrBadId,
	code: api.CodeNotFound,
}, {
	err:  apiserver.ErrBadCreds,
	code: api.CodeUnauthorized,
}, {
	err:  apiserver.ErrPerm,
	code: api.CodeUnauthorized,
}, {
	err:  apiserver.ErrNotLoggedIn,
	code: api.CodeUnauthorized,
}, {
	err:  apiserver.ErrUnknownWatcher,
	code: api.CodeNotFound,
}, {
	err:  &state.NotAssignedError{&state.Unit{}}, // too sleazy?!
	code: api.CodeNotAssigned,
}, {
	err:  apiserver.ErrStoppedWatcher,
	code: api.CodeStopped,
}, {
	err:  errors.New("an error"),
	code: "",
}}

func (s *suite) TestErrorTransform(c *C) {
	for _, t := range errorTransformTests {
		err1 := apiserver.ServerError(t.err)
		c.Assert(err1.Error(), Equals, t.err.Error())
		if t.code != "" {
			c.Assert(api.ErrCode(err1), Equals, t.code)
		} else {
			c.Assert(err1, Equals, t.err)
		}
	}
}

func (s *suite) TestUnitEntityName(c *C) {
	c.Assert(api.UnitEntityName("wordpress/2"), Equals, "unit-wordpress-2")

	s.setUpScenario(c)
	st := s.openAs(c, "unit-wordpress-0")
	defer st.Close()
	u, err := st.Unit("wordpress/0")
	c.Assert(err, IsNil)
	c.Assert(u.EntityName(), Equals, "unit-wordpress-0")
}

func (s *suite) TestStop(c *C) {
	// Start our own instance of the server so we have
	// a handle on it to stop it.
	srv, err := apiserver.NewServer(s.State, "localhost:0", []byte(coretesting.ServerCert), []byte(coretesting.ServerKey))
	c.Assert(err, IsNil)

	stm, err := s.State.AddMachine("series", state.JobHostUnits)
	c.Assert(err, IsNil)
	err = stm.SetInstanceId("foo")
	c.Assert(err, IsNil)
	err = stm.SetPassword("password")
	c.Assert(err, IsNil)

	// Note we can't use openAs because we're
	// not connecting to s.APIConn.
	st, err := api.Open(&api.Info{
		EntityName: stm.EntityName(),
		Password:   "password",
		Addrs:      []string{srv.Addr()},
		CACert:     []byte(coretesting.CACert),
	})
	c.Assert(err, IsNil)
	defer st.Close()

	m, err := st.Machine(stm.Id())
	c.Assert(err, IsNil)
	c.Assert(m.Id(), Equals, stm.Id())

	err = srv.Stop()
	c.Assert(err, IsNil)

	_, err = st.Machine(stm.Id())
	// The client has not necessarily seen the server
	// shutdown yet, so there are two possible
	// errors.
	if err != rpc.ErrShutdown && err != io.ErrUnexpectedEOF {
		c.Fatalf("unexpected error from request: %v", err)
	}

	// Check it can be stopped twice.
	err = srv.Stop()
	c.Assert(err, IsNil)
}

func (s *suite) TestClientServiceGet(c *C) {
	s.setUpScenario(c)
	config, err := s.APIState.Client().ServiceGet("wordpress")
	c.Assert(err, IsNil)
	c.Assert(config, DeepEquals, &params.ServiceGetResults{
		Service: "wordpress",
		Charm:   "wordpress",
		Settings: map[string]interface{}{
			"blog-title": map[string]interface{}{
				"type":        "string",
				"value":       nil,
				"description": "A descriptive title used for the blog."},
		},
	})
}

func (s *suite) TestClientServiceExpose(c *C) {
	s.setUpScenario(c)
	serviceName := "wordpress"
	service, err := s.State.Service(serviceName)
	c.Assert(err, IsNil)
	c.Assert(service.IsExposed(), Equals, false)
	err = s.APIState.Client().ServiceExpose(serviceName)
	c.Assert(err, IsNil)
	err = service.Refresh()
	c.Assert(err, IsNil)
	c.Assert(service.IsExposed(), Equals, true)
}

func (s *suite) TestClientServiceUnexpose(c *C) {
	s.setUpScenario(c)
	serviceName := "wordpress"
	service, err := s.State.Service(serviceName)
	c.Assert(err, IsNil)
	service.SetExposed()
	c.Assert(service.IsExposed(), Equals, true)
	err = s.APIState.Client().ServiceUnexpose(serviceName)
	c.Assert(err, IsNil)
	service.Refresh()
	c.Assert(service.IsExposed(), Equals, false)
}

<<<<<<< HEAD
func (s *suite) TestClientUnitResolved(c *C) {
	// Setup:
	s.setUpScenario(c)
	u, err := s.State.Unit("wordpress/0")
	c.Assert(err, IsNil)
	err = u.SetStatus(state.UnitError, "gaaah")
	c.Assert(err, IsNil)
	// Code under test:
	err = s.APIState.Client().Resolved("wordpress/0", false)
	c.Assert(err, IsNil)
	// Freshen the unit's state.
	err = u.Refresh()
	c.Assert(err, IsNil)
	// And now the actual test assertions: we set the unit as resolved via
	// the API so it should have a resolved mode set.
	mode := u.Resolved()
	c.Assert(mode, Equals, state.ResolvedNoHooks)
=======
var serviceDeployTests = []struct {
	about            string
	serviceName      string
	charmUrl         string
	numUnits         int
	expectedNumUnits int
}{{
	about:            "Normal deploy",
	serviceName:      "mywordpress",
	charmUrl:         "local:series/wordpress",
	expectedNumUnits: 1,
}, {
	about:            "Two units",
	serviceName:      "mywordpress",
	charmUrl:         "local:series/wordpress",
	numUnits:         2,
	expectedNumUnits: 2,
},
}

func (s *suite) TestClientServiceDeploy(c *C) {
	s.setUpScenario(c)

	for i, test := range serviceDeployTests {
		c.Logf("test %d; %s", i, test.about)
		parsedUrl := charm.MustParseURL(test.charmUrl)
		localRepo, err := charm.InferRepository(parsedUrl,
			coretesting.Charms.Path)
		// Monkey-patch server repository.
		originalServerCharmStore := apiserver.CharmStore
		apiserver.CharmStore = localRepo
		_, err = s.State.Service(test.serviceName)
		c.Assert(err, NotNil)
		err = s.APIState.Client().ServiceDeploy(
			test.charmUrl, test.serviceName, test.numUnits, "")
		c.Assert(err, IsNil)
		service, err := s.State.Service(test.serviceName)
		c.Assert(err, IsNil)
		units, err := service.AllUnits()
		c.Assert(err, IsNil)
		c.Assert(units, HasLen, test.expectedNumUnits)
		// Clean up.
		removeServiceAndUnits(c, service)
		// Restore server repository.
		apiserver.CharmStore = originalServerCharmStore
	}
}

// This test will be thrown away, at least in part, once the stub code in
// state/megawatcher.go is implemented.
func (s *suite) TestClientWatchAll(c *C) {
	watcher, err := s.APIState.Client().WatchAll()
	c.Assert(err, IsNil)
	defer func() {
		err := watcher.Stop()
		c.Assert(err, IsNil)
	}()
	deltas, err := watcher.Next()
	c.Assert(err, IsNil)
	// This is the part that most clearly is tied to the fact that we are
	// testing a stub.
	c.Assert(deltas, DeepEquals, state.StubNextDelta)
>>>>>>> c15332a9
}

// openAs connects to the API state as the given entity
// with the default password for that entity.
func (s *suite) openAs(c *C, entityName string) *api.State {
	_, info, err := s.APIConn.Environ.StateInfo()
	c.Assert(err, IsNil)
	info.EntityName = entityName
	info.Password = fmt.Sprintf("%s password", entityName)
	c.Logf("opening state; entity %q; password %q", info.EntityName, info.Password)
	st, err := api.Open(info)
	c.Assert(err, IsNil)
	c.Assert(st, NotNil)
	return st
}<|MERGE_RESOLUTION|>--- conflicted
+++ resolved
@@ -319,7 +319,6 @@
 	return func() {}, nil
 }
 
-<<<<<<< HEAD
 func opClientResolved(c *C, st *api.State) (func(), error) {
 	err := st.Client().Resolved("wordpress/0", false)
 	// There are several scenarios in which this test is called, one is
@@ -338,7 +337,6 @@
 	return func() {}, nil
 }
 
-=======
 func opClientGetAnnotations(c *C, st *api.State, mst *state.State) (func(), error) {
 	ann, err := st.Client().GetAnnotations("service-wordpress")
 	if err != nil {
@@ -404,7 +402,6 @@
 	return func() {}, err
 }
 
->>>>>>> c15332a9
 // scenarioStatus describes the expected state
 // of the juju environment set up by setUpScenario.
 var scenarioStatus = &api.Status{
@@ -1202,7 +1199,6 @@
 	c.Assert(service.IsExposed(), Equals, false)
 }
 
-<<<<<<< HEAD
 func (s *suite) TestClientUnitResolved(c *C) {
 	// Setup:
 	s.setUpScenario(c)
@@ -1220,7 +1216,8 @@
 	// the API so it should have a resolved mode set.
 	mode := u.Resolved()
 	c.Assert(mode, Equals, state.ResolvedNoHooks)
-=======
+}
+
 var serviceDeployTests = []struct {
 	about            string
 	serviceName      string
@@ -1283,7 +1280,6 @@
 	// This is the part that most clearly is tied to the fact that we are
 	// testing a stub.
 	c.Assert(deltas, DeepEquals, state.StubNextDelta)
->>>>>>> c15332a9
 }
 
 // openAs connects to the API state as the given entity
