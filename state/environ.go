// Copyright 2013 Canonical Ltd.
// Licensed under the AGPLv3, see LICENCE file for details.

package state

import (
	"labix.org/v2/mgo"
	"labix.org/v2/mgo/txn"

	"launchpad.net/juju-core/errors"
	"launchpad.net/juju-core/names"
)

// environGlobalKey is the key for the environment, its
// settings and constraints.
const environGlobalKey = "e"

// Environment represents the state of an environment.
type Environment struct {
	st  *State
	doc environmentDoc
	annotator
}

var _ Living = (*Environment)(nil)

// environmentDoc represents the internal state of the environment in MongoDB.
type environmentDoc struct {
	UUID string `bson:"_id"`
	Name string
	Life Life
}

// Environment returns the environment entity.
func (st *State) Environment() (*Environment, error) {
<<<<<<< HEAD
	doc := environmentDoc{}
	err := st.environments.Find(nil).One(&doc)
	if err == mgo.ErrNotFound {
		return nil, errors.NotFoundf("environment")
	} else if err != nil {
=======
	env := &Environment{st: st}
	if err := env.Refresh(); err != nil {
>>>>>>> 2c40f68a
		return nil, err
	}
	env.annotator = annotator{
		globalKey: env.globalKey(),
		tag:       env.Tag(),
		st:        st,
	}
	return env, nil
}

// Tag returns a name identifying the environment.
// The returned name will be different from other Tag values returned
// by any other entities from the same state.
func (e *Environment) Tag() string {
	return names.EnvironTag(e.doc.Name)
}

// UUID returns the universally unique identifier of the environment.
func (e *Environment) UUID() string {
	return e.doc.UUID
}

// Life returns whether the environment is Alive, Dying or Dead.
func (e *Environment) Life() Life {
	return e.doc.Life
}

// globalKey returns the global database key for the environment.
func (e *Environment) globalKey() string {
	return environGlobalKey
}

func (e *Environment) Refresh() error {
	err := e.st.environments.Find(D{{"uuid", D{{"$ne", ""}}}}).One(&e.doc)
	if err == mgo.ErrNotFound {
		return errors.NotFoundf("environment")
	}
	return err
}

func (e *Environment) Destroy() error {
	return e.advanceLifecycle(Dying)
}

func (e *Environment) EnsureDead() error {
	return e.advanceLifecycle(Dead)
}

// advanceLifecycle ensures that the environment's lifecycle is no earlier
// than the supplied value.
func (e *Environment) advanceLifecycle(life Life) error {
	var assert D
	if life != Dead {
		assert = notDeadDoc
	}
	op := txn.Op{
		C:      e.st.environments.Name,
		Id:     e.doc.UUID,
		Update: D{{"$set", D{{"life", life}}}},
		Assert: assert,
	}
	err := e.st.runTransaction([]txn.Op{op})
	switch err {
	case nil:
		e.doc.Life = life
	case txn.ErrAborted:
		// If the transaction aborted, the environment is already Dead.
		e.doc.Life = Dead
		err = nil
	}
	return err
}

// createEnvironmentOp returns the operation needed to create
// an environment document with the given name and UUID.
func createEnvironmentOp(st *State, name, uuid string) txn.Op {
	doc := &environmentDoc{uuid, name, Alive}
	return txn.Op{
		C:      st.environments.Name,
		Id:     uuid,
		Assert: txn.DocMissing,
		Insert: doc,
	}
}

// assertAliveOp returns a read-only txn.Op that asserts
// the environment is alive.
func (e *Environment) assertAliveOp() txn.Op {
	return txn.Op{
		C:      e.st.environments.Name,
		Id:     e.UUID(),
		Assert: isAliveDoc,
	}
}<|MERGE_RESOLUTION|>--- conflicted
+++ resolved
@@ -9,6 +9,7 @@
 
 	"launchpad.net/juju-core/errors"
 	"launchpad.net/juju-core/names"
+	"launchpad.net/juju-core/utils"
 )
 
 // environGlobalKey is the key for the environment, its
@@ -22,8 +23,6 @@
 	annotator
 }
 
-var _ Living = (*Environment)(nil)
-
 // environmentDoc represents the internal state of the environment in MongoDB.
 type environmentDoc struct {
 	UUID string `bson:"_id"`
@@ -33,16 +32,8 @@
 
 // Environment returns the environment entity.
 func (st *State) Environment() (*Environment, error) {
-<<<<<<< HEAD
-	doc := environmentDoc{}
-	err := st.environments.Find(nil).One(&doc)
-	if err == mgo.ErrNotFound {
-		return nil, errors.NotFoundf("environment")
-	} else if err != nil {
-=======
 	env := &Environment{st: st}
 	if err := env.Refresh(); err != nil {
->>>>>>> 2c40f68a
 		return nil, err
 	}
 	env.annotator = annotator{
@@ -57,7 +48,7 @@
 // The returned name will be different from other Tag values returned
 // by any other entities from the same state.
 func (e *Environment) Tag() string {
-	return names.EnvironTag(e.doc.Name)
+	return names.EnvironTag(e.doc.UUID)
 }
 
 // UUID returns the universally unique identifier of the environment.
@@ -76,44 +67,45 @@
 }
 
 func (e *Environment) Refresh() error {
-	err := e.st.environments.Find(D{{"uuid", D{{"$ne", ""}}}}).One(&e.doc)
+	err := e.st.environments.Find(nil).One(&e.doc)
 	if err == mgo.ErrNotFound {
 		return errors.NotFoundf("environment")
 	}
 	return err
 }
 
+// Destroy sets the environment's lifecycle to Dying, preventing
+// addition of services or machines to state.
 func (e *Environment) Destroy() error {
-	return e.advanceLifecycle(Dying)
-}
-
-func (e *Environment) EnsureDead() error {
-	return e.advanceLifecycle(Dead)
-}
-
-// advanceLifecycle ensures that the environment's lifecycle is no earlier
-// than the supplied value.
-func (e *Environment) advanceLifecycle(life Life) error {
-	var assert D
-	if life != Dead {
-		assert = notDeadDoc
-	}
+	const life = Dying
 	op := txn.Op{
 		C:      e.st.environments.Name,
 		Id:     e.doc.UUID,
 		Update: D{{"$set", D{{"life", life}}}},
-		Assert: assert,
+		Assert: notDeadDoc,
 	}
 	err := e.st.runTransaction([]txn.Op{op})
 	switch err {
 	case nil:
 		e.doc.Life = life
 	case txn.ErrAborted:
-		// If the transaction aborted, the environment is already Dead.
-		e.doc.Life = Dead
-		err = nil
+		// If the transaction aborted, the environment is Dead.
+		// This should not be possible.
+		panic(err)
 	}
 	return err
+}
+
+// Remove removes the environment from state.
+func (e *Environment) Remove() (err error) {
+	defer utils.ErrorContextf(&err, "cannot remove environment %s", e.doc.UUID)
+	op := txn.Op{
+		C:      e.st.environments.Name,
+		Id:     e.doc.UUID,
+		Assert: txn.DocExists,
+		Remove: true,
+	}
+	return onAbort(e.st.runTransaction([]txn.Op{op}), nil)
 }
 
 // createEnvironmentOp returns the operation needed to create
