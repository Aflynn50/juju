// Copyright 2014 Canonical Ltd.
// Licensed under the AGPLv3, see LICENCE file for details.

package state

import (
	"fmt"
	"sort"
	"time"

	"github.com/juju/errors"
	"github.com/juju/loggo"
	jc "github.com/juju/testing/checkers"
	"github.com/juju/utils"
	"github.com/juju/utils/set"
	gc "gopkg.in/check.v1"
	"gopkg.in/mgo.v2"
	"gopkg.in/mgo.v2/bson"

	"github.com/juju/juju/cloud"
	"github.com/juju/juju/environs/config"
	"github.com/juju/juju/storage/provider"
	"github.com/juju/juju/testing"
)

type upgradesSuite struct {
	internalStateSuite
}

var _ = gc.Suite(&upgradesSuite{})

func (s *upgradesSuite) TestStripLocalUserDomainCredentials(c *gc.C) {
	coll, closer := s.state.db().GetRawCollection(cloudCredentialsC)
	defer closer()
	err := coll.Insert(
		cloudCredentialDoc{
			DocID:      "aws#admin@local#default",
			Owner:      "user-admin@local",
			Name:       "default",
			Cloud:      "cloud-aws",
			AuthType:   "userpass",
			Attributes: map[string]string{"user": "fred"},
		},
		cloudCredentialDoc{
			DocID:      "aws#fred#default",
			Owner:      "user-mary@external",
			Name:       "default",
			Cloud:      "cloud-aws",
			AuthType:   "userpass",
			Attributes: map[string]string{"user": "fred"},
		},
	)
	c.Assert(err, jc.ErrorIsNil)

	expected := []bson.M{{
		"_id":        "aws#admin#default",
		"owner":      "user-admin",
		"cloud":      "cloud-aws",
		"name":       "default",
		"revoked":    false,
		"auth-type":  "userpass",
		"attributes": bson.M{"user": "fred"},
	}, {
		"_id":        "aws#fred#default",
		"owner":      "user-mary@external",
		"cloud":      "cloud-aws",
		"name":       "default",
		"revoked":    false,
		"auth-type":  "userpass",
		"attributes": bson.M{"user": "fred"},
	}}
	s.assertStrippedUserData(c, coll, expected)
}

func (s *upgradesSuite) TestStripLocalUserDomainModels(c *gc.C) {
	coll, closer := s.state.db().GetRawCollection(modelsC)
	defer closer()

	var initialModels []bson.M
	err := coll.Find(nil).Sort("_id").All(&initialModels)
	c.Assert(err, jc.ErrorIsNil)
	c.Assert(initialModels, gc.HasLen, 1)

	err = coll.Insert(
		modelDoc{
			UUID:            "0000-dead-beaf-0001",
			Owner:           "user-admin@local",
			Name:            "controller",
			ControllerUUID:  "deadbeef-1bad-500d-9000-4b1d0d06f00d",
			Cloud:           "cloud-aws",
			CloudRegion:     "us-west-1",
			CloudCredential: "aws#fred@local#default",
			EnvironVersion:  0,
		},
		modelDoc{
			UUID:            "0000-dead-beaf-0002",
			Owner:           "user-mary@external",
			Name:            "default",
			ControllerUUID:  "deadbeef-1bad-500d-9000-4b1d0d06f00d",
			Cloud:           "cloud-aws",
			CloudRegion:     "us-west-1",
			CloudCredential: "aws#mary@external#default",
			EnvironVersion:  0,
		},
	)
	c.Assert(err, jc.ErrorIsNil)

	initialModel := initialModels[0]
	delete(initialModel, "txn-queue")
	delete(initialModel, "txn-revno")
	initialModel["owner"] = "test-admin"

	expected := []bson.M{{
		"_id":              "0000-dead-beaf-0001",
		"owner":            "user-admin",
		"cloud":            "cloud-aws",
		"name":             "controller",
		"cloud-region":     "us-west-1",
		"cloud-credential": "aws#fred#default",
		"controller-uuid":  "deadbeef-1bad-500d-9000-4b1d0d06f00d",
		"life":             0,
		"migration-mode":   "",
		"sla":              bson.M{"level": "", "credentials": []uint8{}},
		"meter-status":     bson.M{"code": "", "info": ""},
		"environ-version":  0,
	}, {
		"_id":              "0000-dead-beaf-0002",
		"owner":            "user-mary@external",
		"cloud":            "cloud-aws",
		"name":             "default",
		"cloud-region":     "us-west-1",
		"cloud-credential": "aws#mary@external#default",
		"controller-uuid":  "deadbeef-1bad-500d-9000-4b1d0d06f00d",
		"life":             0,
		"migration-mode":   "",
		"sla":              bson.M{"level": "", "credentials": []uint8{}},
		"meter-status":     bson.M{"code": "", "info": ""},
		"environ-version":  0,
	},
		initialModel,
	}

	s.assertStrippedUserData(c, coll, expected)
}

func (s *upgradesSuite) TestStripLocalUserDomainModelNames(c *gc.C) {
	coll, closer := s.state.db().GetRawCollection(usermodelnameC)
	defer closer()

	err := coll.Insert(
		bson.M{"_id": "fred@local:test"},
		bson.M{"_id": "mary@external:test2"},
	)
	c.Assert(err, jc.ErrorIsNil)

	expected := []bson.M{{
		"_id": "fred:test",
	}, {
		"_id": "mary@external:test2",
	}, {
		"_id": "test-admin:testenv",
	}}

	s.assertStrippedUserData(c, coll, expected)
}

func (s *upgradesSuite) TestStripLocalUserDomainControllerUser(c *gc.C) {
	s.assertStripLocalUserDomainUserAccess(c, controllerUsersC)
}

func (s *upgradesSuite) TestStripLocalUserDomainModelUser(c *gc.C) {
	s.assertStripLocalUserDomainUserAccess(c, modelUsersC)
}

func (s *upgradesSuite) assertStripLocalUserDomainUserAccess(c *gc.C, collName string) {
	coll, closer := s.state.db().GetRawCollection(collName)
	defer closer()

	var initialUsers []bson.M
	err := coll.Find(nil).Sort("_id").All(&initialUsers)
	c.Assert(err, jc.ErrorIsNil)
	c.Assert(initialUsers, gc.HasLen, 1)

	now := time.Now()
	err = coll.Insert(
		userAccessDoc{
			ID:          "zfred@local",
			ObjectUUID:  "uuid1",
			UserName:    "fred@local",
			DisplayName: "Fred",
			CreatedBy:   "admin@local",
			DateCreated: now,
		},
		userAccessDoc{
			ID:          "zmary@external",
			ObjectUUID:  "uuid2",
			UserName:    "mary@external",
			DisplayName: "Mary",
			CreatedBy:   "admin@local",
			DateCreated: now,
		},
	)
	c.Assert(err, jc.ErrorIsNil)

	initialUser := initialUsers[0]
	delete(initialUser, "txn-queue")
	delete(initialUser, "txn-revno")
	initialCreated := initialUser["datecreated"].(time.Time)
	initialUser["datecreated"] = initialCreated.Truncate(time.Millisecond)

	roundedNow := now.Truncate(time.Millisecond)
	expected := []bson.M{
		initialUser,
		{
			"_id":         "zfred",
			"object-uuid": "uuid1",
			"user":        "fred",
			"displayname": "Fred",
			"createdby":   "admin",
			"datecreated": roundedNow,
		}, {
			"_id":         "zmary@external",
			"object-uuid": "uuid2",
			"user":        "mary@external",
			"displayname": "Mary",
			"createdby":   "admin",
			"datecreated": roundedNow,
		},
	}
	s.assertStrippedUserData(c, coll, expected)
}

func (s *upgradesSuite) TestStripLocalUserDomainPermissions(c *gc.C) {
	coll, closer := s.state.db().GetRawCollection(permissionsC)
	defer closer()

	var initialPermissions []bson.M
	err := coll.Find(nil).Sort("_id").All(&initialPermissions)
	c.Assert(err, jc.ErrorIsNil)
	c.Assert(initialPermissions, gc.HasLen, 2)

	err = coll.Insert(
		permissionDoc{
			ID:               "uuid#fred@local",
			ObjectGlobalKey:  "c#uuid",
			SubjectGlobalKey: "fred@local",
			Access:           "addmodel",
		},
		permissionDoc{
			ID:               "uuid#mary@external",
			ObjectGlobalKey:  "c#uuid",
			SubjectGlobalKey: "mary@external",
			Access:           "addmodel",
		},
	)
	c.Assert(err, jc.ErrorIsNil)

	for i, inital := range initialPermissions {
		perm := inital
		delete(perm, "txn-queue")
		delete(perm, "txn-revno")
		initialPermissions[i] = perm
	}

	expected := []bson.M{initialPermissions[0], initialPermissions[1], {
		"_id":                "uuid#fred",
		"object-global-key":  "c#uuid",
		"subject-global-key": "fred",
		"access":             "addmodel",
	}, {
		"_id":                "uuid#mary@external",
		"object-global-key":  "c#uuid",
		"subject-global-key": "mary@external",
		"access":             "addmodel",
	}}
	s.assertStrippedUserData(c, coll, expected)
}

func (s *upgradesSuite) TestStripLocalUserDomainLastConnection(c *gc.C) {
	coll, closer := s.state.db().GetRawCollection(modelUserLastConnectionC)
	defer closer()

	now := time.Now()
	err := coll.Insert(
		modelUserLastConnectionDoc{
			ID:             "fred@local",
			ModelUUID:      "uuid",
			UserName:       "fred@local",
			LastConnection: now,
		},
		modelUserLastConnectionDoc{
			ID:             "mary@external",
			ModelUUID:      "uuid",
			UserName:       "mary@external",
			LastConnection: now,
		},
	)
	c.Assert(err, jc.ErrorIsNil)

	roundedNow := now.Truncate(time.Millisecond)
	expected := []bson.M{{
		"_id":             "fred",
		"model-uuid":      "uuid",
		"user":            "fred",
		"last-connection": roundedNow,
	}, {
		"_id":             "mary@external",
		"model-uuid":      "uuid",
		"user":            "mary@external",
		"last-connection": roundedNow,
	}}
	s.assertStrippedUserData(c, coll, expected)
}

func (s *upgradesSuite) assertStrippedUserData(c *gc.C, coll *mgo.Collection, expected []bson.M) {
	s.assertUpgradedData(c, StripLocalUserDomain, expectUpgradedData{coll, expected})
}

type expectUpgradedData struct {
	coll     *mgo.Collection
	expected []bson.M
}

func (s *upgradesSuite) assertUpgradedData(c *gc.C, upgrade func(*State) error, expect ...expectUpgradedData) {
	// Two rounds to check idempotency.
	for i := 0; i < 2; i++ {
		err := upgrade(s.state)
		c.Assert(err, jc.ErrorIsNil)

		for _, expect := range expect {
			var docs []bson.M
			err = expect.coll.Find(nil).Sort("_id").All(&docs)
			c.Assert(err, jc.ErrorIsNil)
			for i, d := range docs {
				doc := d
				delete(doc, "txn-queue")
				delete(doc, "txn-revno")
				delete(doc, "version")
				docs[i] = doc
			}
			c.Assert(docs, jc.DeepEquals, expect.expected)
		}
	}
}

func (s *upgradesSuite) TestRenameAddModelPermission(c *gc.C) {
	coll, closer := s.state.db().GetRawCollection(permissionsC)
	defer closer()

	var initialPermissions []bson.M
	err := coll.Find(nil).Sort("_id").All(&initialPermissions)
	c.Assert(err, jc.ErrorIsNil)
	c.Assert(initialPermissions, gc.HasLen, 2)

	err = coll.Insert(
		permissionDoc{
			ID:               "uuid#fred",
			ObjectGlobalKey:  "c#uuid",
			SubjectGlobalKey: "fred",
			Access:           "superuser",
		},
		permissionDoc{
			ID:               "uuid#mary@external",
			ObjectGlobalKey:  "c#uuid",
			SubjectGlobalKey: "mary@external",
			Access:           "addmodel",
		},
	)
	c.Assert(err, jc.ErrorIsNil)

	for i, inital := range initialPermissions {
		perm := inital
		delete(perm, "txn-queue")
		delete(perm, "txn-revno")
		initialPermissions[i] = perm
	}

	expected := []bson.M{initialPermissions[0], initialPermissions[1], {
		"_id":                "uuid#fred",
		"object-global-key":  "c#uuid",
		"subject-global-key": "fred",
		"access":             "superuser",
	}, {
		"_id":                "uuid#mary@external",
		"object-global-key":  "c#uuid",
		"subject-global-key": "mary@external",
		"access":             "add-model",
	}}
	s.assertUpgradedData(c, RenameAddModelPermission, expectUpgradedData{coll, expected})
}

func (s *upgradesSuite) TestAddMigrationAttempt(c *gc.C) {
	coll, closer := s.state.db().GetRawCollection(migrationsC)
	defer closer()

	err := coll.Insert(
		bson.M{"_id": "uuid:1"},
		bson.M{"_id": "uuid:11"},
		bson.M{
			"_id":     "uuid:2",
			"attempt": 2,
		},
	)
	c.Assert(err, jc.ErrorIsNil)

	expected := []bson.M{
		bson.M{
			"_id":     "uuid:1",
			"attempt": 1,
		},
		bson.M{
			"_id":     "uuid:11",
			"attempt": 11,
		},
		bson.M{
			"_id":     "uuid:2",
			"attempt": 2,
		},
	}
	s.assertUpgradedData(c, AddMigrationAttempt, expectUpgradedData{coll, expected})
}

func (s *upgradesSuite) TestAddLocalCharmSequences(c *gc.C) {
	uuid0 := s.state.ModelUUID()
	st1 := s.newState(c)
	uuid1 := st1.ModelUUID()
	// Sort model UUIDs so that result ordering matches expected test
	// results.
	if uuid0 > uuid1 {
		uuid0, uuid1 = uuid1, uuid0
	}

	mkInput := func(uuid, curl string, life Life) bson.M {
		return bson.M{
			"_id":  uuid + ":" + curl,
			"url":  curl,
			"life": life,
		}
	}

	charms, closer := s.state.db().GetRawCollection(charmsC)
	defer closer()
	err := charms.Insert(
		mkInput(uuid0, "local:trusty/bar-2", Alive),
		mkInput(uuid0, "local:trusty/bar-1", Dead),
		mkInput(uuid0, "local:xenial/foo-1", Alive),
		mkInput(uuid0, "cs:xenial/moo-2", Alive), // Should be ignored
		mkInput(uuid1, "local:trusty/aaa-3", Alive),
		mkInput(uuid1, "local:xenial/bbb-5", Dead), //Should be handled and removed.
		mkInput(uuid1, "cs:xenial/boo-2", Alive),   // Should be ignored
	)
	c.Assert(err, jc.ErrorIsNil)

	sequences, closer := s.state.db().GetRawCollection(sequenceC)
	defer closer()

	mkExpected := func(uuid, urlBase string, counter int) bson.M {
		name := "charmrev-" + urlBase
		return bson.M{
			"_id":        uuid + ":" + name,
			"name":       name,
			"model-uuid": uuid,
			"counter":    counter,
		}
	}
	expected := []bson.M{
		mkExpected(uuid0, "local:trusty/bar", 3),
		mkExpected(uuid0, "local:xenial/foo", 2),
		mkExpected(uuid1, "local:trusty/aaa", 4),
		mkExpected(uuid1, "local:xenial/bbb", 6),
	}
	s.assertUpgradedData(
		c, AddLocalCharmSequences,
		expectUpgradedData{sequences, expected},
	)

	// Expect Dead charm documents to be removed.
	var docs []bson.M
	c.Assert(charms.Find(nil).All(&docs), jc.ErrorIsNil)
	var ids []string
	for _, doc := range docs {
		ids = append(ids, doc["_id"].(string))
	}
	c.Check(ids, jc.SameContents, []string{
		uuid0 + ":local:trusty/bar-2",
		// uuid0:local:trusty/bar-1 is gone
		uuid0 + ":local:xenial/foo-1",
		uuid0 + ":cs:xenial/moo-2",
		uuid1 + ":local:trusty/aaa-3",
		// uuid1:local:xenial/bbb-5 is gone
		uuid1 + ":cs:xenial/boo-2",
	})
}

func (s *upgradesSuite) TestUpdateLegacyLXDCloud(c *gc.C) {
	cloudColl, cloudCloser := s.state.db().GetRawCollection(cloudsC)
	defer cloudCloser()
	cloudCredColl, cloudCredCloser := s.state.db().GetRawCollection(cloudCredentialsC)
	defer cloudCredCloser()

	_, err := cloudColl.RemoveAll(nil)
	c.Assert(err, jc.ErrorIsNil)
	_, err = cloudCredColl.RemoveAll(nil)
	c.Assert(err, jc.ErrorIsNil)

	err = cloudColl.Insert(bson.M{
		"_id":        "localhost",
		"name":       "localhost",
		"type":       "lxd",
		"auth-types": []string{"empty"},
		"endpoint":   "",
		"regions": bson.M{
			"localhost": bson.M{
				"endpoint": "",
			},
		},
	})
	c.Assert(err, jc.ErrorIsNil)

	err = cloudCredColl.Insert(bson.M{
		"_id":       "localhost#admin#streetcred",
		"owner":     "admin",
		"cloud":     "localhost",
		"name":      "streetcred",
		"revoked":   false,
		"auth-type": "empty",
	})
	c.Assert(err, jc.ErrorIsNil)

	expectedClouds := []bson.M{{
		"_id":        "localhost",
		"name":       "localhost",
		"type":       "lxd",
		"auth-types": []interface{}{"certificate"},
		"endpoint":   "foo",
		"regions": bson.M{
			"localhost": bson.M{
				"endpoint": "foo",
			},
		},
	}}

	expectedCloudCreds := []bson.M{{
		"_id":       "localhost#admin#streetcred",
		"owner":     "admin",
		"cloud":     "localhost",
		"name":      "streetcred",
		"revoked":   false,
		"auth-type": "certificate",
		"attributes": bson.M{
			"foo": "bar",
			"baz": "qux",
		},
	}}

	newCred := cloud.NewCredential(cloud.CertificateAuthType, map[string]string{
		"foo": "bar",
		"baz": "qux",
	})
	f := func(st *State) error {
		return UpdateLegacyLXDCloudCredentials(st, "foo", newCred)
	}
	s.assertUpgradedData(c, f,
		expectUpgradedData{cloudColl, expectedClouds},
		expectUpgradedData{cloudCredColl, expectedCloudCreds},
	)
}

func (s *upgradesSuite) TestUpdateLegacyLXDCloudUnchanged(c *gc.C) {
	cloudColl, cloudCloser := s.state.db().GetRawCollection(cloudsC)
	defer cloudCloser()
	cloudCredColl, cloudCredCloser := s.state.db().GetRawCollection(cloudCredentialsC)
	defer cloudCredCloser()

	_, err := cloudColl.RemoveAll(nil)
	c.Assert(err, jc.ErrorIsNil)
	_, err = cloudCredColl.RemoveAll(nil)
	c.Assert(err, jc.ErrorIsNil)

	err = cloudColl.Insert(bson.M{
		// Non-LXD clouds should be altogether unchanged.
		"_id":        "foo",
		"name":       "foo",
		"type":       "dummy",
		"auth-types": []string{"empty"},
		"endpoint":   "unchanged",
	}, bson.M{
		// A LXD cloud with endpoints already set should
		// only have its auth-types updated.
		"_id":        "localhost",
		"name":       "localhost",
		"type":       "lxd",
		"auth-types": []string{"empty"},
		"endpoint":   "unchanged",
		"regions": bson.M{
			"localhost": bson.M{
				"endpoint": "unchanged",
			},
		},
	})
	c.Assert(err, jc.ErrorIsNil)

	err = cloudCredColl.Insert(bson.M{
		// Credentials for non-LXD clouds should be unchanged.
		"_id":       "foo#admin#default",
		"owner":     "admin",
		"cloud":     "foo",
		"name":      "default",
		"revoked":   false,
		"auth-type": "empty",
	}, bson.M{
		// LXD credentials with an auth-type other than
		// "empty" should be unchanged.
		"_id":       "localhost#admin#streetcred",
		"owner":     "admin",
		"cloud":     "localhost",
		"name":      "streetcred",
		"revoked":   false,
		"auth-type": "unchanged",
	})
	c.Assert(err, jc.ErrorIsNil)

	expectedClouds := []bson.M{{
		"_id":        "foo",
		"name":       "foo",
		"type":       "dummy",
		"auth-types": []interface{}{"empty"},
		"endpoint":   "unchanged",
	}, {
		"_id":        "localhost",
		"name":       "localhost",
		"type":       "lxd",
		"auth-types": []interface{}{"certificate"},
		"endpoint":   "unchanged",
		"regions": bson.M{
			"localhost": bson.M{
				"endpoint": "unchanged",
			},
		},
	}}

	expectedCloudCreds := []bson.M{{
		"_id":       "foo#admin#default",
		"owner":     "admin",
		"cloud":     "foo",
		"name":      "default",
		"revoked":   false,
		"auth-type": "empty",
	}, {
		"_id":       "localhost#admin#streetcred",
		"owner":     "admin",
		"cloud":     "localhost",
		"name":      "streetcred",
		"revoked":   false,
		"auth-type": "unchanged",
	}}

	newCred := cloud.NewCredential(cloud.CertificateAuthType, map[string]string{
		"foo": "bar",
		"baz": "qux",
	})
	f := func(st *State) error {
		return UpdateLegacyLXDCloudCredentials(st, "foo", newCred)
	}
	s.assertUpgradedData(c, f,
		expectUpgradedData{cloudColl, expectedClouds},
		expectUpgradedData{cloudCredColl, expectedCloudCreds},
	)
}

func (s *upgradesSuite) TestUpgradeNoProxy(c *gc.C) {
	settingsColl, settingsCloser := s.state.db().GetRawCollection(settingsC)
	defer settingsCloser()
	_, err := settingsColl.RemoveAll(nil)
	c.Assert(err, jc.ErrorIsNil)
	err = settingsColl.Insert(bson.M{
		"_id": "foo",
		"settings": bson.M{
			"no-proxy": "127.0.0.1,localhost,::1"},
	}, bson.M{
		"_id": "bar",
		"settings": bson.M{
			"no-proxy": "localhost"},
	}, bson.M{
		"_id": "baz",
		"settings": bson.M{
			"no-proxy":        "192.168.1.1,10.0.0.2",
			"another-setting": "anothervalue"},
	})
	c.Assert(err, jc.ErrorIsNil)

	expectedSettings := []bson.M{
		{
			"_id": "bar",
			"settings": bson.M{
				"no-proxy": "127.0.0.1,::1,localhost"},
		}, {
			"_id": "baz",
			"settings": bson.M{
				"no-proxy":        "10.0.0.2,127.0.0.1,192.168.1.1,::1,localhost",
				"another-setting": "anothervalue"},
		}, {
			"_id": "foo",
			"settings": bson.M{
				"no-proxy": "127.0.0.1,::1,localhost"},
		}}

	s.assertUpgradedData(c, UpgradeNoProxyDefaults,
		expectUpgradedData{settingsColl, expectedSettings},
	)
}

func (s *upgradesSuite) TestAddNonDetachableStorageMachineId(c *gc.C) {
	volumesColl, volumesCloser := s.state.db().GetRawCollection(volumesC)
	defer volumesCloser()
	volumeAttachmentsColl, volumeAttachmentsCloser := s.state.db().GetRawCollection(volumeAttachmentsC)
	defer volumeAttachmentsCloser()

	filesystemsColl, filesystemsCloser := s.state.db().GetRawCollection(filesystemsC)
	defer filesystemsCloser()
	filesystemAttachmentsColl, filesystemAttachmentsCloser := s.state.db().GetRawCollection(filesystemAttachmentsC)
	defer filesystemAttachmentsCloser()

	uuid := s.state.ModelUUID()

	err := volumesColl.Insert(bson.M{
		"_id":        uuid + ":0",
		"name":       "0",
		"model-uuid": uuid,
		"machineid":  "42",
	}, bson.M{
		"_id":        uuid + ":1",
		"name":       "1",
		"model-uuid": uuid,
		"info": bson.M{
			"pool": "modelscoped",
		},
	}, bson.M{
		"_id":        uuid + ":2",
		"name":       "2",
		"model-uuid": uuid,
		"params": bson.M{
			"pool": "static",
		},
	})
	c.Assert(err, jc.ErrorIsNil)

	err = volumeAttachmentsColl.Insert(bson.M{
		"_id":        uuid + ":123:2",
		"model-uuid": uuid,
		"machineid":  "123",
		"volumeid":   "2",
	})
	c.Assert(err, jc.ErrorIsNil)

	err = filesystemsColl.Insert(bson.M{
		"_id":          uuid + ":0",
		"filesystemid": "0",
		"model-uuid":   uuid,
		"machineid":    "42",
	}, bson.M{
		"_id":          uuid + ":1",
		"filesystemid": "1",
		"model-uuid":   uuid,
		"info": bson.M{
			"pool": "modelscoped",
		},
	}, bson.M{
		"_id":          uuid + ":2",
		"filesystemid": "2",
		"model-uuid":   uuid,
		"params": bson.M{
			"pool": "static",
		},
	})
	c.Assert(err, jc.ErrorIsNil)

	err = filesystemAttachmentsColl.Insert(bson.M{
		"_id":          uuid + ":123:2",
		"model-uuid":   uuid,
		"machineid":    "123",
		"filesystemid": "2",
	})
	c.Assert(err, jc.ErrorIsNil)

	// We expect that:
	//  - volume-0 and filesystem-0 are unchanged, since they
	//    already have machineid fields
	//  - volume-1 and filesystem-1 are unchanged, since they
	//    are detachable
	//  - volume-2's and filesystem-2's machineid fields are
	//    set to 123, the machine to which they are inherently
	//    bound
	expectedVolumes := []bson.M{{
		"_id":        uuid + ":0",
		"name":       "0",
		"model-uuid": uuid,
		"machineid":  "42",
	}, {
		"_id":        uuid + ":1",
		"name":       "1",
		"model-uuid": uuid,
		"info": bson.M{
			"pool": "modelscoped",
		},
	}, {
		"_id":        uuid + ":2",
		"name":       "2",
		"model-uuid": uuid,
		"params": bson.M{
			"pool": "static",
		},
		"machineid": "123",
	}}
	expectedFilesystems := []bson.M{{
		"_id":          uuid + ":0",
		"filesystemid": "0",
		"model-uuid":   uuid,
		"machineid":    "42",
	}, {
		"_id":          uuid + ":1",
		"filesystemid": "1",
		"model-uuid":   uuid,
		"info": bson.M{
			"pool": "modelscoped",
		},
	}, {
		"_id":          uuid + ":2",
		"filesystemid": "2",
		"model-uuid":   uuid,
		"params": bson.M{
			"pool": "static",
		},
		"machineid": "123",
	}}

	s.assertUpgradedData(c, AddNonDetachableStorageMachineId,
		expectUpgradedData{volumesColl, expectedVolumes},
		expectUpgradedData{filesystemsColl, expectedFilesystems},
	)
}

func (s *upgradesSuite) TestRemoveNilValueApplicationSettings(c *gc.C) {
	settingsColl, settingsCloser := s.state.db().GetRawCollection(settingsC)
	defer settingsCloser()
	_, err := settingsColl.RemoveAll(nil)
	c.Assert(err, jc.ErrorIsNil)
	err = settingsColl.Insert(bson.M{
		"_id": "modelXXX:a#dontchangeapp",
		// this document should not be affected
		"settings": bson.M{
			"keepme": "have value"},
	}, bson.M{
		"_id": "modelXXX:a#removeall",
		// this settings will become empty
		"settings": bson.M{
			"keepme":   nil,
			"removeme": nil,
		},
	}, bson.M{
		"_id": "modelXXX:a#removeone",
		// one setting needs to be removed
		"settings": bson.M{
			"keepme":   "have value",
			"removeme": nil,
		},
	}, bson.M{
		"_id": "someothersettingshouldnotbetouched",
		// non-application setting: should not be touched
		"settings": bson.M{
			"keepme":   "have value",
			"removeme": nil,
		},
	})
	c.Assert(err, jc.ErrorIsNil)

	expectedSettings := []bson.M{
		{
			"_id":      "modelXXX:a#dontchangeapp",
			"settings": bson.M{"keepme": "have value"},
		}, {
			"_id":      "modelXXX:a#removeall",
			"settings": bson.M{},
		}, {
			"_id":      "modelXXX:a#removeone",
			"settings": bson.M{"keepme": "have value"},
		}, {
			"_id": "someothersettingshouldnotbetouched",
			"settings": bson.M{
				"keepme":   "have value",
				"removeme": nil,
			},
		}}

	s.assertUpgradedData(c, RemoveNilValueApplicationSettings,
		expectUpgradedData{settingsColl, expectedSettings},
	)
}

func (s *upgradesSuite) TestAddControllerLogCollectionsSizeSettingsKeepExisting(c *gc.C) {
	settingsColl, settingsCloser := s.state.db().GetRawCollection(controllersC)
	defer settingsCloser()
	_, err := settingsColl.RemoveAll(nil)
	c.Assert(err, jc.ErrorIsNil)
	err = settingsColl.Insert(bson.M{
		"_id": "controllerSettings",
		"settings": bson.M{
			"key":              "value",
			"max-logs-age":     "96h",
			"max-logs-size":    "5G",
			"max-txn-log-size": "8G",
		},
	}, bson.M{
		"_id": "someothersettingshouldnotbetouched",
		// non-controller data: should not be touched
		"settings": bson.M{"key": "value"},
	})
	c.Assert(err, jc.ErrorIsNil)

	expectedSettings := []bson.M{
		{
			"_id": "controllerSettings",
			"settings": bson.M{
				"key":              "value",
				"max-logs-age":     "96h",
				"max-logs-size":    "5G",
				"max-txn-log-size": "8G",
			},
		}, {
			"_id":      "someothersettingshouldnotbetouched",
			"settings": bson.M{"key": "value"},
		},
	}

	s.assertUpgradedData(c, AddControllerLogCollectionsSizeSettings,
		expectUpgradedData{settingsColl, expectedSettings},
	)
}

func (s *upgradesSuite) TestAddControllerLogCollectionsSizeSettings(c *gc.C) {
	settingsColl, settingsCloser := s.state.db().GetRawCollection(controllersC)
	defer settingsCloser()
	_, err := settingsColl.RemoveAll(nil)
	c.Assert(err, jc.ErrorIsNil)
	err = settingsColl.Insert(bson.M{
		"_id":      "controllerSettings",
		"settings": bson.M{"key": "value"},
	}, bson.M{
		"_id": "someothersettingshouldnotbetouched",
		// non-controller data: should not be touched
		"settings": bson.M{"key": "value"},
	})
	c.Assert(err, jc.ErrorIsNil)

	expectedSettings := []bson.M{
		{
			"_id": "controllerSettings",
			"settings": bson.M{
				"key":              "value",
				"max-logs-age":     "72h",
				"max-logs-size":    "4096M",
				"max-txn-log-size": "10M",
			},
		}, {
			"_id":      "someothersettingshouldnotbetouched",
			"settings": bson.M{"key": "value"},
		},
	}

	s.assertUpgradedData(c, AddControllerLogCollectionsSizeSettings,
		expectUpgradedData{settingsColl, expectedSettings},
	)
}

func (s *upgradesSuite) makeModel(c *gc.C, name string, attr testing.Attrs) *State {
	uuid := utils.MustNewUUID()
	cfg := testing.CustomModelConfig(c, testing.Attrs{
		"name": name,
		"uuid": uuid.String(),
	}.Merge(attr))
	m, err := s.state.Model()
	c.Assert(err, jc.ErrorIsNil)
	_, st, err := s.state.NewModel(ModelArgs{
		CloudName:   "dummy",
		CloudRegion: "dummy-region",
		Config:      cfg,
		Owner:       m.Owner(),
		StorageProviderRegistry: provider.CommonStorageProviders(),
	})
	c.Assert(err, jc.ErrorIsNil)
	return st
}

func (s *upgradesSuite) TestAddStatusHistoryPruneSettings(c *gc.C) {
<<<<<<< HEAD
	settingsColl, settingsCloser := s.state.db().GetRawCollection(settingsC)
	defer settingsCloser()
	_, err := settingsColl.RemoveAll(nil)
	c.Assert(err, jc.ErrorIsNil)

	m1 := s.makeModel(c, "m1", testing.Attrs{
		"max-status-history-age":  "96h",
		"max-status-history-size": "4G",
	})
	defer m1.Close()

	m2 := s.makeModel(c, "m2", testing.Attrs{})
	defer m2.Close()

	err = settingsColl.Insert(bson.M{
		"_id": "someothersettingshouldnotbetouched",
		// non-model setting: should not be touched
		"settings": bson.M{"key": "value"},
	})
	c.Assert(err, jc.ErrorIsNil)

	cfg1, err := m1.ModelConfig()
	c.Assert(err, jc.ErrorIsNil)
	expected1 := cfg1.AllAttrs()
	expected1["resource-tags"] = ""

	cfg2, err := m2.ModelConfig()
	c.Assert(err, jc.ErrorIsNil)
	expected2 := cfg2.AllAttrs()
	expected2["max-status-history-age"] = "336h"
	expected2["max-status-history-size"] = "5G"
	expected2["resource-tags"] = ""

	expectedSettings := bsonMById{
		{
			"_id":        m1.ModelUUID() + ":e",
			"settings":   bson.M(expected1),
			"model-uuid": m1.ModelUUID(),
		}, {
			"_id":        m2.ModelUUID() + ":e",
			"settings":   bson.M(expected2),
			"model-uuid": m2.ModelUUID(),
		}, {
			"_id":      "someothersettingshouldnotbetouched",
			"settings": bson.M{"key": "value"},
		},
	}
	sort.Sort(expectedSettings)
=======
	s.checkAddPruneSettings(c, "max-status-history-age", "max-status-history-size", config.DefaultStatusHistoryAge, config.DefaultStatusHistorySize, AddStatusHistoryPruneSettings)
}
>>>>>>> 4e9636a1

func (s *upgradesSuite) TestAddActionPruneSettings(c *gc.C) {
	s.checkAddPruneSettings(c, "max-action-results-age", "max-action-results-size", config.DefaultActionResultsAge, config.DefaultActionResultsSize, AddActionPruneSettings)
}

func (s *upgradesSuite) TestAddUpdateStatusHookSettings(c *gc.C) {
	settingsColl, settingsCloser := s.state.db().GetRawCollection(settingsC)
	defer settingsCloser()
	_, err := settingsColl.RemoveAll(nil)
	c.Assert(err, jc.ErrorIsNil)

	// One model has a valid setting that is not default.
	m1 := s.makeModel(c, "m1", testing.Attrs{
		"update-status-hook-interval": "20m",
	})
	defer m1.Close()

	// This model is missing a setting entirely.
	m2 := s.makeModel(c, "m2", testing.Attrs{})
	defer m2.Close()
	// We remove the 'update-status-hook-interval' value to
	// represent an old-style model that needs updating.
	settingsKey := m2.ModelUUID() + ":e"
	err = settingsColl.UpdateId(settingsKey,
		bson.M{"$unset": bson.M{"settings.update-status-hook-interval": ""}})
	c.Assert(err, jc.ErrorIsNil)

	// And something that isn't model settings
	err = settingsColl.Insert(bson.M{
		"_id": "someothersettingshouldnotbetouched",
		// non-model setting: should not be touched
		"settings": bson.M{"key": "value"},
	})
	c.Assert(err, jc.ErrorIsNil)

	cfg1, err := m1.ModelConfig()
	c.Assert(err, jc.ErrorIsNil)
	expected1 := cfg1.AllAttrs()
	expected1["resource-tags"] = ""

	cfg2, err := m2.ModelConfig()
	c.Assert(err, jc.ErrorIsNil)
	expected2 := cfg2.AllAttrs()
	expected2["update-status-hook-interval"] = "5m"
	expected2["resource-tags"] = ""

	expectedSettings := bsonMById{
		{
			"_id":        m1.ModelUUID() + ":e",
			"settings":   bson.M(expected1),
			"model-uuid": m1.ModelUUID(),
		}, {
			"_id":        m2.ModelUUID() + ":e",
			"settings":   bson.M(expected2),
			"model-uuid": m2.ModelUUID(),
		}, {
			"_id":      "someothersettingshouldnotbetouched",
			"settings": bson.M{"key": "value"},
		},
	}
	sort.Sort(expectedSettings)

	s.assertUpgradedData(c, AddUpdateStatusHookSettings,
		expectUpgradedData{settingsColl, expectedSettings},
	)
}

func (s *upgradesSuite) TestAddStorageInstanceConstraints(c *gc.C) {
	storageInstancesColl, storageInstancesCloser := s.state.db().GetRawCollection(storageInstancesC)
	defer storageInstancesCloser()
	storageConstraintsColl, storageConstraintsCloser := s.state.db().GetRawCollection(storageConstraintsC)
	defer storageConstraintsCloser()
	volumesColl, volumesCloser := s.state.db().GetRawCollection(volumesC)
	defer volumesCloser()
	filesystemsColl, filesystemsCloser := s.state.db().GetRawCollection(filesystemsC)
	defer filesystemsCloser()
	unitsColl, unitsCloser := s.state.db().GetRawCollection(unitsC)
	defer unitsCloser()

	uuid := s.state.ModelUUID()

	err := storageInstancesColl.Insert(bson.M{
		"_id":         uuid + ":pgdata/0",
		"id":          "pgdata/0",
		"model-uuid":  uuid,
		"storagekind": StorageKindUnknown,
		"constraints": bson.M{
			"pool": "goodidea",
			"size": 99,
		},
	}, bson.M{
		// corresponds to volume-0
		"_id":         uuid + ":pgdata/1",
		"id":          "pgdata/1",
		"model-uuid":  uuid,
		"storagekind": StorageKindBlock,
		"storagename": "pgdata",
	}, bson.M{
		// corresponds to volume-1
		"_id":         uuid + ":pgdata/2",
		"id":          "pgdata/2",
		"model-uuid":  uuid,
		"storagekind": StorageKindBlock,
		"storagename": "pgdata",
	}, bson.M{
		// corresponds to filesystem-0
		"_id":         uuid + ":pgdata/3",
		"id":          "pgdata/3",
		"model-uuid":  uuid,
		"storagekind": StorageKindFilesystem,
		"storagename": "pgdata",
	}, bson.M{
		// corresponds to filesystem-1
		"_id":         uuid + ":pgdata/4",
		"id":          "pgdata/4",
		"model-uuid":  uuid,
		"storagekind": StorageKindFilesystem,
		"storagename": "pgdata",
	}, bson.M{
		// no volume or filesystem, owned by postgresql/0
		"_id":         uuid + ":pgdata/5",
		"id":          "pgdata/5",
		"model-uuid":  uuid,
		"storagekind": StorageKindBlock,
		"storagename": "pgdata",
		"owner":       "unit-postgresql-0",
	}, bson.M{
		// no volume, filesystem, or owner
		"_id":         uuid + ":pgdata/6",
		"id":          "pgdata/6",
		"model-uuid":  uuid,
		"storagekind": StorageKindBlock,
		"storagename": "pgdata",
	})
	c.Assert(err, jc.ErrorIsNil)

	err = volumesColl.Insert(bson.M{
		"_id":        uuid + ":0",
		"name":       "0",
		"model-uuid": uuid,
		"storageid":  "pgdata/1",
		"info": bson.M{
			"pool": "modelscoped",
			"size": 1024,
		},
	}, bson.M{
		"_id":        uuid + ":1",
		"name":       "1",
		"model-uuid": uuid,
		"storageid":  "pgdata/2",
		"params": bson.M{
			"pool": "static",
			"size": 2048,
		},
	})
	c.Assert(err, jc.ErrorIsNil)

	err = filesystemsColl.Insert(bson.M{
		"_id":          uuid + ":0",
		"filesystemid": "0",
		"model-uuid":   uuid,
		"storageid":    "pgdata/3",
		"info": bson.M{
			"pool": "modelscoped",
			"size": 4096,
		},
	}, bson.M{
		"_id":          uuid + ":1",
		"filesystemid": "1",
		"model-uuid":   uuid,
		"storageid":    "pgdata/4",
		"params": bson.M{
			"pool": "static",
			"size": 8192,
		},
	})
	c.Assert(err, jc.ErrorIsNil)

	err = unitsColl.Insert(bson.M{
		"_id":         uuid + ":postgresql/0",
		"name":        "postgresql/0",
		"model-uuid":  uuid,
		"application": "postgresql",
		"life":        Alive,
		"series":      "xenial",
		"charmurl":    "local:xenial/postgresql-1",
	})
	c.Assert(err, jc.ErrorIsNil)

	err = storageConstraintsColl.Insert(bson.M{
		"_id":        uuid + ":asc#postgresql#local:xenial/postgresql-1",
		"model-uuid": uuid,
		"constraints": bson.M{
			"pgdata": bson.M{
				"pool":  "pgdata-pool",
				"size":  1234,
				"count": 99,
			},
		},
	})
	c.Assert(err, jc.ErrorIsNil)

	// We expect that:
	//  - pgdata/0 is unchanged, since it already has a constraints field.
	//  - pgdata/1 gets constraints from volume-0's info
	//  - pgdata/2 gets constraints from volume-1's params
	//  - pgdata/3 gets constraints from filesystem-0's info
	//  - pgdata/4 gets constraints from filesystem-1's params
	//  - pgdata/5 gets constraints from the postgresql application's
	//    storage constraints.
	//  - pgdata/6 gets default constraints.

	expectedStorageInstances := []bson.M{{
		"_id":         uuid + ":pgdata/0",
		"id":          "pgdata/0",
		"model-uuid":  uuid,
		"storagekind": int(StorageKindUnknown),
		"constraints": bson.M{
			"pool": "goodidea",
			"size": 99,
		},
	}, {
		"_id":         uuid + ":pgdata/1",
		"id":          "pgdata/1",
		"model-uuid":  uuid,
		"storagekind": int(StorageKindBlock),
		"storagename": "pgdata",
		"constraints": bson.M{
			"pool": "modelscoped",
			"size": int64(1024),
		},
	}, {
		"_id":         uuid + ":pgdata/2",
		"id":          "pgdata/2",
		"model-uuid":  uuid,
		"storagekind": int(StorageKindBlock),
		"storagename": "pgdata",
		"constraints": bson.M{
			"pool": "static",
			"size": int64(2048),
		},
	}, {
		"_id":         uuid + ":pgdata/3",
		"id":          "pgdata/3",
		"model-uuid":  uuid,
		"storagekind": int(StorageKindFilesystem),
		"storagename": "pgdata",
		"constraints": bson.M{
			"pool": "modelscoped",
			"size": int64(4096),
		},
	}, {
		"_id":         uuid + ":pgdata/4",
		"id":          "pgdata/4",
		"model-uuid":  uuid,
		"storagekind": int(StorageKindFilesystem),
		"storagename": "pgdata",
		"constraints": bson.M{
			"pool": "static",
			"size": int64(8192),
		},
	}, {
		"_id":         uuid + ":pgdata/5",
		"id":          "pgdata/5",
		"model-uuid":  uuid,
		"storagekind": int(StorageKindBlock),
		"storagename": "pgdata",
		"owner":       "unit-postgresql-0",
		"constraints": bson.M{
			"pool": "pgdata-pool",
			"size": int64(1234),
		},
	}, {
		"_id":         uuid + ":pgdata/6",
		"id":          "pgdata/6",
		"model-uuid":  uuid,
		"storagekind": int(StorageKindBlock),
		"storagename": "pgdata",
		"constraints": bson.M{
			"pool": "loop",
			"size": int64(1024),
		},
	}}

	s.assertUpgradedData(c, AddStorageInstanceConstraints,
		expectUpgradedData{storageInstancesColl, expectedStorageInstances},
	)
}

type bsonMById []bson.M

func (x bsonMById) Len() int { return len(x) }

func (x bsonMById) Swap(i, j int) { x[i], x[j] = x[j], x[i] }

func (x bsonMById) Less(i, j int) bool {
	return x[i]["_id"].(string) < x[j]["_id"].(string)
}

func (s *upgradesSuite) TestSplitLogCollection(c *gc.C) {
	db := s.state.MongoSession().DB(logsDB)
	oldLogs := db.C("logs")

	uuids := []string{"fake-1", "fake-2", "fake-3"}

	expected := map[string][]bson.M{}

	for i := 0; i < 15; i++ {
		modelUUID := uuids[i%3]
		logRow := bson.M{
			"_id": fmt.Sprintf("fake-objectid-%02d", i),
			"t":   100 * i,
			"e":   modelUUID,
			"r":   "2.1.2",
			"n":   fmt.Sprintf("fake-entitiy-%d", i),
			"m":   "juju.testing",
			"l":   "fake-file.go:1234",
			"v":   int(loggo.DEBUG),
			"x":   "test message",
		}
		err := oldLogs.Insert(logRow)
		c.Assert(err, jc.ErrorIsNil)

		delete(logRow, "e")
		vals := expected[modelUUID]
		expected[modelUUID] = append(vals, logRow)
	}

	err := SplitLogCollections(s.state)
	c.Assert(err, jc.ErrorIsNil)

	// Now check the logs.
	for _, uuid := range uuids {
		newLogs := db.C(fmt.Sprintf("logs.%s", uuid))
		numDocs, err := newLogs.Count()
		c.Assert(err, jc.ErrorIsNil)
		c.Assert(numDocs, gc.Equals, 5)

		var docs []bson.M
		err = newLogs.Find(nil).All(&docs)
		c.Assert(err, jc.ErrorIsNil)

		sort.Sort(bsonMById(docs))
		c.Assert(docs, jc.DeepEquals, expected[uuid])
	}

	numDocs, err := oldLogs.Count()
	c.Assert(err, jc.ErrorIsNil)
	c.Assert(numDocs, gc.Equals, 0)

	// Run again, should be fine.
	err = SplitLogCollections(s.state)
	c.Logf("%#v", errors.Cause(err))
	c.Assert(err, jc.ErrorIsNil)

	// Now check the logs, just to be sure.
	for _, uuid := range uuids {
		newLogs := db.C(fmt.Sprintf("logs.%s", uuid))
		numDocs, err := newLogs.Count()
		c.Assert(err, jc.ErrorIsNil)
		c.Assert(numDocs, gc.Equals, 5)

		var docs []bson.M
		err = newLogs.Find(nil).All(&docs)
		c.Assert(err, jc.ErrorIsNil)

		sort.Sort(bsonMById(docs))
		c.Assert(docs, jc.DeepEquals, expected[uuid])
	}
}

func (s *upgradesSuite) TestSplitLogsIgnoresDupeRecordsAlreadyThere(c *gc.C) {
	db := s.state.MongoSession().DB(logsDB)
	oldLogs := db.C("logs")

	uuids := []string{"fake-1", "fake-2", "fake-3"}
	expected := map[string][]bson.M{}

	for i := 0; i < 15; i++ {
		modelUUID := uuids[i%3]
		logRow := bson.M{
			"_id": fmt.Sprintf("fake-objectid-%02d", i),
			"t":   100 * i,
			"e":   modelUUID,
			"r":   "2.1.2",
			"n":   fmt.Sprintf("fake-entitiy-%d", i),
			"m":   "juju.testing",
			"l":   "fake-file.go:1234",
			"v":   int(loggo.DEBUG),
			"x":   "test message",
		}
		err := oldLogs.Insert(logRow)
		c.Assert(err, jc.ErrorIsNil)

		delete(logRow, "e")
		vals := expected[modelUUID]
		expected[modelUUID] = append(vals, logRow)
	}

	// Put the first expected output row in each destination
	// collection already.
	for modelUUID, rows := range expected {
		targetColl := db.C("logs." + modelUUID)
		err := targetColl.Insert(rows[0])
		c.Assert(err, jc.ErrorIsNil)
	}

	err := SplitLogCollections(s.state)
	c.Assert(err, jc.ErrorIsNil)

	// Now check the logs - the duplicates were ignored.
	for _, uuid := range uuids {
		newLogs := db.C(fmt.Sprintf("logs.%s", uuid))
		numDocs, err := newLogs.Count()
		c.Assert(err, jc.ErrorIsNil)
		c.Assert(numDocs, gc.Equals, 5)

		var docs []bson.M
		err = newLogs.Find(nil).All(&docs)
		c.Assert(err, jc.ErrorIsNil)

		sort.Sort(bsonMById(docs))
		c.Assert(docs, jc.DeepEquals, expected[uuid])
	}

	numDocs, err := oldLogs.Count()
	c.Assert(err, jc.ErrorIsNil)
	c.Assert(numDocs, gc.Equals, 0)
}

func (s *upgradesSuite) TestSplitLogsHandlesNoLogsCollection(c *gc.C) {
	db := s.state.MongoSession().DB(logsDB)
	names, err := db.CollectionNames()
	c.Assert(err, jc.ErrorIsNil)
	c.Assert(set.NewStrings(names...).Contains("logs"), jc.IsFalse)

	err = SplitLogCollections(s.state)
	c.Assert(err, jc.ErrorIsNil)
}

func (s *upgradesSuite) TestCorrectRelationUnitCounts(c *gc.C) {
	relations, rCloser := s.state.db().GetRawCollection(relationsC)
	defer rCloser()
	scopes, sCloser := s.state.db().GetRawCollection(relationScopesC)
	defer sCloser()
	applications, aCloser := s.state.db().GetRawCollection(applicationsC)
	defer aCloser()

	// Use the non-controller model to ensure we can run the function
	// across multiple models.
	otherState := s.makeModel(c, "crack-up", testing.Attrs{})
	defer otherState.Close()

	uuid := otherState.ModelUUID()

	err := relations.Insert(bson.M{
		"_id":        uuid + ":min:juju-info nrpe:general-info",
		"key":        "min:juju-info nrpe:general-info",
		"model-uuid": uuid,
		"id":         4,
		"endpoints": []bson.M{{
			"applicationname": "min",
			"relation": bson.M{
				"name":      "juju-info",
				"role":      "provider",
				"interface": "juju-info",
				"optional":  false,
				"limit":     0,
				"scope":     "container",
			},
		}, {
			"applicationname": "nrpe",
			"relation": bson.M{
				"name":      "general-info",
				"role":      "requirer",
				"interface": "juju-info",
				"optional":  false,
				"limit":     1,
				"scope":     "container",
			},
		}},
		"unitcount": 6,
	}, bson.M{
		"_id":        uuid + ":ntp:ntp-peers",
		"key":        "ntp:ntp-peers",
		"model-uuid": uuid,
		"id":         3,
		"endpoints": []bson.M{{
			"applicationname": "ntp",
			"relation": bson.M{
				"name":      "ntp-peers",
				"role":      "peer",
				"interface": "ntp",
				"optional":  false,
				"limit":     1,
				"scope":     "global",
			},
		}},
		"unitcount": 2,
	}, bson.M{
		"_id":        uuid + ":ntp:juju-info nrpe:general-info",
		"key":        "ntp:juju-info nrpe:general-info",
		"model-uuid": uuid,
		"id":         5,
		"endpoints": []bson.M{{
			"applicationname": "ntp",
			"relation": bson.M{
				"name":      "juju-info",
				"role":      "provider",
				"interface": "juju-info",
				"optional":  false,
				"limit":     0,
				"scope":     "container",
			},
		}, {
			"applicationname": "nrpe",
			"relation": bson.M{
				"name":      "general-info",
				"role":      "requirer",
				"interface": "juju-info",
				"optional":  false,
				"limit":     1,
				"scope":     "container",
			},
		}},
		"unitcount": 4,
	})
	c.Assert(err, jc.ErrorIsNil)

	err = scopes.Insert(bson.M{
		"_id":        uuid + ":r#4#min/0#provider#min/0",
		"key":        "r#4#min/0#provider#min/0",
		"model-uuid": uuid,
		"departing":  false,
	}, bson.M{
		"_id":        uuid + ":r#4#min/0#requirer#nrpe/0",
		"key":        "r#4#min/0#requirer#nrpe/0",
		"model-uuid": uuid,
		"departing":  false,
	}, bson.M{
		"_id":        uuid + ":r#4#min/1#provider#min/1",
		"key":        "r#4#min/1#provider#min/1",
		"model-uuid": uuid,
		"departing":  false,
	}, bson.M{
		"_id":        uuid + ":r#4#min/1#requirer#nrpe/1",
		"key":        "r#4#min/1#requirer#nrpe/1",
		"model-uuid": uuid,
		"departing":  false,
	}, bson.M{
		"_id":        uuid + ":r#4#min2/0#requirer#nrpe/2",
		"key":        "r#4#min2/0#requirer#nrpe/2",
		"model-uuid": uuid,
		"departing":  false,
	}, bson.M{
		"_id":        uuid + ":r#4#min2/1#requirer#nrpe/3",
		"key":        "r#4#min2/1#requirer#nrpe/3",
		"model-uuid": uuid,
		"departing":  false,
	}, bson.M{
		"_id":        uuid + ":r#3#peer#ntp/0",
		"key":        "r#3#peer#ntp/0",
		"model-uuid": uuid,
		"departing":  false,
	}, bson.M{
		"_id":        uuid + ":r#3#peer#ntp/1",
		"key":        "r#3#peer#ntp/1",
		"model-uuid": uuid,
		"departing":  false,
	}, bson.M{
		"_id":        uuid + ":r#5#min/0#provider#ntp/0",
		"key":        "r#5#min/0#provider#ntp/0",
		"model-uuid": uuid,
		"departing":  false,
	}, bson.M{
		"_id":        uuid + ":r#5#min/0#requirer#nrpe/0",
		"key":        "r#5#min/0#requirer#nrpe/0",
		"model-uuid": uuid,
		"departing":  false,
	}, bson.M{
		"_id":        uuid + ":r#5#min/1#provider#ntp/1",
		"key":        "r#5#min/1#provider#ntp/1",
		"model-uuid": uuid,
		"departing":  false,
	}, bson.M{
		"_id":        uuid + ":r#5#min/1#requirer#nrpe/1",
		"key":        "r#5#min/1#requirer#nrpe/1",
		"model-uuid": uuid,
		"departing":  false,
	})
	c.Assert(err, jc.ErrorIsNil)

	err = applications.Insert(bson.M{
		"_id":         uuid + ":min",
		"name":        "min",
		"model-uuid":  uuid,
		"subordinate": false,
	}, bson.M{
		"_id":         uuid + ":ntp",
		"name":        "ntp",
		"model-uuid":  uuid,
		"subordinate": true,
	}, bson.M{
		"_id":         uuid + ":nrpe",
		"name":        "nrpe",
		"model-uuid":  uuid,
		"subordinate": true,
	})
	c.Assert(err, jc.ErrorIsNil)

	expectedRelations := []bson.M{{
		"_id":        uuid + ":min:juju-info nrpe:general-info",
		"key":        "min:juju-info nrpe:general-info",
		"model-uuid": uuid,
		"id":         4,
		"endpoints": []interface{}{bson.M{
			"applicationname": "min",
			"relation": bson.M{
				"name":      "juju-info",
				"role":      "provider",
				"interface": "juju-info",
				"optional":  false,
				"limit":     0,
				"scope":     "container",
			},
		}, bson.M{
			"applicationname": "nrpe",
			"relation": bson.M{
				"name":      "general-info",
				"role":      "requirer",
				"interface": "juju-info",
				"optional":  false,
				"limit":     1,
				"scope":     "container",
			},
		}},
		"unitcount": 4,
	}, {
		"_id":        uuid + ":ntp:juju-info nrpe:general-info",
		"key":        "ntp:juju-info nrpe:general-info",
		"model-uuid": uuid,
		"id":         5,
		"endpoints": []interface{}{bson.M{
			"applicationname": "ntp",
			"relation": bson.M{
				"name":      "juju-info",
				"role":      "provider",
				"interface": "juju-info",
				"optional":  false,
				"limit":     0,
				"scope":     "container",
			},
		}, bson.M{
			"applicationname": "nrpe",
			"relation": bson.M{
				"name":      "general-info",
				"role":      "requirer",
				"interface": "juju-info",
				"optional":  false,
				"limit":     1,
				"scope":     "container",
			},
		}},
		"unitcount": 4,
	}, {
		"_id":        uuid + ":ntp:ntp-peers",
		"key":        "ntp:ntp-peers",
		"model-uuid": uuid,
		"id":         3,
		"endpoints": []interface{}{bson.M{
			"applicationname": "ntp",
			"relation": bson.M{
				"name":      "ntp-peers",
				"role":      "peer",
				"interface": "ntp",
				"optional":  false,
				"limit":     1,
				"scope":     "global",
			},
		}},
		"unitcount": 2,
	}}
	expectedScopes := []bson.M{{
		"_id":        uuid + ":r#3#peer#ntp/0",
		"key":        "r#3#peer#ntp/0",
		"model-uuid": uuid,
		"departing":  false,
	}, {
		"_id":        uuid + ":r#3#peer#ntp/1",
		"key":        "r#3#peer#ntp/1",
		"model-uuid": uuid,
		"departing":  false,
	}, {
		"_id":        uuid + ":r#4#min/0#provider#min/0",
		"key":        "r#4#min/0#provider#min/0",
		"model-uuid": uuid,
		"departing":  false,
	}, {
		"_id":        uuid + ":r#4#min/0#requirer#nrpe/0",
		"key":        "r#4#min/0#requirer#nrpe/0",
		"model-uuid": uuid,
		"departing":  false,
	}, {
		"_id":        uuid + ":r#4#min/1#provider#min/1",
		"key":        "r#4#min/1#provider#min/1",
		"model-uuid": uuid,
		"departing":  false,
	}, {
		"_id":        uuid + ":r#4#min/1#requirer#nrpe/1",
		"key":        "r#4#min/1#requirer#nrpe/1",
		"model-uuid": uuid,
		"departing":  false,
	}, {
		"_id":        uuid + ":r#5#min/0#provider#ntp/0",
		"key":        "r#5#min/0#provider#ntp/0",
		"model-uuid": uuid,
		"departing":  false,
	}, {
		"_id":        uuid + ":r#5#min/0#requirer#nrpe/0",
		"key":        "r#5#min/0#requirer#nrpe/0",
		"model-uuid": uuid,
		"departing":  false,
	}, {
		"_id":        uuid + ":r#5#min/1#provider#ntp/1",
		"key":        "r#5#min/1#provider#ntp/1",
		"model-uuid": uuid,
		"departing":  false,
	}, {
		"_id":        uuid + ":r#5#min/1#requirer#nrpe/1",
		"key":        "r#5#min/1#requirer#nrpe/1",
		"model-uuid": uuid,
		"departing":  false,
	}}
	s.assertUpgradedData(c, CorrectRelationUnitCounts,
		expectUpgradedData{relations, expectedRelations},
		expectUpgradedData{scopes, expectedScopes},
	)
}

func (s *upgradesSuite) TestAddModelEnvironVersion(c *gc.C) {
	models, closer := s.state.db().GetRawCollection(modelsC)
	defer closer()

	err := models.RemoveId(s.state.ModelUUID())
	c.Assert(err, jc.ErrorIsNil)

	err = models.Insert(bson.M{
		"_id": "deadbeef-0bad-400d-8000-4b1d0d06f00d",
	}, bson.M{
		"_id":             "deadbeef-0bad-400d-8000-4b1d0d06f00e",
		"environ-version": 1,
	})
	c.Assert(err, jc.ErrorIsNil)

	expectedModels := []bson.M{{
		"_id":             "deadbeef-0bad-400d-8000-4b1d0d06f00d",
		"environ-version": 0,
	}, {
		"_id":             "deadbeef-0bad-400d-8000-4b1d0d06f00e",
		"environ-version": 1,
	}}
	s.assertUpgradedData(c, AddModelEnvironVersion,
		expectUpgradedData{models, expectedModels},
	)
}

func (s *upgradesSuite) checkAddPruneSettings(c *gc.C, ageProp, sizeProp, defaultAge, defaultSize string, updateFunc func(st *State) error) {
	settingsColl, settingsCloser := s.state.getRawCollection(settingsC)
	defer settingsCloser()
	_, err := settingsColl.RemoveAll(nil)
	c.Assert(err, jc.ErrorIsNil)

	m1 := s.makeModel(c, "m1", testing.Attrs{
		ageProp:  "96h",
		sizeProp: "4G",
	})
	defer m1.Close()

	m2 := s.makeModel(c, "m2", testing.Attrs{})
	defer m2.Close()

	err = settingsColl.Insert(bson.M{
		"_id": "someothersettingshouldnotbetouched",
		// non-model setting: should not be touched
		"settings": bson.M{"key": "value"},
	})
	c.Assert(err, jc.ErrorIsNil)

	cfg1, err := m1.ModelConfig()
	c.Assert(err, jc.ErrorIsNil)
	expected1 := cfg1.AllAttrs()
	expected1["resource-tags"] = ""

	cfg2, err := m2.ModelConfig()
	c.Assert(err, jc.ErrorIsNil)
	expected2 := cfg2.AllAttrs()
	expected2[ageProp] = defaultAge
	expected2[sizeProp] = defaultSize
	expected2["resource-tags"] = ""

	expectedSettings := bsonMById{
		{
			"_id":        m1.ModelUUID() + ":e",
			"settings":   bson.M(expected1),
			"model-uuid": m1.ModelUUID(),
		}, {
			"_id":        m2.ModelUUID() + ":e",
			"settings":   bson.M(expected2),
			"model-uuid": m2.ModelUUID(),
		}, {
			"_id":      "someothersettingshouldnotbetouched",
			"settings": bson.M{"key": "value"},
		},
	}
	sort.Sort(expectedSettings)

	s.assertUpgradedData(c, updateFunc,
		expectUpgradedData{settingsColl, expectedSettings},
	)
}<|MERGE_RESOLUTION|>--- conflicted
+++ resolved
@@ -992,59 +992,8 @@
 }
 
 func (s *upgradesSuite) TestAddStatusHistoryPruneSettings(c *gc.C) {
-<<<<<<< HEAD
-	settingsColl, settingsCloser := s.state.db().GetRawCollection(settingsC)
-	defer settingsCloser()
-	_, err := settingsColl.RemoveAll(nil)
-	c.Assert(err, jc.ErrorIsNil)
-
-	m1 := s.makeModel(c, "m1", testing.Attrs{
-		"max-status-history-age":  "96h",
-		"max-status-history-size": "4G",
-	})
-	defer m1.Close()
-
-	m2 := s.makeModel(c, "m2", testing.Attrs{})
-	defer m2.Close()
-
-	err = settingsColl.Insert(bson.M{
-		"_id": "someothersettingshouldnotbetouched",
-		// non-model setting: should not be touched
-		"settings": bson.M{"key": "value"},
-	})
-	c.Assert(err, jc.ErrorIsNil)
-
-	cfg1, err := m1.ModelConfig()
-	c.Assert(err, jc.ErrorIsNil)
-	expected1 := cfg1.AllAttrs()
-	expected1["resource-tags"] = ""
-
-	cfg2, err := m2.ModelConfig()
-	c.Assert(err, jc.ErrorIsNil)
-	expected2 := cfg2.AllAttrs()
-	expected2["max-status-history-age"] = "336h"
-	expected2["max-status-history-size"] = "5G"
-	expected2["resource-tags"] = ""
-
-	expectedSettings := bsonMById{
-		{
-			"_id":        m1.ModelUUID() + ":e",
-			"settings":   bson.M(expected1),
-			"model-uuid": m1.ModelUUID(),
-		}, {
-			"_id":        m2.ModelUUID() + ":e",
-			"settings":   bson.M(expected2),
-			"model-uuid": m2.ModelUUID(),
-		}, {
-			"_id":      "someothersettingshouldnotbetouched",
-			"settings": bson.M{"key": "value"},
-		},
-	}
-	sort.Sort(expectedSettings)
-=======
 	s.checkAddPruneSettings(c, "max-status-history-age", "max-status-history-size", config.DefaultStatusHistoryAge, config.DefaultStatusHistorySize, AddStatusHistoryPruneSettings)
 }
->>>>>>> 4e9636a1
 
 func (s *upgradesSuite) TestAddActionPruneSettings(c *gc.C) {
 	s.checkAddPruneSettings(c, "max-action-results-age", "max-action-results-size", config.DefaultActionResultsAge, config.DefaultActionResultsSize, AddActionPruneSettings)
@@ -1812,7 +1761,7 @@
 }
 
 func (s *upgradesSuite) checkAddPruneSettings(c *gc.C, ageProp, sizeProp, defaultAge, defaultSize string, updateFunc func(st *State) error) {
-	settingsColl, settingsCloser := s.state.getRawCollection(settingsC)
+	settingsColl, settingsCloser := s.state.db().GetRawCollection(settingsC)
 	defer settingsCloser()
 	_, err := settingsColl.RemoveAll(nil)
 	c.Assert(err, jc.ErrorIsNil)
