"""Generate graphs for system statistics."""

from fixtures import EnvironmentVariable
import os
<<<<<<< HEAD
import logging
import time
import rrdtool
=======
try:
    import rrdtool
except ImportError:
    rrdtool = object()
>>>>>>> 1d63fca6

log = logging.getLogger("perf_graphing")


class GraphDefaults:
    height = '600'
    width = '800'
    font = 'DEFAULT:0:Bitstream Vera Sans'


class MongoStats:
    # Timestamp is last item in the output
    timestamp = -1
    # Query stats
    inserts = 0
    query = 1
    update = 2
    delete = 3
    # Memory stats
    vsize = 9
    res = 10


class MongoStatsData:

    def __init__(self, timestamp, insert, query, update, delete, vsize, res):

        self.timestamp = timestamp
        self.insert = int(insert.replace('*', ''))
        self.query = int(query.replace('*', ''))
        self.update = int(update.replace('*', ''))
        self.delete = int(delete.replace('*', ''))
        self.vsize = int(vsize.replace('M', '')) * 1024 * 1024
        self.res = int(res.replace('M', '')) * 1024 * 1024


def network_graph(start, end, rrd_path, output_file):
    with EnvironmentVariable('TZ', 'UTC'):
        rrdtool.graph(
            output_file,
            '--start', str(start),
            '--end', str(end),
            '--full-size-mode',
            '-w', GraphDefaults.width,
            '-h', GraphDefaults.height,
            '-n', GraphDefaults.font,
            '-v', 'Bytes',
            '--alt-autoscale-max',
            '-t', 'Network Usage',
            'DEF:rx_avg={}/if_packets.rrd:rx:AVERAGE'.format(rrd_path),
            'DEF:tx_avg={}/if_packets.rrd:tx:AVERAGE'.format(rrd_path),
            'CDEF:rx_nnl=rx_avg,UN,0,rx_avg,IF',
            'CDEF:tx_nnl=tx_avg,UN,0,tx_avg,IF',
            'CDEF:rx_stk=rx_nnl',
            'CDEF:tx_stk=tx_nnl',
            'LINE2:rx_stk#bff7bf: RX',
            'LINE2:tx_stk#ffb000: TX')


def memory_graph(start, end, rrd_path, output_file):
    with EnvironmentVariable('TZ', 'UTC'):
        rrdtool.graph(
            output_file,
            '--start', str(start),
            '--end', str(end),
            '--full-size-mode',
            '-w', GraphDefaults.width,
            '-h', GraphDefaults.height,
            '-n', GraphDefaults.font,
            '-v', 'Memory',
            '--alt-autoscale-max',
            '-t', 'Memory Usage',
            'DEF:free_avg={}/memory-free.rrd:value:AVERAGE'.format(rrd_path),
            'CDEF:free_nnl=free_avg,UN,0,free_avg,IF',
            'DEF:used_avg={}/memory-used.rrd:value:AVERAGE'.format(rrd_path),
            'CDEF:used_nnl=used_avg,UN,0,used_avg,IF',
            'DEF:buffered_avg={}/memory-buffered.rrd:value:AVERAGE'.format(
                rrd_path),
            'CDEF:buffered_nnl=buffered_avg,UN,0,buffered_avg,IF',
            'DEF:cached_avg={}/memory-cached.rrd:value:AVERAGE'.format(
                rrd_path),
            'CDEF:cached_nnl=cached_avg,UN,0,cached_avg,IF',
            'CDEF:free_stk=free_nnl',
            'CDEF:used_stk=used_nnl',
            'AREA:free_stk#ffffff',
            'LINE1:free_stk#ffffff: free',
            'AREA:used_stk#ffebbf',
            'LINE1:used_stk#ffb000: used')


def mongodb_graph(start, end, rrd_path, output_file):
    with EnvironmentVariable('TZ', 'UTC'):
        rrdtool.graph(
            output_file,
            '--start', str(start),
            '--end', str(end),
            '--full-size-mode',
            '-w', '800',
            '-h', '600',
            '-n', 'DEFAULT:0:Bitstream Vera Sans',
            '-v', 'Queries',
            '--alt-autoscale-max',
            '-t', 'MongoDB Actions',
            'DEF:insert_max={rrd}:insert:MAX'.format(
                rrd=os.path.join(rrd_path, 'mongodb.rrd')),
            'DEF:query_max={rrd}:query:MAX'.format(
                rrd=os.path.join(rrd_path, 'mongodb.rrd')),
            'DEF:update_max={rrd}:update:MAX'.format(
                rrd=os.path.join(rrd_path, 'mongodb.rrd')),
            'DEF:delete_max={rrd}:delete:MAX'.format(
                rrd=os.path.join(rrd_path, 'mongodb.rrd')),
            'CDEF:insert_nnl=insert_max,UN,0,insert_max,IF',
            'CDEF:query_nnl=query_max,UN,0,query_max,IF',
            'CDEF:update_nnl=update_max,UN,0,update_max,IF',
            'CDEF:delete_nnl=delete_max,UN,0,delete_max,IF',
            'CDEF:delete_stk=delete_nnl',
            'CDEF:update_stk=update_nnl',
            'CDEF:query_stk=query_nnl',
            'CDEF:insert_stk=insert_nnl',
            'AREA:insert_stk#bff7bf80',
            'LINE1:insert_stk#00E000: insert',
            'AREA:query_stk#bfbfff80',
            'LINE1:query_stk#0000FF: query',
            'AREA:update_stk#ffebbf80',
            'LINE1:update_stk#FFB000: update',
            'AREA:delete_stk#ffbfbf80',
            'LINE1:delete_stk#FF0000: delete')


def mongodb_memory_graph(start, end, rrd_path, output_file):
    rrd_file = os.path.join(rrd_path, 'mongodb_memory.rrd')
    with EnvironmentVariable('TZ', 'UTC'):
        rrdtool.graph(
            output_file,
            '--start', str(start),
            '--end', str(end),
            '--full-size-mode',
            '-w', '800',
            '-h', '600',
            '-n', 'DEFAULT:0:Bitstream Vera Sans',
            '-v', 'Queries',
            '--alt-autoscale-max',
            '-t', 'MongoDB Memory Usage',
            'DEF:vsize_avg={}:vsize:AVERAGE'.format(rrd_file),
            'CDEF:vsize_nnl=vsize_avg,UN,0,vsize_avg,IF',
            'DEF:res_avg={}:res:AVERAGE'.format(rrd_file),
            'CDEF:res_nnl=res_avg,UN,0,res_avg,IF',
            'CDEF:vsize_stk=vsize_nnl',
            'CDEF:res_stk=res_nnl,vsize_stk,+',
            'AREA:vsize_stk#bff7bf80',
            'LINE1:vsize_stk#00E000: vsize',
            'AREA:res_stk#bfbfff80',
            'LINE1:res_stk#0000FF: res')


def cpu_graph(start, end, rrd_path, output_file):
    with EnvironmentVariable('TZ', 'UTC'):
        rrdtool.graph(
            output_file,
            '--start', str(start),
            '--end', str(end),
            '--full-size-mode',
            '-w', GraphDefaults.width,
            '-h', GraphDefaults.height,
            '-n', GraphDefaults.font,
            '-v', 'Jiffies',
            '--alt-autoscale-max',
            '-t', 'CPU Average',
            '-u', '100',
            '-r',
            'DEF:idle_avg={}/cpu-idle.rrd:value:AVERAGE'.format(rrd_path),
            'CDEF:idle_nnl=idle_avg,UN,0,idle_avg,IF',
            'DEF:wait_avg={}/cpu-wait.rrd:value:AVERAGE'.format(rrd_path),
            'CDEF:wait_nnl=wait_avg,UN,0,wait_avg,IF',
            'DEF:nice_avg={}/cpu-nice.rrd:value:AVERAGE'.format(rrd_path),
            'CDEF:nice_nnl=nice_avg,UN,0,nice_avg,IF',
            'DEF:user_avg={}/cpu-user.rrd:value:AVERAGE'.format(rrd_path),
            'CDEF:user_nnl=user_avg,UN,0,user_avg,IF',
            'DEF:system_avg={}/cpu-system.rrd:value:AVERAGE'.format(rrd_path),
            'CDEF:system_nnl=system_avg,UN,0,system_avg,IF',
            'DEF:softirq_avg={}/cpu-softirq.rrd:value:AVERAGE'.format(
                rrd_path),
            'CDEF:softirq_nnl=softirq_avg,UN,0,softirq_avg,IF',
            'DEF:interrupt_avg={}/cpu-interrupt.rrd:value:AVERAGE'.format(
                rrd_path),
            'CDEF:interrupt_nnl=interrupt_avg,UN,0,interrupt_avg,IF',
            'DEF:steal_avg={}/cpu-steal.rrd:value:AVERAGE'.format(rrd_path),
            'CDEF:steal_nnl=steal_avg,UN,0,steal_avg,IF',
            'CDEF:steal_stk=steal_nnl',
            'CDEF:interrupt_stk=interrupt_nnl,steal_stk,+',
            'CDEF:softirq_stk=softirq_nnl,interrupt_stk,+',
            'CDEF:system_stk=system_nnl,softirq_stk,+',
            'CDEF:user_stk=user_nnl,system_stk,+',
            'CDEF:nice_stk=nice_nnl,user_stk,+',
            'CDEF:wait_stk=wait_nnl,nice_stk,+',
            'CDEF:idle_stk=idle_nnl,wait_stk,+',
            'AREA:idle_stk#ffffff',
            'LINE1:idle_stk#ffffff: Idle',
            'AREA:wait_stk#ffebbf',
            'LINE1:wait_stk#ffb000: Wait',
            'AREA:nice_stk#bff7bf',
            'LINE1:nice_stk#00e000: Nice',
            'AREA:user_stk#bfbfff',
            'LINE1:user_stk#0000ff: User',
            'AREA:system_stk#ffbfbf',
            'LINE1:system_stk#ff0000: system',
            'AREA:softirq_stk#ffbfff',
            'LINE1:softirq_stk#ff00ff: Softirq',
            'AREA:interrupt_stk#e7bfe7',
            'LINE1:interrupt_stk#a000a0: Interrupt',
            'AREA:steal_stk#bfbfbf',
            'LINE1:steal_stk#000000: Steal')


def get_mongodb_stat_data(log_file):
    data_lines = []
    with open(log_file, 'rt') as f:
        for line in f:
            details = line.split()
            raw_time = details[MongoStats.timestamp]
            epoch = int(
                time.mktime(
                    time.strptime(raw_time, '%Y-%m-%dT%H:%M:%SZ')))
            data_lines.append(
                MongoStatsData(
                    epoch,
                    details[MongoStats.inserts],
                    details[MongoStats.query],
                    details[MongoStats.update],
                    details[MongoStats.delete],
                    details[MongoStats.vsize],
                    details[MongoStats.res],
                ))
    first_timestamp = data_lines[0].timestamp
    final_timestamp = data_lines[-1].timestamp
    return first_timestamp, final_timestamp, data_lines


def create_mongodb_rrd_file(results_dir, destination_dir):
    os.mkdir(destination_dir)
    source_file = os.path.join(results_dir, 'mongodb-stats.log')

    if not os.path.exists(source_file):
        log.warning(
            'Not creating mongodb rrd. Source file not found ({})'.format(
                source_file))
        return False

    first_ts, last_ts, all_data = get_mongodb_stat_data(source_file)

    query_detail_file = os.path.join(destination_dir, 'mongodb.rrd')
    memory_detail_file = os.path.join(destination_dir, 'mongodb_memory.rrd')

    _create_mongodb_actions_file(query_detail_file, first_ts)
    _create_mongodb_memory_file(memory_detail_file, first_ts)

    for entry in all_data:
        query_update_details = '{time}:{i}:{q}:{u}:{d}'.format(
            time=entry.timestamp,
            i=entry.insert,
            q=entry.query,
            u=entry.update,
            d=entry.delete,
        )
        rrdtool.update(query_detail_file, query_update_details)

        memory_update_details = '{time}:{vsize}:{res}'.format(
            time=entry.timestamp,
            vsize=entry.vsize,
            res=entry.res,
        )
        rrdtool.update(memory_detail_file, memory_update_details)
    return True


def _create_mongodb_actions_file(destination_file, first_ts):
    rrdtool.create(
        destination_file,
        '--start', '{}-10'.format(first_ts),
        '--step', '5',
        'DS:insert:GAUGE:600:{min}:{max}'.format(min=0, max=281474976710000),
        'DS:query:GAUGE:600:{min}:{max}'.format(min=0, max=281474976710000),
        'DS:update:GAUGE:600:{min}:{max}'.format(min=0, max=281474976710000),
        'DS:delete:GAUGE:600:{min}:{max}'.format(min=0, max=281474976710000),
        'RRA:MIN:0.5:1:1200',
        'RRA:MAX:0.5:1:1200',
        'RRA:AVERAGE:0.5:1:120'
    )


def _create_mongodb_memory_file(destination_file, first_ts):
    rrdtool.create(
        destination_file,
        '--start', '{}-10'.format(first_ts),
        '--step', '5',
        'DS:vsize:GAUGE:600:{min}:{max}'.format(min=0, max=281474976710000),
        'DS:res:GAUGE:600:{min}:{max}'.format(min=0, max=281474976710000),
        'RRA:MIN:0.5:1:1200',
        'RRA:MAX:0.5:1:1200',
        'RRA:AVERAGE:0.5:1:120'
    )<|MERGE_RESOLUTION|>--- conflicted
+++ resolved
@@ -2,16 +2,12 @@
 
 from fixtures import EnvironmentVariable
 import os
-<<<<<<< HEAD
 import logging
 import time
-import rrdtool
-=======
 try:
     import rrdtool
 except ImportError:
     rrdtool = object()
->>>>>>> 1d63fca6
 
 log = logging.getLogger("perf_graphing")
 
