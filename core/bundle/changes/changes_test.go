--- conflicted
+++ resolved
@@ -2757,14 +2757,6 @@
 }
 
 func (s *changesSuite) assertLocalBundleChanges(c *gc.C, charmDir, bundleContent, base string) {
-<<<<<<< HEAD
-=======
-	b, err := corebase.ParseBaseFromString(base)
-	c.Assert(err, jc.ErrorIsNil)
-	series, err := corebase.GetSeriesFromBase(b)
-	c.Assert(err, jc.ErrorIsNil)
-
->>>>>>> 430bc2b8
 	expected := []record{{
 		Id:     "addCharm-0",
 		Method: "addCharm",
@@ -2795,14 +2787,6 @@
 }
 
 func (s *changesSuite) assertLocalBundleChangesWithDevices(c *gc.C, charmDir, bundleContent, base string) {
-<<<<<<< HEAD
-=======
-	b, err := corebase.ParseBaseFromString(base)
-	c.Assert(err, jc.ErrorIsNil)
-	series, err := corebase.GetSeriesFromBase(b)
-	c.Assert(err, jc.ErrorIsNil)
-
->>>>>>> 430bc2b8
 	expected := []record{{
 		Id:     "addCharm-0",
 		Method: "addCharm",
