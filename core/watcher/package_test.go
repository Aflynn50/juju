--- conflicted
+++ resolved
@@ -28,12 +28,8 @@
 		"core/life",
 		"core/migration",
 		"core/network",
-<<<<<<< HEAD
-		"core/resource",
+		"core/resources",
 		"core/secrets",
-=======
-		"core/resources",
->>>>>>> b258e07e
 		"core/status",
 		//  TODO: these have been brought in from migration and this is BAD.
 		"docker",
