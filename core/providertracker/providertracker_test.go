--- conflicted
+++ resolved
@@ -22,16 +22,11 @@
 	providerFactory *MockProviderFactory
 }
 
-<<<<<<< HEAD
-var _ = tc.Suite(&providerSuite{})
-
-func (s *providerSuite) TestProviderRunner(c *tc.C) {
-=======
 type ephemeralProviderConfigGetter struct {
 	EphemeralProviderConfig
 }
 
-var _ = gc.Suite(&providerSuite{})
+var _ = tc.Suite(&providerSuite{})
 
 // GetEphemeralProviderConfig returns the ephemeral provider config set on this
 // getter. This func implements the [EphemeralProviderConfigGetter] interface.
@@ -41,8 +36,7 @@
 	return e.EphemeralProviderConfig, nil
 }
 
-func (s *providerSuite) TestProviderRunner(c *gc.C) {
->>>>>>> df201fba
+func (s *providerSuite) TestProviderRunner(c *tc.C) {
 	defer s.setupMocks(c).Finish()
 
 	s.providerFactory.EXPECT().ProviderForModel(gomock.Any(), "foo").Return(s.provider, nil)
