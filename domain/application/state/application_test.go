// Copyright 2024 Canonical Ltd.
// Licensed under the AGPLv3, see LICENCE file for details.

package state

import (
	"context"
	"database/sql"
	"maps"
	"slices"
	"time"

	"github.com/canonical/sqlair"
	"github.com/juju/clock"
	"github.com/juju/tc"

	coreapplication "github.com/juju/juju/core/application"
	applicationtesting "github.com/juju/juju/core/application/testing"
	charmtesting "github.com/juju/juju/core/charm/testing"
	"github.com/juju/juju/core/devices"
	"github.com/juju/juju/core/instance"
	coremodel "github.com/juju/juju/core/model"
	modeltesting "github.com/juju/juju/core/model/testing"
	"github.com/juju/juju/core/network"
	coreresource "github.com/juju/juju/core/resource"
	"github.com/juju/juju/core/resource/testing"
	"github.com/juju/juju/core/semversion"
	corestatus "github.com/juju/juju/core/status"
	coreunit "github.com/juju/juju/core/unit"
	"github.com/juju/juju/domain/application"
	"github.com/juju/juju/domain/application/architecture"
	"github.com/juju/juju/domain/application/charm"
	applicationerrors "github.com/juju/juju/domain/application/errors"
	"github.com/juju/juju/domain/constraints"
	"github.com/juju/juju/domain/deployment"
	"github.com/juju/juju/domain/life"
	"github.com/juju/juju/domain/resource"
	schematesting "github.com/juju/juju/domain/schema/testing"
	"github.com/juju/juju/domain/status"
	statusstate "github.com/juju/juju/domain/status/state"
	domainstorage "github.com/juju/juju/domain/storage"
	charmresource "github.com/juju/juju/internal/charm/resource"
	"github.com/juju/juju/internal/errors"
	loggertesting "github.com/juju/juju/internal/logger/testing"
	coretesting "github.com/juju/juju/internal/testing"
	"github.com/juju/juju/internal/uuid"
)

type modelSuite struct {
	schematesting.ModelSuite
}

var _ = tc.Suite(&modelSuite{})

func (s *modelSuite) TestGetModelType(c *tc.C) {
	modelUUID := modeltesting.GenModelUUID(c)
	err := s.TxnRunner().StdTxn(context.Background(), func(ctx context.Context, tx *sql.Tx) error {
		_, err := tx.ExecContext(ctx, `
			INSERT INTO model (uuid, controller_uuid, name, type, cloud, cloud_type)
			VALUES (?, ?, "test", "iaas", "test-model", "ec2")
		`, modelUUID.String(), coretesting.ControllerTag.Id())
		return err
	})
	c.Assert(err, tc.ErrorIsNil)

	st := NewState(s.TxnRunnerFactory(), clock.WallClock, loggertesting.WrapCheckLog(c))
	mt, err := st.GetModelType(context.Background())
	c.Assert(err, tc.ErrorIsNil)
	c.Assert(mt, tc.Equals, coremodel.IAAS)
}

type applicationStateSuite struct {
	baseSuite

	state *State
}

var _ = tc.Suite(&applicationStateSuite{})

func (s *applicationStateSuite) SetUpTest(c *tc.C) {
	s.baseSuite.SetUpTest(c)

	s.state = NewState(s.TxnRunnerFactory(), clock.WallClock, loggertesting.WrapCheckLog(c))
}

func (s *applicationStateSuite) TestCreateApplication(c *tc.C) {
	platform := deployment.Platform{
		Channel:      "666",
		OSType:       deployment.Ubuntu,
		Architecture: architecture.ARM64,
	}
	channel := &deployment.Channel{
		Track:  "track",
		Risk:   "risk",
		Branch: "branch",
	}
	ctx := context.Background()

	id, err := s.state.CreateApplication(ctx, "666", application.AddApplicationArg{
		Platform: platform,
		Charm: charm.Charm{
			Metadata:      s.minimalMetadata(c, "666"),
			Manifest:      s.minimalManifest(c),
			Source:        charm.CharmHubSource,
			ReferenceName: "666",
			Revision:      42,
			Architecture:  architecture.ARM64,
		},
		CharmDownloadInfo: &charm.DownloadInfo{
			Provenance:         charm.ProvenanceDownload,
			CharmhubIdentifier: "ident-1",
			DownloadURL:        "http://example.com/charm",
			DownloadSize:       666,
		},
		Scale:   1,
		Channel: channel,
	}, nil)
	c.Assert(err, tc.ErrorIsNil)
	scale := application.ScaleState{Scale: 1}
	s.assertApplication(c, "666", platform, channel, scale, false)

	// Ensure that config is empty and trust is false.
	config, settings, err := s.state.GetApplicationConfigAndSettings(context.Background(), id)
	c.Assert(err, tc.ErrorIsNil)
	c.Check(config, tc.HasLen, 0)
	c.Check(settings, tc.DeepEquals, application.ApplicationSettings{Trust: false})

	// Status should be unset.
	statusState := statusstate.NewState(s.TxnRunnerFactory(), clock.WallClock, loggertesting.WrapCheckLog(c))
	sts, err := statusState.GetApplicationStatus(context.Background(), id)
	c.Assert(err, tc.ErrorIsNil)
	c.Check(sts, tc.DeepEquals, status.StatusInfo[status.WorkloadStatusType]{
		Status: status.WorkloadStatusUnset,
	})
}

func (s *applicationStateSuite) TestCreateApplicationWithConfigAndSettings(c *tc.C) {
	platform := deployment.Platform{
		Channel:      "666",
		OSType:       deployment.Ubuntu,
		Architecture: architecture.ARM64,
	}
	channel := &deployment.Channel{
		Track:  "track",
		Risk:   "risk",
		Branch: "branch",
	}
	ctx := context.Background()

	id, err := s.state.CreateApplication(ctx, "666", application.AddApplicationArg{
		Platform: platform,
		Charm: charm.Charm{
			Metadata:      s.minimalMetadata(c, "666"),
			Manifest:      s.minimalManifest(c),
			Source:        charm.CharmHubSource,
			ReferenceName: "666",
			Revision:      42,
			Architecture:  architecture.ARM64,
		},
		CharmDownloadInfo: &charm.DownloadInfo{
			Provenance:         charm.ProvenanceDownload,
			CharmhubIdentifier: "ident-1",
			DownloadURL:        "http://example.com/charm",
			DownloadSize:       666,
		},
		Scale:   1,
		Channel: channel,
		Config: map[string]application.ApplicationConfig{
			"foo": {
				Value: "bar",
				Type:  charm.OptionString,
			},
		},
		Settings: application.ApplicationSettings{
			Trust: true,
		},
	}, nil)
	c.Assert(err, tc.ErrorIsNil)
	scale := application.ScaleState{Scale: 1}
	s.assertApplication(c, "666", platform, channel, scale, false)

	// Ensure that config is empty and trust is false.
	config, settings, err := s.state.GetApplicationConfigAndSettings(context.Background(), id)
	c.Assert(err, tc.ErrorIsNil)
	c.Check(config, tc.DeepEquals, map[string]application.ApplicationConfig{
		"foo": {
			Value: "bar",
			Type:  charm.OptionString,
		},
	})
	c.Check(settings, tc.DeepEquals, application.ApplicationSettings{Trust: true})
}

func (s *applicationStateSuite) TestCreateApplicationWithPeerRelation(c *tc.C) {
	platform := deployment.Platform{
		Channel:      "666",
		OSType:       deployment.Ubuntu,
		Architecture: architecture.ARM64,
	}
	channel := &deployment.Channel{
		Track:  "track",
		Risk:   "risk",
		Branch: "branch",
	}
	ctx := context.Background()

	_, err := s.state.CreateApplication(ctx, "666", application.AddApplicationArg{
		Platform: platform,
		Charm: charm.Charm{
			Metadata:      s.minimalMetadataWithPeerRelation(c, "666", "castor", "pollux"),
			Manifest:      s.minimalManifest(c),
			Source:        charm.CharmHubSource,
			ReferenceName: "666",
			Revision:      42,
			Architecture:  architecture.ARM64,
		},
		CharmDownloadInfo: &charm.DownloadInfo{
			Provenance:         charm.ProvenanceDownload,
			CharmhubIdentifier: "ident-1",
			DownloadURL:        "http://example.com/charm",
			DownloadSize:       666,
		},
		Scale:   1,
		Channel: channel,
	}, nil)
	c.Assert(err, tc.ErrorIsNil, tc.Commentf("Failed to create application: %s", errors.ErrorStack(err)))
	scale := application.ScaleState{Scale: 1}
	s.assertApplication(c, "666", platform, channel, scale, false)

	s.assertPeerRelation(c, "666", map[string]int{"pollux": 1, "castor": 0})
}

func (s *applicationStateSuite) TestCreateApplicationWithStatus(c *tc.C) {
	platform := deployment.Platform{
		Channel:      "666",
		OSType:       deployment.Ubuntu,
		Architecture: architecture.ARM64,
	}
	channel := &deployment.Channel{
		Track:  "track",
		Risk:   "risk",
		Branch: "branch",
	}
	ctx := context.Background()

	now := time.Now().UTC()
	id, err := s.state.CreateApplication(ctx, "666", application.AddApplicationArg{
		Platform: platform,
		Charm: charm.Charm{
			Metadata:      s.minimalMetadata(c, "666"),
			Manifest:      s.minimalManifest(c),
			Source:        charm.CharmHubSource,
			ReferenceName: "666",
			Revision:      42,
			Architecture:  architecture.ARM64,
		},
		CharmDownloadInfo: &charm.DownloadInfo{
			Provenance:         charm.ProvenanceDownload,
			CharmhubIdentifier: "ident-1",
			DownloadURL:        "http://example.com/charm",
			DownloadSize:       666,
		},
		Scale:   1,
		Channel: channel,
		Status: &status.StatusInfo[status.WorkloadStatusType]{
			Status:  status.WorkloadStatusActive,
			Message: "test",
			Data:    []byte(`{"foo": "bar"}`),
			Since:   ptr(now),
		},
	}, nil)
	c.Assert(err, tc.ErrorIsNil)
	scale := application.ScaleState{Scale: 1}
	s.assertApplication(c, "666", platform, channel, scale, false)

	statusState := statusstate.NewState(s.TxnRunnerFactory(), clock.WallClock, loggertesting.WrapCheckLog(c))
	sts, err := statusState.GetApplicationStatus(context.Background(), id)
	c.Assert(err, tc.ErrorIsNil)
	c.Check(sts, tc.DeepEquals, status.StatusInfo[status.WorkloadStatusType]{
		Status:  status.WorkloadStatusActive,
		Message: "test",
		Data:    []byte(`{"foo": "bar"}`),
		Since:   ptr(now),
	})
}

func (s *applicationStateSuite) TestCreateApplicationWithUnits(c *tc.C) {
	platform := deployment.Platform{
		Channel:      "666",
		OSType:       deployment.Ubuntu,
		Architecture: architecture.ARM64,
	}
	channel := &deployment.Channel{
		Track:  "track",
		Risk:   "risk",
		Branch: "branch",
	}
	a := application.AddApplicationArg{
		Platform: platform,
		Charm: charm.Charm{
			Metadata:      s.minimalMetadata(c, "666"),
			Manifest:      s.minimalManifest(c),
			Source:        charm.CharmHubSource,
			ReferenceName: "666",
			Revision:      42,
			Architecture:  architecture.ARM64,
		},
		CharmDownloadInfo: &charm.DownloadInfo{
			Provenance:         charm.ProvenanceDownload,
			CharmhubIdentifier: "ident-1",
			DownloadURL:        "http://example.com/charm",
			DownloadSize:       666,
		},
		Scale:   1,
		Channel: channel,
	}
	us := []application.AddUnitArg{{
		UnitStatusArg: application.UnitStatusArg{
			AgentStatus: &status.StatusInfo[status.UnitAgentStatusType]{
				Status:  status.UnitAgentStatusExecuting,
				Message: "test",
				Data:    []byte(`{"foo": "bar"}`),
				Since:   ptr(time.Now()),
			},
			WorkloadStatus: &status.StatusInfo[status.WorkloadStatusType]{
				Status:  status.WorkloadStatusActive,
				Message: "test",
				Data:    []byte(`{"foo": "bar"}`),
				Since:   ptr(time.Now()),
			},
		},
	}}
	ctx := context.Background()

	_, err := s.state.CreateApplication(ctx, "foo", a, us)
	c.Assert(err, tc.ErrorIsNil)
	scale := application.ScaleState{Scale: 1}
	s.assertApplication(c, "foo", platform, channel, scale, false)
}

func (s *applicationStateSuite) TestCreateApplicationsWithSameCharm(c *tc.C) {
	platform := deployment.Platform{
		Channel:      "666",
		OSType:       deployment.Ubuntu,
		Architecture: architecture.ARM64,
	}
	channel := &deployment.Channel{
		Track:  "track",
		Risk:   "stable",
		Branch: "branch",
	}
	ctx := context.Background()

	_, err := s.state.CreateApplication(ctx, "foo1", application.AddApplicationArg{
		Platform: platform,
		Channel:  channel,
		Charm: charm.Charm{
			Metadata:      s.minimalMetadata(c, "foo"),
			Manifest:      s.minimalManifest(c),
			Source:        charm.LocalSource,
			Revision:      42,
			Architecture:  architecture.ARM64,
			ReferenceName: "foo",
		},
	}, nil)
	c.Assert(err, tc.ErrorIsNil)

	_, err = s.state.CreateApplication(ctx, "foo2", application.AddApplicationArg{
		Platform: platform,
		Channel:  channel,
		Charm: charm.Charm{
			Metadata:      s.minimalMetadata(c, "foo"),
			Manifest:      s.minimalManifest(c),
			Source:        charm.LocalSource,
			Revision:      42,
			Architecture:  architecture.ARM64,
			ReferenceName: "foo",
		},
	}, nil)
	c.Assert(err, tc.ErrorIsNil)

	scale := application.ScaleState{}
	s.assertApplication(c, "foo1", platform, channel, scale, false)
	s.assertApplication(c, "foo2", platform, channel, scale, false)
}

func (s *applicationStateSuite) TestCreateApplicationWithoutChannel(c *tc.C) {
	platform := deployment.Platform{
		Channel:      "666",
		OSType:       deployment.Ubuntu,
		Architecture: architecture.ARM64,
	}
	ctx := context.Background()

	_, err := s.state.CreateApplication(ctx, "666", application.AddApplicationArg{
		Platform: platform,
		Charm: charm.Charm{
			Metadata: charm.Metadata{
				Name: "666",
			},
			Manifest:      s.minimalManifest(c),
			Source:        charm.LocalSource,
			ReferenceName: "666",
			Revision:      42,
		},
		Scale: 1,
	}, nil)
	c.Assert(err, tc.ErrorIsNil)
	scale := application.ScaleState{Scale: 1}
	s.assertApplication(c, "666", platform, nil, scale, false)
}

func (s *applicationStateSuite) TestCreateApplicationWithEmptyChannel(c *tc.C) {
	platform := deployment.Platform{
		Channel:      "666",
		OSType:       deployment.Ubuntu,
		Architecture: architecture.ARM64,
	}
	channel := &deployment.Channel{}
	ctx := context.Background()

	_, err := s.state.CreateApplication(ctx, "666", application.AddApplicationArg{
		Platform: platform,
		Charm: charm.Charm{
			Metadata:      s.minimalMetadata(c, "666"),
			Manifest:      s.minimalManifest(c),
			Source:        charm.LocalSource,
			Revision:      42,
			ReferenceName: "666",
		},
		Scale: 1,
	}, nil)
	c.Assert(err, tc.ErrorIsNil)
	scale := application.ScaleState{Scale: 1}
	s.assertApplication(c, "666", platform, channel, scale, false)
}

func (s *applicationStateSuite) TestCreateApplicationWithCharmStoragePath(c *tc.C) {
	platform := deployment.Platform{
		Channel:      "666",
		OSType:       deployment.Ubuntu,
		Architecture: architecture.ARM64,
	}
	channel := &deployment.Channel{}
	ctx := context.Background()

	_, err := s.state.CreateApplication(ctx, "666", application.AddApplicationArg{
		Platform: platform,
		Charm: charm.Charm{
			Metadata:      s.minimalMetadata(c, "666"),
			Manifest:      s.minimalManifest(c),
			Source:        charm.LocalSource,
			Revision:      42,
			ArchivePath:   "/some/path",
			Available:     true,
			ReferenceName: "666",
		},
		Scale: 1,
	}, nil)
	c.Assert(err, tc.ErrorIsNil)
	scale := application.ScaleState{Scale: 1}
	s.assertApplication(c, "666", platform, channel, scale, true)
}

// TestCreateApplicationWithResolvedResources tests creation of an application with
// specified resources.
// It verifies that the charm_resource table is populated, alongside the
// resource and application_resource table with data from charm and arguments.
func (s *applicationStateSuite) TestCreateApplicationWithResolvedResources(c *tc.C) {
	charmResources := map[string]charm.Resource{
		"some-file": {
			Name:        "foo-file",
			Type:        "file",
			Path:        "/some/path/foo.txt",
			Description: "A file",
		},
		"some-image": {
			Name: "my-image",
			Type: "oci-image",
			Path: "repo.org/my-image:tag",
		},
	}
	rev := 42
	addResourcesArgs := []application.AddApplicationResourceArg{
		{
			Name:   "foo-file",
			Origin: charmresource.OriginUpload,
		},
		{
			Name:     "my-image",
			Revision: &rev,
			Origin:   charmresource.OriginStore,
		},
	}
	ctx := context.Background()

	_, err := s.state.CreateApplication(ctx, "666", s.addApplicationArgForResources(c, "666",
		charmResources, addResourcesArgs), nil)
	c.Assert(err, tc.ErrorIsNil)
	// Check expected resources are added
	assertTxn := func(comment string, do func(ctx context.Context, tx *sql.Tx) error) {
		err := s.TxnRunner().StdTxn(context.Background(), do)
		c.Assert(err, tc.ErrorIsNil, tc.Commentf("(Assert) %s: %s", comment,
			errors.ErrorStack(err)))
	}
	var (
		appUUID   string
		charmUUID string
	)
	assertTxn("Fetch application and charm UUID", func(ctx context.Context, tx *sql.Tx) error {
		return tx.QueryRowContext(ctx, `
SELECT uuid, charm_uuid
FROM application
WHERE name=?`, "666").Scan(&appUUID, &charmUUID)
	})
	var (
		foundCharmResources        []charm.Resource
		foundAppAvailableResources []application.AddApplicationResourceArg
		foundAppPotentialResources []application.AddApplicationResourceArg
	)
	assertTxn("Fetch charm resources", func(ctx context.Context, tx *sql.Tx) error {
		rows, err := tx.QueryContext(ctx, `
SELECT cr.name, crk.name as kind, path, description
FROM charm_resource cr
JOIN charm_resource_kind crk ON crk.id=cr.kind_id
WHERE charm_uuid=?`, charmUUID)
		defer func() { _ = rows.Close() }()
		if err != nil {
			return errors.Capture(err)
		}
		for rows.Next() {
			var res charm.Resource
			if err := rows.Scan(&res.Name, &res.Type, &res.Path, &res.Description); err != nil {
				return errors.Capture(err)
			}
			foundCharmResources = append(foundCharmResources, res)
		}
		return nil
	})
	assertTxn("Fetch application available resources", func(ctx context.Context, tx *sql.Tx) error {
		rows, err := tx.QueryContext(ctx, `
SELECT vr.name, revision, origin_type
FROM v_application_resource vr
WHERE application_uuid = ?
AND state = 'available'`, appUUID)
		if err != nil {
			return errors.Capture(err)
		}
		defer func() { _ = rows.Close() }()
		for rows.Next() {
			var res application.AddApplicationResourceArg
			var originName string
			if err := rows.Scan(&res.Name, &res.Revision, &originName); err != nil {
				return errors.Capture(err)
			}
			if res.Origin, err = charmresource.ParseOrigin(originName); err != nil {
				return errors.Capture(err)
			}
			foundAppAvailableResources = append(foundAppAvailableResources, res)
		}
		return nil
	})

	assertTxn("Fetch application potential resources", func(ctx context.Context, tx *sql.Tx) error {
		rows, err := tx.QueryContext(ctx, `
SELECT vr.name, revision, origin_type
FROM v_application_resource vr
WHERE application_uuid = ?
AND state = 'potential'`, appUUID)
		if err != nil {
			return errors.Capture(err)
		}
		defer rows.Close()
		for rows.Next() {
			var res application.AddApplicationResourceArg
			var originName string
			if err := rows.Scan(&res.Name, &res.Revision, &originName); err != nil {
				return errors.Capture(err)
			}
			if res.Origin, err = charmresource.ParseOrigin(originName); err != nil {
				return errors.Capture(err)
			}
			foundAppPotentialResources = append(foundAppPotentialResources, res)
		}
		return nil
	})
	c.Check(foundCharmResources, tc.SameContents, slices.Collect(maps.Values(charmResources)),
		tc.Commentf("(Assert) mismatch between charm resources and inserted resources"))
	c.Check(foundAppAvailableResources, tc.SameContents, addResourcesArgs,
		tc.Commentf("(Assert) mismatch between app available app resources and inserted resources"))
	expectedPotentialResources := make([]application.AddApplicationResourceArg, 0, len(addResourcesArgs))
	for _, res := range addResourcesArgs {
		expectedPotentialResources = append(expectedPotentialResources, application.AddApplicationResourceArg{
			Name:     res.Name,
			Revision: nil,                       // nil revision
			Origin:   charmresource.OriginStore, // origin should always be store
		})
	}
	c.Check(foundAppPotentialResources, tc.SameContents, expectedPotentialResources,
		tc.Commentf("(Assert) mismatch between potential app resources and inserted resources"))
}

// TestCreateApplicationWithResolvedResources tests creation of an application with
// pending resources, where SetCharm has been called first.
// It verifies that the charm_resource table is populated, alongside the
// resource and application_resource table with data from charm and arguments.
// The pending_application_resource table should have no entries with the appName.
func (s *applicationStateSuite) TestCreateApplicationWithPendingResources(c *tc.C) {
	charmResources := map[string]charm.Resource{
		"some-file": {
			Name:        "foo-file",
			Type:        "file",
			Path:        "/some/path/foo.txt",
			Description: "A file",
		},
		"some-image": {
			Name: "my-image",
			Type: "oci-image",
			Path: "repo.org/my-image:tag",
		},
	}

	ctx := context.Background()

	appName := "666"
	args := s.addApplicationArgForResources(c, appName,
		charmResources, nil)

	charmID, _, err := s.state.SetCharm(ctx, args.Charm, nil, false)
	c.Assert(err, tc.ErrorIsNil)

	addResources := []resource.AddResourceDetails{
		{
			Name:     "foo-file",
			Revision: ptr(75),
		}, {
			Name:     "my-image",
			Revision: ptr(42),
		},
	}

	args.PendingResources = s.addResourcesBeforeApplication(c, appName, charmID.String(), addResources)

	_, err = s.state.CreateApplication(ctx, appName, args, nil)
	c.Assert(err, tc.ErrorIsNil)
	// Check expected resources are added
	assertTxn := func(comment string, do func(ctx context.Context, tx *sql.Tx) error) {
		err := s.TxnRunner().StdTxn(context.Background(), do)
		c.Assert(err, tc.ErrorIsNil, tc.Commentf("(Assert) %s: %s", comment,
			errors.ErrorStack(err)))
	}
	var (
		appUUID   string
		charmUUID string
	)
	assertTxn("Fetch application and charm UUID", func(ctx context.Context, tx *sql.Tx) error {
		return tx.QueryRowContext(ctx, `
SELECT uuid, charm_uuid
FROM application
WHERE name=?`, appName).Scan(&appUUID, &charmUUID)
	})
	var (
		foundCharmResources        []charm.Resource
		foundAppAvailableResources []resource.AddResourceDetails
		foundAppPotentialResources []resource.AddResourceDetails
	)
	assertTxn("Fetch charm resources", func(ctx context.Context, tx *sql.Tx) error {
		rows, err := tx.QueryContext(ctx, `
SELECT cr.name, crk.name as kind, path, description
FROM charm_resource cr
JOIN charm_resource_kind crk ON crk.id=cr.kind_id
WHERE charm_uuid=?`, charmUUID)
		defer func() { _ = rows.Close() }()
		if err != nil {
			return errors.Capture(err)
		}
		for rows.Next() {
			var res charm.Resource
			if err := rows.Scan(&res.Name, &res.Type, &res.Path, &res.Description); err != nil {
				return errors.Capture(err)
			}
			foundCharmResources = append(foundCharmResources, res)
		}
		return nil
	})
	assertTxn("Fetch application available resources", func(ctx context.Context, tx *sql.Tx) error {
		rows, err := tx.QueryContext(ctx, `
SELECT vr.name, revision
FROM v_application_resource vr
WHERE application_uuid = ?
AND state = 'available'`, appUUID)
		if err != nil {
			return errors.Capture(err)
		}
		defer func() { _ = rows.Close() }()
		for rows.Next() {
			var res resource.AddResourceDetails

			if err := rows.Scan(&res.Name, &res.Revision); err != nil {
				return errors.Capture(err)
			}
			foundAppAvailableResources = append(foundAppAvailableResources, res)
		}
		return nil
	})

	assertTxn("Fetch application potential resources", func(ctx context.Context, tx *sql.Tx) error {
		rows, err := tx.QueryContext(ctx, `
SELECT vr.name, revision
FROM v_application_resource vr
WHERE application_uuid = ?
AND state = 'potential'`, appUUID)
		if err != nil {
			return errors.Capture(err)
		}
		defer func() { _ = rows.Close() }()
		for rows.Next() {
			var res resource.AddResourceDetails
			if err := rows.Scan(&res.Name, &res.Revision); err != nil {
				return errors.Capture(err)
			}
			foundAppPotentialResources = append(foundAppPotentialResources, res)
		}
		return nil
	})
	c.Check(foundCharmResources, tc.SameContents, slices.Collect(maps.Values(charmResources)),
		tc.Commentf("(Assert) mismatch between charm resources and inserted resources"))
	c.Check(foundAppAvailableResources, tc.SameContents, addResources,
		tc.Commentf("(Assert) mismatch between app available app resources and inserted resources"))
	expectedPotentialResources := make([]resource.AddResourceDetails, 0, len(addResources))
	for _, res := range addResources {
		expectedPotentialResources = append(expectedPotentialResources, resource.AddResourceDetails{
			Name:     res.Name,
			Revision: nil, // nil revision
		})
	}
	c.Check(foundAppPotentialResources, tc.SameContents, expectedPotentialResources,
		tc.Commentf("(Assert) mismatch between potential app resources and inserted resources"))

	assertTxn("No pending application resources", func(ctx context.Context, tx *sql.Tx) error {
		err := tx.QueryRowContext(ctx, "SELECT resource_uuid FROM pending_application_resource WHERE application_name = ?", appName).Scan(nil)
		if errors.Is(err, sql.ErrNoRows) {
			return nil
		}
		return err
	})
}

// addResourcesBeforeApplication mimics the behavior of AddResourcesBeforeApplication
// from the resource domain for testing CreateApplication.
func (s *applicationStateSuite) addResourcesBeforeApplication(
	c *tc.C,
	appName, charmUUID string,
	appResources []resource.AddResourceDetails,
) []coreresource.UUID {
	resources := make([]addPendingResource, len(appResources))
	resourceUUIDs := make([]coreresource.UUID, len(appResources))
	for i, r := range appResources {
		resourceUUIDs[i] = testing.GenResourceUUID(c)
		resources[i] = addPendingResource{
			UUID:      resourceUUIDs[i].String(),
			Name:      r.Name,
			Revision:  r.Revision,
			CreatedAt: time.Now(),
		}
	}

	err := s.TxnRunner().StdTxn(context.Background(), func(ctx context.Context, tx *sql.Tx) error {
		for _, res := range resources {
			insertStmt := `
INSERT INTO resource (uuid, charm_uuid, charm_resource_name, revision,
       origin_type_id, state_id, created_at)
VALUES (?, ?, ?, ?, ?, ?, ?)
`
			_, err := tx.ExecContext(ctx, insertStmt,
				res.UUID, charmUUID, res.Name, res.Revision, 1, 0, res.CreatedAt)
			c.Assert(err, tc.IsNil)
			if err != nil {
				return err
			}

			linkStmt := `
INSERT INTO pending_application_resource (application_name, resource_uuid)
VALUES (?, ?)
`
			_, err = tx.ExecContext(ctx, linkStmt, appName, res.UUID)
			c.Assert(err, tc.IsNil)
			if err != nil {
				return err
			}
		}
		return nil
	})
	c.Assert(err, tc.ErrorIsNil)
	return resourceUUIDs
}

// addPendingResource holds the data required to add a pending
// resource into the resource table.
type addPendingResource struct {
	UUID      string
	Name      string
	Revision  *int
	CreatedAt time.Time
}

// TestCreateApplicationWithExistingCharmWithResources ensures that two
// applications with resources can be created from the same charm.
func (s *applicationStateSuite) TestCreateApplicationWithExistingCharmWithResources(c *tc.C) {
	charmResources := map[string]charm.Resource{
		"some-file": {
			Name:        "foo-file",
			Type:        "file",
			Path:        "/some/path/foo.txt",
			Description: "A file",
		},
	}
	addResourcesArgs := []application.AddApplicationResourceArg{
		{
			Name:   "foo-file",
			Origin: charmresource.OriginUpload,
		},
	}
	ctx := context.Background()

	_, err := s.state.CreateApplication(ctx, "666", s.addApplicationArgForResources(c, "666",
		charmResources, addResourcesArgs), nil)
	c.Assert(err, tc.ErrorIsNil)

	_, err = s.state.CreateApplication(ctx, "667", s.addApplicationArgForResources(c, "666",
		charmResources, addResourcesArgs), nil)
	c.Check(err, tc.ErrorIsNil, tc.Commentf("Failed to create second "+
		"application. Maybe the charm UUID is not properly fetched to pass to "+
		"resources ?"))
}

// TestCreateApplicationWithResourcesMissingResourceArg verifies resource
// handling during app creation.
// If a resource is missing from argument, it is added anyway from charm
// resources and is assumed to be of origin store with no revision.
func (s *applicationStateSuite) TestCreateApplicationWithResourcesMissingResourceArg(c *tc.C) {
	charmResources := map[string]charm.Resource{
		"some-file": {
			Name:        "foo-file",
			Type:        "file",
			Path:        "/some/path/foo.txt",
			Description: "A file",
		},
		"some-image": {
			Name: "my-image",
			Type: "oci-image",
			Path: "repo.org/my-image:tag",
		},
	}
	addResourceArgs := []application.AddApplicationResourceArg{
		{
			Name:   "foo-file",
			Origin: charmresource.OriginUpload,
		},
		// Missing some-image
	}
	ctx := context.Background()

	_, err := s.state.CreateApplication(ctx, "666", s.addApplicationArgForResources(c, "666",
		charmResources, addResourceArgs), nil)
	c.Assert(err, tc.ErrorIsNil, tc.Commentf("(Assert) unexpected error: %s",
		errors.ErrorStack(err)))
}

// TestCreateApplicationWithResourcesTooMuchResourceArgs verifies error handling
// for invalid resources.
// It fails if there is resources args that doesn't refer to actual resources
// in charm.
func (s *applicationStateSuite) TestCreateApplicationWithResourcesTooMuchResourceArgs(c *tc.C) {
	charmResources := map[string]charm.Resource{
		"some-file": {
			Name:        "foo-file",
			Type:        "file",
			Path:        "/some/path/foo.txt",
			Description: "A file",
		},
		// No image resource
	}
	rev := 42
	addResourcesArgs := []application.AddApplicationResourceArg{
		{
			Name:   "foo-file",
			Origin: charmresource.OriginUpload,
		},
		// Not a charm resource
		{
			Name:     "my-image",
			Revision: &rev,
			Origin:   charmresource.OriginStore,
		},
	}
	ctx := context.Background()

	_, err := s.state.CreateApplication(ctx, "666", s.addApplicationArgForResources(c, "666",
		charmResources, addResourcesArgs), nil)
	c.Assert(err, tc.ErrorMatches,
		`.*inserting resource "my-image": FOREIGN KEY constraint failed.*`,
		tc.Commentf("(Assert) unexpected error: %s",
			errors.ErrorStack(err)))
}

func (s *applicationStateSuite) TestGetApplicationLife(c *tc.C) {
	appID := s.createApplication(c, "foo", life.Dying)
	gotID, appLife, err := s.state.GetApplicationLife(context.Background(), "foo")
	c.Assert(err, tc.ErrorIsNil)
	c.Assert(gotID, tc.Equals, appID)
	c.Assert(appLife, tc.Equals, life.Dying)
}

func (s *applicationStateSuite) TestGetApplicationLifeNotFound(c *tc.C) {
	_, _, err := s.state.GetApplicationLife(context.Background(), "foo")
	c.Assert(err, tc.ErrorIs, applicationerrors.ApplicationNotFound)
}

func (s *applicationStateSuite) TestUpsertCloudServiceNew(c *tc.C) {
	appID := s.createApplication(c, "foo", life.Alive)
	err := s.state.UpsertCloudService(context.Background(), "foo", "provider-id", network.SpaceAddresses{})
	c.Assert(err, tc.ErrorIsNil)
	var providerID string
	err = s.TxnRunner().StdTxn(context.Background(), func(ctx context.Context, tx *sql.Tx) error {
		err := tx.QueryRowContext(ctx, "SELECT provider_id FROM k8s_service WHERE application_uuid = ?", appID).Scan(&providerID)
		if err != nil {
			return err
		}
		return nil
	})
	c.Assert(err, tc.ErrorIsNil)
	c.Assert(providerID, tc.Equals, "provider-id")
}

func (s *applicationStateSuite) TestUpsertCloudServiceExisting(c *tc.C) {
	appID := s.createApplication(c, "foo", life.Alive)
	err := s.state.UpsertCloudService(context.Background(), "foo", "provider-id", network.SpaceAddresses{})
	c.Assert(err, tc.ErrorIsNil)
	err = s.state.UpsertCloudService(context.Background(), "foo", "provider-id", network.SpaceAddresses{})
	c.Assert(err, tc.ErrorIsNil)
	var providerID string
	err = s.TxnRunner().StdTxn(context.Background(), func(ctx context.Context, tx *sql.Tx) error {
		err := tx.QueryRowContext(ctx, "SELECT provider_id FROM k8s_service WHERE application_uuid = ?", appID).Scan(&providerID)
		if err != nil {
			return err
		}
		return nil
	})
	c.Assert(err, tc.ErrorIsNil)
	c.Assert(providerID, tc.Equals, "provider-id")
}

func (s *applicationStateSuite) TestUpsertCloudServiceAnother(c *tc.C) {
	appID := s.createApplication(c, "foo", life.Alive)
	s.createApplication(c, "bar", life.Alive)
	err := s.state.UpsertCloudService(context.Background(), "foo", "provider-id", network.SpaceAddresses{})
	c.Assert(err, tc.ErrorIsNil)
	err = s.state.UpsertCloudService(context.Background(), "foo", "another-provider-id", network.SpaceAddresses{})
	c.Assert(err, tc.ErrorIsNil)
	var providerIds []string
	err = s.TxnRunner().StdTxn(context.Background(), func(ctx context.Context, tx *sql.Tx) error {
		rows, err := tx.QueryContext(ctx, "SELECT provider_id FROM k8s_service WHERE application_uuid = ?", appID)
		if err != nil {
			return err
		}
		defer func() { _ = rows.Close() }()

		for rows.Next() {
			var providerId string
			if err := rows.Scan(&providerId); err != nil {
				return err
			}
			providerIds = append(providerIds, providerId)
		}
		return rows.Err()
	})
	c.Assert(err, tc.ErrorIsNil)
	c.Assert(providerIds, tc.SameContents, []string{"provider-id", "another-provider-id"})
}

func (s *applicationStateSuite) TestUpsertCloudServiceUpdateExistingEmptyAddresses(c *tc.C) {
	appID := s.createApplication(c, "foo", life.Alive)
	s.createApplication(c, "bar", life.Alive)
	err := s.state.UpsertCloudService(context.Background(), "foo", "provider-id", network.SpaceAddresses{
		network.SpaceAddress{
			MachineAddress: network.MachineAddress{
				Value:      "10.0.0.1",
				ConfigType: network.ConfigStatic,
				Type:       network.IPv4Address,
				Scope:      network.ScopeCloudLocal,
			},
		},
		network.SpaceAddress{
			MachineAddress: network.MachineAddress{
				Value:      "10.0.0.2",
				ConfigType: network.ConfigDHCP,
				Type:       network.IPv6Address,
				Scope:      network.ScopeLinkLocal,
			},
		},
	})
	c.Assert(err, tc.ErrorIsNil)

	checkAddresses := func(c *tc.C, expectedAddresses ...string) {
		var resultAddresses []string
		err = s.TxnRunner().StdTxn(context.Background(), func(ctx context.Context, tx *sql.Tx) error {
			rows, err := tx.QueryContext(ctx, `
SELECT address_value 
FROM ip_address
JOIN link_layer_device ON link_layer_device.uuid = ip_address.device_uuid
JOIN net_node ON net_node.uuid = link_layer_device.net_node_uuid
JOIN k8s_service ON k8s_service.net_node_uuid = net_node.uuid
WHERE application_uuid = ?
			`, appID)
			if err != nil {
				return err
			}
			defer func() { _ = rows.Close() }()

			for rows.Next() {
				var addressVal string
				if err := rows.Scan(&addressVal); err != nil {
					return err
				}
				resultAddresses = append(resultAddresses, addressVal)
			}
			return rows.Err()
		})
		c.Assert(err, tc.ErrorIsNil)
		c.Assert(resultAddresses, tc.SameContents, expectedAddresses)
	}

	checkAddresses(c, "10.0.0.1", "10.0.0.2")

	err = s.state.UpsertCloudService(context.Background(), "foo", "provider-id", network.SpaceAddresses{})
	c.Assert(err, tc.ErrorIsNil)
	// Since no addresses were passed as input, the previous addresses should
	// be returned.
	checkAddresses(c, "10.0.0.1", "10.0.0.2")
}

func (s *applicationStateSuite) TestUpsertCloudServiceUpdateExistingWithAddresses(c *tc.C) {
	appID := s.createApplication(c, "foo", life.Alive)
	s.createApplication(c, "bar", life.Alive)
	err := s.state.UpsertCloudService(context.Background(), "foo", "provider-id", network.SpaceAddresses{
		network.SpaceAddress{
			MachineAddress: network.MachineAddress{
				Value:      "10.0.0.1",
				ConfigType: network.ConfigStatic,
				Type:       network.IPv4Address,
				Scope:      network.ScopeCloudLocal,
			},
		},
		network.SpaceAddress{
			MachineAddress: network.MachineAddress{
				Value:      "10.0.0.2",
				ConfigType: network.ConfigDHCP,
				Type:       network.IPv6Address,
				Scope:      network.ScopeLinkLocal,
			},
		},
	})
	c.Assert(err, tc.ErrorIsNil)

	checkAddresses := func(c *tc.C, expectedAddresses ...string) {
		var resultAddresses []string
		err = s.TxnRunner().StdTxn(context.Background(), func(ctx context.Context, tx *sql.Tx) error {
			rows, err := tx.QueryContext(ctx, `
SELECT address_value 
FROM ip_address
JOIN link_layer_device ON link_layer_device.uuid = ip_address.device_uuid
JOIN net_node ON net_node.uuid = link_layer_device.net_node_uuid
JOIN k8s_service ON k8s_service.net_node_uuid = net_node.uuid
WHERE application_uuid = ?
			`, appID)
			if err != nil {
				return err
			}
			defer func() { _ = rows.Close() }()

			for rows.Next() {
				var addressVal string
				if err := rows.Scan(&addressVal); err != nil {
					return err
				}
				resultAddresses = append(resultAddresses, addressVal)
			}
			return rows.Err()
		})
		c.Assert(err, tc.ErrorIsNil)
		c.Assert(resultAddresses, tc.SameContents, expectedAddresses)
	}

	checkAddresses(c, "10.0.0.1", "10.0.0.2")

	err = s.state.UpsertCloudService(context.Background(), "foo", "provider-id", network.SpaceAddresses{
		network.SpaceAddress{
			MachineAddress: network.MachineAddress{
				Value:      "192.168.0.0",
				ConfigType: network.ConfigStatic,
				Type:       network.IPv4Address,
				Scope:      network.ScopeCloudLocal,
			},
		},
		network.SpaceAddress{
			MachineAddress: network.MachineAddress{
				Value:      "192.168.0.1",
				ConfigType: network.ConfigDHCP,
				Type:       network.IPv6Address,
				Scope:      network.ScopeLinkLocal,
			},
		},
	})
	c.Assert(err, tc.ErrorIsNil)
	// Since no addresses were passed as input, the previous addresses should
	// be returned.
	checkAddresses(c, "192.168.0.0", "192.168.0.1")
}

func (s *applicationStateSuite) TestUpsertCloudServiceNotFound(c *tc.C) {
	err := s.state.UpsertCloudService(context.Background(), "foo", "provider-id", network.SpaceAddresses{})
	c.Assert(err, tc.ErrorIs, applicationerrors.ApplicationNotFound)
}

func (s *applicationStateSuite) TestCloudServiceAddresses(c *tc.C) {
	appID := s.createApplication(c, "foo", life.Alive)

	expectedAddresses := network.SpaceAddresses{
		{
			SpaceID: network.AlphaSpaceId,
			Origin:  network.OriginProvider,
			MachineAddress: network.MachineAddress{
				Value:      "10.0.0.1",
				ConfigType: network.ConfigStatic,
				Type:       network.IPv4Address,
				Scope:      network.ScopeCloudLocal,
			},
		},
		{
			SpaceID: network.AlphaSpaceId,
			Origin:  network.OriginProvider,
			MachineAddress: network.MachineAddress{
				Value:      "10.0.0.2",
				ConfigType: network.ConfigDHCP,
				Type:       network.IPv6Address,
				Scope:      network.ScopeLinkLocal,
			},
		},
	}
	err := s.state.UpsertCloudService(context.Background(), "foo", "provider-id", network.SpaceAddresses{
		{
			MachineAddress: network.MachineAddress{
				Value:      "10.0.0.1",
				ConfigType: network.ConfigStatic,
				Type:       network.IPv4Address,
				Scope:      network.ScopeCloudLocal,
			},
		},
		{
			MachineAddress: network.MachineAddress{
				Value:      "10.0.0.2",
				ConfigType: network.ConfigDHCP,
				Type:       network.IPv6Address,
				Scope:      network.ScopeLinkLocal,
			},
		},
	})
	c.Assert(err, tc.ErrorIsNil)

	addresses, err := s.state.GetCloudServiceAddresses(context.Background(), appID)
	c.Assert(err, tc.ErrorIsNil)
	c.Check(addresses, tc.HasLen, 2)
	c.Check(addresses, tc.DeepEquals, expectedAddresses)
}

func (s *applicationStateSuite) TestGetApplicationIDByUnitName(c *tc.C) {
	u1 := application.InsertUnitArg{
		UnitName: "foo/666",
	}
	expectedAppUUID := s.createApplication(c, "foo", life.Alive, u1)

	obtainedAppUUID, err := s.state.GetApplicationIDByUnitName(context.Background(), u1.UnitName)
	c.Assert(err, tc.ErrorIsNil)
	c.Check(obtainedAppUUID, tc.Equals, expectedAppUUID)
}

func (s *applicationStateSuite) TestGetApplicationIDByUnitNameUnitUnitNotFound(c *tc.C) {
	_, err := s.state.GetApplicationIDByUnitName(context.Background(), "failme")
	c.Assert(err, tc.ErrorIs, applicationerrors.UnitNotFound)
}

func (s *applicationStateSuite) TestGetApplicationIDAndNameByUnitName(c *tc.C) {
	u1 := application.InsertUnitArg{
		UnitName: "foo/666",
	}
	expectedAppUUID := s.createApplication(c, "foo", life.Alive, u1)

	appUUID, appName, err := s.state.GetApplicationIDAndNameByUnitName(context.Background(), u1.UnitName)
	c.Assert(err, tc.ErrorIsNil)
	c.Check(appUUID, tc.Equals, expectedAppUUID)
	c.Check(appName, tc.Equals, "foo")
}

func (s *applicationStateSuite) TestGetApplicationIDAndNameByUnitNameNotFound(c *tc.C) {
	_, _, err := s.state.GetApplicationIDAndNameByUnitName(context.Background(), "failme")
	c.Assert(err, tc.ErrorIs, applicationerrors.UnitNotFound)
}

func (s *applicationStateSuite) TestGetCharmModifiedVersion(c *tc.C) {
	appUUID := s.createApplication(c, "foo", life.Alive)
	s.addCharmModifiedVersion(c, appUUID, 7)

	charmModifiedVersion, err := s.state.GetCharmModifiedVersion(context.Background(), appUUID)
	c.Assert(err, tc.ErrorIsNil)
	c.Check(charmModifiedVersion, tc.Equals, 7)
}

func (s *applicationStateSuite) TestGetCharmModifiedVersionNull(c *tc.C) {
	appUUID := s.createApplication(c, "foo", life.Alive)

	charmModifiedVersion, err := s.state.GetCharmModifiedVersion(context.Background(), appUUID)
	c.Assert(err, tc.ErrorIsNil)
	c.Check(charmModifiedVersion, tc.Equals, 0)
}

func (s *applicationStateSuite) TestGetCharmModifiedVersionApplicationNotFound(c *tc.C) {
	_, err := s.state.GetCharmModifiedVersion(context.Background(), applicationtesting.GenApplicationUUID(c))
	c.Assert(err, tc.ErrorIs, applicationerrors.ApplicationNotFound)
}

func (s *applicationStateSuite) TestGetApplicationScaleState(c *tc.C) {
	u := application.InsertUnitArg{
		UnitName: "foo/666",
	}
	appID := s.createApplication(c, "foo", life.Alive, u)

	scaleState, err := s.state.GetApplicationScaleState(context.Background(), appID)
	c.Assert(err, tc.ErrorIsNil)
	c.Check(scaleState, tc.DeepEquals, application.ScaleState{
		Scale: 1,
	})
}

func (s *applicationStateSuite) TestGetApplicationScaleStateNotFound(c *tc.C) {
	_, err := s.state.GetApplicationScaleState(context.Background(), coreapplication.ID(uuid.MustNewUUID().String()))
	c.Assert(err, tc.ErrorIs, applicationerrors.ApplicationNotFound)
}

func (s *applicationStateSuite) TestSetDesiredApplicationScale(c *tc.C) {
	appID := s.createApplication(c, "foo", life.Alive)

	err := s.state.SetDesiredApplicationScale(context.Background(), appID, 666)
	c.Assert(err, tc.ErrorIsNil)

	var gotScale int
	err = s.TxnRunner().StdTxn(context.Background(), func(ctx context.Context, tx *sql.Tx) error {
		err := tx.QueryRowContext(ctx, "SELECT scale FROM application_scale WHERE application_uuid=?", appID).
			Scan(&gotScale)
		return err
	})
	c.Assert(err, tc.ErrorIsNil)
	c.Check(gotScale, tc.DeepEquals, 666)
}

func (s *applicationStateSuite) TestUpdateApplicationScale(c *tc.C) {
	appID := s.createApplication(c, "foo", life.Alive)

	err := s.state.SetDesiredApplicationScale(context.Background(), appID, 666)
	c.Assert(err, tc.ErrorIsNil)

	newScale, err := s.state.UpdateApplicationScale(context.Background(), appID, 2)
	c.Assert(err, tc.ErrorIsNil)

	var gotScale int
	err = s.TxnRunner().StdTxn(context.Background(), func(ctx context.Context, tx *sql.Tx) error {
		err := tx.QueryRowContext(ctx, "SELECT scale FROM application_scale WHERE application_uuid=?", appID).
			Scan(&gotScale)
		return err
	})
	c.Assert(err, tc.ErrorIsNil)
	c.Check(gotScale, tc.DeepEquals, 666+2)
	c.Check(newScale, tc.DeepEquals, 666+2)
}

func (s *applicationStateSuite) TestUpdateApplicationScaleInvalidScale(c *tc.C) {
	appID := s.createApplication(c, "foo", life.Alive)

	err := s.state.SetDesiredApplicationScale(context.Background(), appID, 666)
	c.Assert(err, tc.ErrorIsNil)

	_, err = s.state.UpdateApplicationScale(context.Background(), appID, -667)
	c.Assert(err, tc.ErrorMatches, `scale change invalid: cannot remove more units than currently exist`)
}

func (s *applicationStateSuite) TestSetApplicationScalingStateAlreadyScaling(c *tc.C) {
	u := application.InsertUnitArg{
		UnitName: "foo/666",
	}
	appID := s.createApplication(c, "foo", life.Dead, u)

	// Set up the initial scale value.
	err := s.state.SetDesiredApplicationScale(context.Background(), appID, 666)
	c.Assert(err, tc.ErrorIsNil)

	checkResult := func(want application.ScaleState) {
		var got application.ScaleState
		err := s.TxnRunner().StdTxn(context.Background(), func(ctx context.Context, tx *sql.Tx) error {
			err := tx.QueryRowContext(ctx, "SELECT scale, scaling, scale_target FROM application_scale WHERE application_uuid=?", appID).
				Scan(&got.Scale, &got.Scaling, &got.ScaleTarget)
			return err
		})
		c.Assert(err, tc.ErrorIsNil)
		c.Assert(got, tc.DeepEquals, want)
	}

	err = s.state.SetApplicationScalingState(context.Background(), "foo", 42, true)
	c.Assert(err, tc.ErrorIsNil)
	checkResult(application.ScaleState{
		Scale:       42,
		ScaleTarget: 42,
		Scaling:     true,
	})

	// Set scaling state but use the same target value as current scale.
	err = s.state.SetApplicationScalingState(context.Background(), "foo", 42, true)
	c.Assert(err, tc.ErrorIsNil)
	checkResult(application.ScaleState{
		Scale:       42,
		ScaleTarget: 42,
		Scaling:     true,
	})
}

func (s *applicationStateSuite) TestSetApplicationScalingStateInconsistent(c *tc.C) {
	u := application.InsertUnitArg{
		UnitName: "foo/666",
	}
	appID := s.createApplication(c, "foo", life.Alive, u)

	// Set up the initial scale value.
	err := s.state.SetDesiredApplicationScale(context.Background(), appID, 666)
	c.Assert(err, tc.ErrorIsNil)

	// Set scaling state but use a target value different than the current
	// scale.
	err = s.state.SetApplicationScalingState(context.Background(), "foo", 42, true)
	c.Assert(err, tc.ErrorMatches, "scaling state is inconsistent")
}

func (s *applicationStateSuite) TestSetApplicationScalingStateAppDying(c *tc.C) {
	u := application.InsertUnitArg{
		UnitName: "foo/666",
	}
	appID := s.createApplication(c, "foo", life.Dying, u)

	// Set up the initial scale value.
	err := s.state.SetDesiredApplicationScale(context.Background(), appID, 666)
	c.Assert(err, tc.ErrorIsNil)

	checkResult := func(want application.ScaleState) {
		var got application.ScaleState
		err := s.TxnRunner().StdTxn(context.Background(), func(ctx context.Context, tx *sql.Tx) error {
			err := tx.QueryRowContext(ctx, "SELECT scale, scaling, scale_target FROM application_scale WHERE application_uuid=?", appID).
				Scan(&got.Scale, &got.Scaling, &got.ScaleTarget)
			return err
		})
		c.Assert(err, tc.ErrorIsNil)
		c.Assert(got, tc.DeepEquals, want)
	}

	err = s.state.SetApplicationScalingState(context.Background(), "foo", 42, true)
	c.Assert(err, tc.ErrorIsNil)
	checkResult(application.ScaleState{
		Scale:       42,
		ScaleTarget: 42,
		Scaling:     true,
	})
}

// This test is exactly like TestSetApplicationScalingStateAppDying but the app
// is dead instead of dying.
func (s *applicationStateSuite) TestSetApplicationScalingStateAppDead(c *tc.C) {
	u := application.InsertUnitArg{
		UnitName: "foo/666",
	}
	appID := s.createApplication(c, "foo", life.Dead, u)

	// Set up the initial scale value.
	err := s.state.SetDesiredApplicationScale(context.Background(), appID, 666)
	c.Assert(err, tc.ErrorIsNil)

	checkResult := func(want application.ScaleState) {
		var got application.ScaleState
		err := s.TxnRunner().StdTxn(context.Background(), func(ctx context.Context, tx *sql.Tx) error {
			err := tx.QueryRowContext(ctx, "SELECT scale, scaling, scale_target FROM application_scale WHERE application_uuid=?", appID).
				Scan(&got.Scale, &got.Scaling, &got.ScaleTarget)
			return err
		})
		c.Assert(err, tc.ErrorIsNil)
		c.Assert(got, tc.DeepEquals, want)
	}

	err = s.state.SetApplicationScalingState(context.Background(), "foo", 42, true)
	c.Assert(err, tc.ErrorIsNil)
	checkResult(application.ScaleState{
		Scale:       42,
		ScaleTarget: 42,
		Scaling:     true,
	})
}

func (s *applicationStateSuite) TestSetApplicationScalingStateNotScaling(c *tc.C) {
	u := application.InsertUnitArg{
		UnitName: "foo/666",
	}
	appID := s.createApplication(c, "foo", life.Alive, u)

	// Set up the initial scale value.
	err := s.state.SetDesiredApplicationScale(context.Background(), appID, 666)
	c.Assert(err, tc.ErrorIsNil)

	checkResult := func(want application.ScaleState) {
		var got application.ScaleState
		err := s.TxnRunner().StdTxn(context.Background(), func(ctx context.Context, tx *sql.Tx) error {
			err := tx.QueryRowContext(ctx, "SELECT scale, scaling, scale_target FROM application_scale WHERE application_uuid=?", appID).
				Scan(&got.Scale, &got.Scaling, &got.ScaleTarget)
			return err
		})
		c.Assert(err, tc.ErrorIsNil)
		c.Assert(got, tc.DeepEquals, want)
	}

	err = s.state.SetApplicationScalingState(context.Background(), "foo", 668, false)
	c.Assert(err, tc.ErrorIsNil)
	checkResult(application.ScaleState{
		Scale:       666,
		ScaleTarget: 668,
		Scaling:     false,
	})
}

func (s *applicationStateSuite) TestSetApplicationLife(c *tc.C) {
	appID := s.createApplication(c, "foo", life.Alive)
	ctx := context.Background()

	checkResult := func(want life.Life) {
		var gotLife life.Life
		err := s.TxnRunner().StdTxn(context.Background(), func(ctx context.Context, tx *sql.Tx) error {
			err := tx.QueryRowContext(ctx, "SELECT life_id FROM application WHERE uuid=?", appID).
				Scan(&gotLife)
			return err
		})
		c.Assert(err, tc.ErrorIsNil)
		c.Assert(gotLife, tc.DeepEquals, want)
	}

	err := s.state.SetApplicationLife(ctx, appID, life.Dying)
	c.Assert(err, tc.ErrorIsNil)
	checkResult(life.Dying)

	err = s.state.SetApplicationLife(ctx, appID, life.Dead)
	c.Assert(err, tc.ErrorIsNil)
	checkResult(life.Dead)

	// Can't go backwards.
	err = s.state.SetApplicationLife(ctx, appID, life.Dying)
	c.Assert(err, tc.ErrorIsNil)
	checkResult(life.Dead)
}

func (s *applicationStateSuite) TestDeleteApplication(c *tc.C) {
	// TODO(units) - add references to constraints, storage etc when those are fully cooked
	ctx := context.Background()
	s.createApplication(c, "foo", life.Alive)

	err := s.state.DeleteApplication(ctx, "foo")
	c.Assert(err, tc.ErrorIsNil)

	var (
		appCount              int
		platformCount         int
		channelCount          int
		scaleCount            int
		appEndpointCount      int
		appExtraEndpointCount int
	)
	err = s.TxnRunner().StdTxn(context.Background(), func(ctx context.Context, tx *sql.Tx) error {
		err := tx.QueryRowContext(ctx, "SELECT count(*) FROM application WHERE name=?", "foo").Scan(&appCount)
		if err != nil {
			return err
		}
		err = tx.QueryRowContext(ctx, `

SELECT count(*) FROM application a
JOIN application_platform ap ON a.uuid = ap.application_uuid
WHERE a.name=?`,

			"foo").Scan(&platformCount)
		if err != nil {
			return err
		}
		err = tx.QueryRowContext(ctx, `

SELECT count(*) FROM application a
JOIN application_channel ap ON a.uuid = ap.application_uuid
WHERE a.name=?`,

			"666").Scan(&channelCount)
		if err != nil {
			return err
		}
		err = tx.QueryRowContext(ctx, `

SELECT count(*) FROM application a
JOIN application_scale asc ON a.uuid = asc.application_uuid
WHERE a.name=?`,

			"666").Scan(&scaleCount)
		if err != nil {
			return err
		}
		err = tx.QueryRowContext(ctx, `

SELECT count(*) FROM application a
JOIN application_channel ac ON a.uuid = ac.application_uuid
WHERE a.name=?`,

			"foo").Scan(&channelCount)
		if err != nil {
			return err
		}
		err = tx.QueryRowContext(ctx, `

SELECT count(*) FROM application a
JOIN application_endpoint ae ON a.uuid = ae.application_uuid
WHERE a.name=?`,
			"foo").Scan(&appEndpointCount)
		if err != nil {
			return err
		}
		err = tx.QueryRowContext(ctx, `

SELECT count(*) FROM application a
JOIN application_extra_endpoint ae ON a.uuid = ae.application_uuid
WHERE a.name=?`,
			"foo").Scan(&appExtraEndpointCount)
		if err != nil {
			return err
		}
		return nil
	})
	c.Assert(err, tc.ErrorIsNil)
	c.Check(appCount, tc.Equals, 0)
	c.Check(platformCount, tc.Equals, 0)
	c.Check(channelCount, tc.Equals, 0)
	c.Check(scaleCount, tc.Equals, 0)
	c.Check(appEndpointCount, tc.Equals, 0)
	c.Check(appExtraEndpointCount, tc.Equals, 0)
}

func (s *applicationStateSuite) TestDeleteApplicationTwice(c *tc.C) {
	ctx := context.Background()
	s.createApplication(c, "foo", life.Alive)

	err := s.state.DeleteApplication(ctx, "foo")
	c.Assert(err, tc.ErrorIsNil)

	err = s.state.DeleteApplication(ctx, "foo")
	c.Assert(err, tc.ErrorIs, applicationerrors.ApplicationNotFound)
}

func (s *applicationStateSuite) TestDeleteDeadApplication(c *tc.C) {
	ctx := context.Background()
	s.createApplication(c, "foo", life.Dead)

	err := s.state.DeleteApplication(ctx, "foo")
	c.Assert(err, tc.ErrorIsNil)

	err = s.state.DeleteApplication(ctx, "foo")
	c.Assert(err, tc.ErrorIs, applicationerrors.ApplicationNotFound)
}

func (s *applicationStateSuite) TestDeleteApplicationWithUnits(c *tc.C) {
	ctx := context.Background()
	u := application.InsertUnitArg{
		UnitName: "foo/666",
	}
	s.createApplication(c, "foo", life.Alive, u)

	err := s.state.DeleteApplication(ctx, "foo")
	c.Assert(err, tc.ErrorIs, applicationerrors.ApplicationHasUnits)
	c.Assert(err, tc.ErrorMatches, `.*cannot delete application "foo" as it still has 1 unit\(s\)`)

	var appCount int
	err = s.TxnRunner().StdTxn(context.Background(), func(ctx context.Context, tx *sql.Tx) error {
		err := tx.QueryRowContext(ctx, "SELECT count(*) FROM application WHERE name=?", "foo").Scan(&appCount)
		if err != nil {
			return err
		}
		return nil
	})
	c.Assert(err, tc.ErrorIsNil)
	c.Check(appCount, tc.Equals, 1)
}

func (s *applicationStateSuite) TestGetApplicationUnitLife(c *tc.C) {
	u1 := application.InsertUnitArg{
		UnitName: "foo/666",
	}
	u2 := application.InsertUnitArg{
		UnitName: "foo/667",
	}
	u3 := application.InsertUnitArg{
		UnitName: "bar/667",
	}
	s.createApplication(c, "foo", life.Alive, u1, u2)
	s.createApplication(c, "bar", life.Alive, u3)

	var unitID1, unitID2, unitID3 coreunit.UUID
	err := s.TxnRunner().StdTxn(context.Background(), func(ctx context.Context, tx *sql.Tx) error {
		if _, err := tx.ExecContext(ctx, "UPDATE unit SET life_id = 2 WHERE name=?", "foo/666"); err != nil {
			return err
		}
		if err := tx.QueryRowContext(ctx, "SELECT uuid FROM unit WHERE name=?", "foo/666").Scan(&unitID1); err != nil {
			return err
		}
		if err := tx.QueryRowContext(ctx, "SELECT uuid FROM unit WHERE name=?", "foo/667").Scan(&unitID2); err != nil {
			return err
		}
		err := tx.QueryRowContext(ctx, "SELECT uuid FROM unit WHERE name=?", "bar/667").Scan(&unitID3)
		return err
	})
	c.Assert(err, tc.ErrorIsNil)

	got, err := s.state.GetApplicationUnitLife(context.Background(), "foo", unitID2)
	c.Assert(err, tc.ErrorIsNil)
	c.Assert(got, tc.DeepEquals, map[coreunit.UUID]life.Life{
		unitID2: life.Alive,
	})

	got, err = s.state.GetApplicationUnitLife(context.Background(), "foo", unitID1, unitID2)
	c.Assert(err, tc.ErrorIsNil)
	c.Assert(got, tc.DeepEquals, map[coreunit.UUID]life.Life{
		unitID1: life.Dead,
		unitID2: life.Alive,
	})

	got, err = s.state.GetApplicationUnitLife(context.Background(), "foo", unitID2, unitID3)
	c.Assert(err, tc.ErrorIsNil)
	c.Assert(got, tc.DeepEquals, map[coreunit.UUID]life.Life{
		unitID2: life.Alive,
	})

	got, err = s.state.GetApplicationUnitLife(context.Background(), "foo")
	c.Assert(err, tc.ErrorIsNil)
	c.Assert(got, tc.HasLen, 0)
}

func (s *applicationStateSuite) TestStorageDefaultsNone(c *tc.C) {
	defaults, err := s.state.StorageDefaults(context.Background())
	c.Assert(err, tc.ErrorIsNil)
	c.Check(defaults, tc.DeepEquals, domainstorage.StorageDefaults{})
}

func (s *applicationStateSuite) TestStorageDefaults(c *tc.C) {
	db := s.DB()
	_, err := db.ExecContext(context.Background(), "INSERT INTO model_config (key, value) VALUES (?, ?)",
		"storage-default-block-source", "ebs-fast")
	c.Assert(err, tc.ErrorIsNil)
	_, err = db.ExecContext(context.Background(), "INSERT INTO model_config (key, value) VALUES (?, ?)",
		"storage-default-filesystem-source", "elastic-fs")
	c.Assert(err, tc.ErrorIsNil)

	defaults, err := s.state.StorageDefaults(context.Background())
	c.Assert(err, tc.ErrorIsNil)
	c.Check(defaults, tc.DeepEquals, domainstorage.StorageDefaults{
		DefaultBlockSource:      ptr("ebs-fast"),
		DefaultFilesystemSource: ptr("elastic-fs"),
	})
}

func (s *applicationStateSuite) TestGetCharmIDByApplicationName(c *tc.C) {
	expectedMetadata := charm.Metadata{
		Name:           "ubuntu",
		Summary:        "summary",
		Description:    "description",
		Subordinate:    true,
		RunAs:          charm.RunAsRoot,
		MinJujuVersion: semversion.MustParse("4.0.0"),
		Assumes:        []byte("null"),
	}
	expectedManifest := charm.Manifest{
		Bases: []charm.Base{
			{
				Name: "ubuntu",
				Channel: charm.Channel{
					Track: "latest",
					Risk:  charm.RiskEdge,
				},
				Architectures: []string{"amd64", "arm64"},
			},
		},
	}
	expectedActions := charm.Actions{
		Actions: map[string]charm.Action{
			"action1": {
				Description:    "description",
				Parallel:       true,
				ExecutionGroup: "group",
				Params:         []byte(`{}`),
			},
		},
	}
	expectedConfig := charm.Config{
		Options: map[string]charm.Option{
			"option1": {
				Type:        "string",
				Description: "description",
				Default:     "default",
			},
		},
	}
	expectedLXDProfile := []byte("[{}]")

	s.createApplication(c, "foo", life.Alive)

	_, _, err := s.state.SetCharm(context.Background(), charm.Charm{
		Metadata:      expectedMetadata,
		Manifest:      expectedManifest,
		Actions:       expectedActions,
		Config:        expectedConfig,
		LXDProfile:    expectedLXDProfile,
		Source:        charm.LocalSource,
		ReferenceName: expectedMetadata.Name,
		Revision:      42,
		Architecture:  architecture.AMD64,
	}, nil, false)
	c.Assert(err, tc.ErrorIsNil)

	chID, err := s.state.GetCharmIDByApplicationName(context.Background(), "foo")
	c.Assert(err, tc.ErrorIsNil)
	c.Check(chID.Validate(), tc.ErrorIsNil)
}

func (s *applicationStateSuite) TestGetCharmIDByApplicationNameError(c *tc.C) {
	_, err := s.state.GetCharmIDByApplicationName(context.Background(), "foo")
	c.Assert(err, tc.ErrorIs, applicationerrors.ApplicationNotFound)
}

func (s *applicationStateSuite) TestGetCharmByApplicationID(c *tc.C) {

	expectedMetadata := charm.Metadata{
		Name:           "ubuntu",
		Summary:        "summary",
		Description:    "description",
		Subordinate:    true,
		RunAs:          charm.RunAsRoot,
		MinJujuVersion: semversion.MustParse("4.0.0"),
		Assumes:        []byte("null"),
	}
	expectedManifest := charm.Manifest{
		Bases: []charm.Base{
			{
				Name: "ubuntu",
				Channel: charm.Channel{
					Track: "latest",
					Risk:  charm.RiskEdge,
				},
				Architectures: []string{"amd64", "arm64"},
			},
		},
	}
	expectedActions := charm.Actions{
		Actions: map[string]charm.Action{
			"action1": {
				Description:    "description",
				Parallel:       true,
				ExecutionGroup: "group",
				Params:         []byte(`{}`),
			},
		},
	}
	expectedConfig := charm.Config{
		Options: map[string]charm.Option{
			"option1": {
				Type:        "string",
				Description: "description",
				Default:     "default",
			},
		},
	}
	expectedLXDProfile := []byte("[{}]")
	platform := deployment.Platform{
		OSType:       deployment.Ubuntu,
		Architecture: architecture.AMD64,
		Channel:      "22.04",
	}
	ctx := context.Background()

	appID, err := s.state.CreateApplication(ctx, "foo", application.AddApplicationArg{
		Charm: charm.Charm{
			Metadata:      expectedMetadata,
			Manifest:      expectedManifest,
			Actions:       expectedActions,
			Config:        expectedConfig,
			LXDProfile:    expectedLXDProfile,
			Source:        charm.LocalSource,
			Revision:      42,
			Architecture:  architecture.AMD64,
			ReferenceName: "ubuntu",
		},
		Channel: &deployment.Channel{
			Track:  "track",
			Risk:   "stable",
			Branch: "branch",
		},
		Platform: platform,
	}, nil)
	c.Assert(err, tc.ErrorIsNil)

	// Add the implicit juju-info relation inserted with the charm.
	expectedMetadata.Provides = jujuInfoRelation()

	ch, err := s.state.GetCharmByApplicationID(context.Background(), appID)
	c.Assert(err, tc.ErrorIsNil)
	c.Check(ch, tc.DeepEquals, charm.Charm{
		Metadata:      expectedMetadata,
		Manifest:      expectedManifest,
		Actions:       expectedActions,
		Config:        expectedConfig,
		LXDProfile:    expectedLXDProfile,
		Source:        charm.LocalSource,
		Revision:      42,
		Architecture:  architecture.AMD64,
		ReferenceName: "ubuntu",
	})

	// Ensure that the charm platform is also set AND it's the same as the
	// application platform.
	var gotPlatform deployment.Platform
	err = s.TxnRunner().StdTxn(context.Background(), func(ctx context.Context, tx *sql.Tx) error {
		err := tx.QueryRowContext(ctx, `

SELECT os_id, channel, architecture_id
FROM application_platform
WHERE application_uuid = ?
`, appID.String()).Scan(&gotPlatform.OSType, &gotPlatform.Channel, &gotPlatform.Architecture)

		if err != nil {
			return err
		}
		return nil
	})
	c.Assert(err, tc.ErrorIsNil)
	c.Check(gotPlatform, tc.DeepEquals, platform)
}

func (s *applicationStateSuite) TestCreateApplicationDefaultSourceIsCharmhub(c *tc.C) {
	expectedMetadata := charm.Metadata{
		Name:    "ubuntu",
		RunAs:   charm.RunAsRoot,
		Assumes: []byte{},
	}
	expectedManifest := charm.Manifest{
		Bases: []charm.Base{
			{
				Name: "ubuntu",
				Channel: charm.Channel{
					Track: "latest",
					Risk:  charm.RiskEdge,
				},
				Architectures: []string{"amd64", "arm64"},
			},
		},
	}
	expectedActions := charm.Actions{
		Actions: map[string]charm.Action{
			"action1": {
				Description:    "description",
				Parallel:       true,
				ExecutionGroup: "group",
				Params:         []byte(`{}`),
			},
		},
	}
	expectedConfig := charm.Config{
		Options: map[string]charm.Option{
			"option1": {
				Type:        "string",
				Description: "description",
				Default:     "default",
			},
		},
	}
	ctx := context.Background()

	appID, err := s.state.CreateApplication(ctx, "foo", application.AddApplicationArg{
		Charm: charm.Charm{
			Metadata:      expectedMetadata,
			Manifest:      expectedManifest,
			Actions:       expectedActions,
			Config:        expectedConfig,
			Revision:      42,
			Source:        charm.LocalSource,
			Architecture:  architecture.AMD64,
			ReferenceName: "ubuntu",
		},
		Platform: deployment.Platform{
			OSType:       deployment.Ubuntu,
			Architecture: architecture.AMD64,
			Channel:      "22.04",
		},
	}, nil)
	c.Assert(err, tc.ErrorIsNil)

	// Add the implicit juju-info relation inserted with the charm.
	expectedMetadata.Provides = jujuInfoRelation()

	ch, err := s.state.GetCharmByApplicationID(context.Background(), appID)
	c.Assert(err, tc.ErrorIsNil)
	c.Check(ch, tc.DeepEquals, charm.Charm{
		Metadata:      expectedMetadata,
		Manifest:      expectedManifest,
		Actions:       expectedActions,
		Config:        expectedConfig,
		Revision:      42,
		Source:        charm.LocalSource,
		Architecture:  architecture.AMD64,
		ReferenceName: "ubuntu",
	})
}

func (s *applicationStateSuite) TestSetCharmThenGetCharmByApplicationNameInvalidName(c *tc.C) {
	expectedMetadata := charm.Metadata{
		Name:           "ubuntu",
		Summary:        "summary",
		Description:    "description",
		Subordinate:    true,
		RunAs:          charm.RunAsRoot,
		MinJujuVersion: semversion.MustParse("4.0.0"),
		Assumes:        []byte("null"),
	}
	ctx := context.Background()

	_, err := s.state.CreateApplication(ctx, "foo", application.AddApplicationArg{
		Charm: charm.Charm{
			Metadata:      expectedMetadata,
			Manifest:      s.minimalManifest(c),
			Source:        charm.LocalSource,
			ReferenceName: "ubuntu",
		},
	}, nil)
	c.Assert(err, tc.ErrorIsNil)

	id := applicationtesting.GenApplicationUUID(c)

	_, err = s.state.GetCharmByApplicationID(context.Background(), id)
	c.Assert(err, tc.ErrorIs, applicationerrors.ApplicationNotFound)
}

func (s *applicationStateSuite) TestCheckCharmExistsNotFound(c *tc.C) {
	id := charmtesting.GenCharmID(c)
	err := s.TxnRunner().Txn(context.Background(), func(ctx context.Context, tx *sqlair.TX) error {
		return s.state.checkCharmExists(ctx, tx, charmID{
			UUID: id,
		})
	})
	c.Assert(err, tc.ErrorIs, applicationerrors.CharmNotFound)
}

func (s *applicationStateSuite) TestInitialWatchStatementApplicationsWithPendingCharms(c *tc.C) {
	name, query := s.state.InitialWatchStatementApplicationsWithPendingCharms()
	c.Check(name, tc.Equals, "application")

	id := s.createApplication(c, "foo", life.Alive)

	result, err := query(context.Background(), s.TxnRunner())
	c.Assert(err, tc.ErrorIsNil)
	c.Check(result, tc.SameContents, []string{id.String()})
}

func (s *applicationStateSuite) TestInitialWatchStatementApplicationsWithPendingCharmsIfAvailable(c *tc.C) {
	// These use the same charm, so once you set one applications charm, you
	// set both.

	name, query := s.state.InitialWatchStatementApplicationsWithPendingCharms()
	c.Check(name, tc.Equals, "application")

	_ = s.createApplication(c, "foo", life.Alive)
	id1 := s.createApplication(c, "bar", life.Alive)

	err := s.TxnRunner().StdTxn(context.Background(), func(ctx context.Context, tx *sql.Tx) error {
		_, err := tx.ExecContext(ctx, `

UPDATE charm SET available = TRUE
FROM application AS a
INNER JOIN charm AS c ON a.charm_uuid = c.uuid
WHERE a.uuid=?`, id1.String())

		return err
	})
	c.Assert(err, tc.ErrorIsNil)

	result, err := query(context.Background(), s.TxnRunner())
	c.Assert(err, tc.ErrorIsNil)
	c.Check(result, tc.HasLen, 0)
}

func (s *applicationStateSuite) TestInitialWatchStatementApplicationsWithPendingCharmsNothing(c *tc.C) {
	name, query := s.state.InitialWatchStatementApplicationsWithPendingCharms()
	c.Check(name, tc.Equals, "application")

	result, err := query(context.Background(), s.TxnRunner())
	c.Assert(err, tc.ErrorIsNil)
	c.Check(result, tc.HasLen, 0)
}

func (s *applicationStateSuite) TestGetApplicationsWithPendingCharmsFromUUIDsIfPending(c *tc.C) {
	id := s.createApplication(c, "foo", life.Alive)

	expected, err := s.state.GetApplicationsWithPendingCharmsFromUUIDs(context.Background(), []coreapplication.ID{id})
	c.Assert(err, tc.ErrorIsNil)
	c.Check(expected, tc.DeepEquals, []coreapplication.ID{id})
}

func (s *applicationStateSuite) TestGetApplicationsWithPendingCharmsFromUUIDsIfAvailable(c *tc.C) {
	id := s.createApplication(c, "foo", life.Alive)

	err := s.TxnRunner().StdTxn(context.Background(), func(ctx context.Context, tx *sql.Tx) error {
		_, err := tx.ExecContext(ctx, `

UPDATE charm SET available = TRUE
FROM application AS a
INNER JOIN charm AS c ON a.charm_uuid = c.uuid
WHERE a.uuid=?`, id.String())

		return err
	})
	c.Assert(err, tc.ErrorIsNil)

	expected, err := s.state.GetApplicationsWithPendingCharmsFromUUIDs(context.Background(), []coreapplication.ID{id})
	c.Assert(err, tc.ErrorIsNil)
	c.Check(expected, tc.HasLen, 0)
}

func (s *applicationStateSuite) TestGetApplicationsWithPendingCharmsFromUUIDsNotFound(c *tc.C) {
	expected, err := s.state.GetApplicationsWithPendingCharmsFromUUIDs(context.Background(), []coreapplication.ID{"foo"})
	c.Assert(err, tc.ErrorIsNil)
	c.Check(expected, tc.HasLen, 0)
}

func (s *applicationStateSuite) TestGetApplicationsWithPendingCharmsFromUUIDsForSameCharm(c *tc.C) {
	// These use the same charm, so once you set one applications charm, you
	// set both.

	id0 := s.createApplication(c, "foo", life.Alive)
	id1 := s.createApplication(c, "bar", life.Alive)

	err := s.TxnRunner().StdTxn(context.Background(), func(ctx context.Context, tx *sql.Tx) error {
		_, err := tx.ExecContext(ctx, `

UPDATE charm SET available = TRUE
FROM application AS a
INNER JOIN charm AS c ON a.charm_uuid = c.uuid
WHERE a.uuid=?`, id1.String())

		return err
	})
	c.Assert(err, tc.ErrorIsNil)

	expected, err := s.state.GetApplicationsWithPendingCharmsFromUUIDs(context.Background(), []coreapplication.ID{id0, id1})
	c.Assert(err, tc.ErrorIsNil)

	c.Check(expected, tc.HasLen, 0)
}

func (s *applicationStateSuite) TestGetAsyncCharmDownloadInfo(c *tc.C) {
	id := s.createApplication(c, "foo", life.Alive)

	charmUUID, err := s.state.GetCharmIDByApplicationName(context.Background(), "foo")
	c.Assert(err, tc.ErrorIsNil)

	info, err := s.state.GetAsyncCharmDownloadInfo(context.Background(), id)
	c.Assert(err, tc.ErrorIsNil)

	c.Check(info, tc.DeepEquals, application.CharmDownloadInfo{
		CharmUUID: charmUUID,
		Name:      "foo",
		SHA256:    "hash",
		DownloadInfo: charm.DownloadInfo{
			Provenance:         charm.ProvenanceDownload,
			CharmhubIdentifier: "ident",
			DownloadURL:        "https://example.com",
			DownloadSize:       42,
		},
	})
}

func (s *applicationStateSuite) TestGetAsyncCharmDownloadInfoNoApplication(c *tc.C) {
	id := applicationtesting.GenApplicationUUID(c)

	_, err := s.state.GetAsyncCharmDownloadInfo(context.Background(), id)
	c.Assert(err, tc.ErrorIs, applicationerrors.ApplicationNotFound)
}

func (s *applicationStateSuite) TestGetAsyncCharmDownloadInfoAlreadyDone(c *tc.C) {
	id := s.createApplication(c, "foo", life.Alive)

	charmUUID, err := s.state.GetCharmIDByApplicationName(context.Background(), "foo")
	c.Assert(err, tc.ErrorIsNil)

	err = s.state.SetCharmAvailable(context.Background(), charmUUID)
	c.Assert(err, tc.ErrorIsNil)

	_, err = s.state.GetAsyncCharmDownloadInfo(context.Background(), id)
	c.Assert(err, tc.ErrorIs, applicationerrors.CharmAlreadyAvailable)
}

func (s *applicationStateSuite) TestResolveCharmDownload(c *tc.C) {
	id := s.createApplication(c, "foo", life.Alive)

	objectStoreUUID := s.createObjectStoreBlob(c, "archive")

	info, err := s.state.GetAsyncCharmDownloadInfo(context.Background(), id)
	c.Assert(err, tc.ErrorIsNil)

	actions := charm.Actions{
		Actions: map[string]charm.Action{
			"action": {
				Description:    "description",
				Parallel:       true,
				ExecutionGroup: "group",
				Params:         []byte(`{}`),
			},
		},
	}

	err = s.state.ResolveCharmDownload(context.Background(), info.CharmUUID, application.ResolvedCharmDownload{
		Actions:         actions,
		LXDProfile:      []byte("profile"),
		ObjectStoreUUID: objectStoreUUID,
		ArchivePath:     "archive",
	})
	c.Assert(err, tc.ErrorIsNil)

	// Ensure the charm is now available.
	available, err := s.state.IsCharmAvailable(context.Background(), info.CharmUUID)
	c.Assert(err, tc.ErrorIsNil)
	c.Check(available, tc.Equals, true)

	ch, err := s.state.GetCharmByApplicationID(context.Background(), id)
	c.Assert(err, tc.ErrorIsNil)

	c.Check(ch.Actions, tc.DeepEquals, actions)
	c.Check(ch.LXDProfile, tc.DeepEquals, []byte("profile"))
	c.Check(ch.ArchivePath, tc.DeepEquals, "archive")
}

func (s *applicationStateSuite) TestResolveCharmDownloadAlreadyResolved(c *tc.C) {
	s.createApplication(c, "foo", life.Alive)

	objectStoreUUID := s.createObjectStoreBlob(c, "archive")

	charmUUID, err := s.state.GetCharmIDByApplicationName(context.Background(), "foo")
	c.Assert(err, tc.ErrorIsNil)

	err = s.state.SetCharmAvailable(context.Background(), charmUUID)
	c.Assert(err, tc.ErrorIsNil)

	err = s.state.ResolveCharmDownload(context.Background(), charmUUID, application.ResolvedCharmDownload{
		LXDProfile:      []byte("profile"),
		ObjectStoreUUID: objectStoreUUID,
		ArchivePath:     "archive",
	})
	c.Assert(err, tc.ErrorIs, applicationerrors.CharmAlreadyResolved)
}

func (s *applicationStateSuite) TestResolveCharmDownloadNotFound(c *tc.C) {
	s.createApplication(c, "foo", life.Alive)

	objectStoreUUID := s.createObjectStoreBlob(c, "archive")

	err := s.state.ResolveCharmDownload(context.Background(), "foo", application.ResolvedCharmDownload{
		LXDProfile:      []byte("profile"),
		ObjectStoreUUID: objectStoreUUID,
		ArchivePath:     "archive",
	})
	c.Assert(err, tc.ErrorIs, applicationerrors.CharmNotFound)
}

func (s *applicationStateSuite) TestGetAsyncCharmDownloadInfoLocalCharm(c *tc.C) {
	platform := deployment.Platform{
		Channel:      "22.04/stable",
		OSType:       deployment.Ubuntu,
		Architecture: architecture.ARM64,
	}
	channel := &deployment.Channel{
		Risk: deployment.RiskStable,
	}
	ctx := context.Background()

	appID, err := s.state.CreateApplication(ctx, "foo", application.AddApplicationArg{
		Platform: platform,
		Channel:  channel,
		Charm: charm.Charm{
			Metadata: charm.Metadata{
				Name: "foo",
			},
			Manifest:      s.minimalManifest(c),
			ReferenceName: "foo",
			Source:        charm.LocalSource,
			Revision:      42,
		},
	}, nil)
	c.Assert(err, tc.ErrorIsNil)

	_, err = s.state.GetAsyncCharmDownloadInfo(context.Background(), appID)
	c.Assert(err, tc.ErrorIs, applicationerrors.CharmProvenanceNotValid)
}

func (s *applicationStateSuite) TestGetApplicationsForRevisionUpdater(c *tc.C) {
	// Create a few applications.
	s.createApplication(c, "foo", life.Alive)
	s.createApplication(c, "bar", life.Alive, application.InsertUnitArg{
		UnitName: "bar/0",
	})

	// Get the applications for the revision updater.
	apps, err := s.state.GetApplicationsForRevisionUpdater(context.Background())
	c.Assert(err, tc.ErrorIsNil)
	c.Check(apps, tc.DeepEquals, []application.RevisionUpdaterApplication{{
		Name: "foo",
		CharmLocator: charm.CharmLocator{
			Name:         "foo",
			Revision:     42,
			Source:       charm.CharmHubSource,
			Architecture: architecture.AMD64,
		},
		Origin: application.Origin{
			Channel: deployment.Channel{
				Track:  "track",
				Risk:   "stable",
				Branch: "branch",
			},
			Platform: deployment.Platform{
				Channel:      "22.04/stable",
				OSType:       deployment.Ubuntu,
				Architecture: architecture.ARM64,
			},
			Revision: 42,
			ID:       "ident",
		},
		NumUnits: 0,
	}, {
		Name: "bar",
		CharmLocator: charm.CharmLocator{
			Name:         "bar",
			Revision:     42,
			Source:       charm.CharmHubSource,
			Architecture: architecture.AMD64,
		},
		Origin: application.Origin{
			Channel: deployment.Channel{
				Track:  "track",
				Risk:   "stable",
				Branch: "branch",
			},
			Platform: deployment.Platform{
				Channel:      "22.04/stable",
				OSType:       deployment.Ubuntu,
				Architecture: architecture.ARM64,
			},
			Revision: 42,
			ID:       "ident",
		},
		NumUnits: 1,
	}})
}

func (s *applicationStateSuite) TestGetApplicationConfigAndSettings(c *tc.C) {
	id := s.createApplication(c, "foo", life.Alive)

	err := s.TxnRunner().StdTxn(context.Background(), func(ctx context.Context, tx *sql.Tx) error {
		stmt := `INSERT INTO application_config (application_uuid, key, value, type_id) VALUES (?, ?, ?, ?)`
		_, err := tx.ExecContext(ctx, stmt, id.String(), "key", "value", 0)
		return err
	})
	c.Assert(err, tc.ErrorIsNil)

	config, settings, err := s.state.GetApplicationConfigAndSettings(context.Background(), id)
	c.Assert(err, tc.ErrorIsNil)
	c.Check(config, tc.DeepEquals, map[string]application.ApplicationConfig{
		"key": {
			Type:  charm.OptionString,
			Value: "value",
		},
	})
	c.Check(settings, tc.DeepEquals, application.ApplicationSettings{})
}

func (s *applicationStateSuite) TestGetApplicationConfigAndSettingsWithTrust(c *tc.C) {
	id := s.createApplication(c, "foo", life.Alive)

	err := s.TxnRunner().StdTxn(context.Background(), func(ctx context.Context, tx *sql.Tx) error {
		stmt := `INSERT INTO application_config (application_uuid, key, value, type_id) VALUES (?, ?, ?, ?)`
		_, err := tx.ExecContext(ctx, stmt, id.String(), "key", "value", 0)
		if err != nil {
			return err
		}

		stmt = `
INSERT INTO application_setting (application_uuid, trust)
VALUES (?, true)
ON CONFLICT(application_uuid) DO UPDATE SET
	trust = excluded.trust;
`
		_, err = tx.ExecContext(ctx, stmt, id.String())
		return err
	})
	c.Assert(err, tc.ErrorIsNil)

	config, settings, err := s.state.GetApplicationConfigAndSettings(context.Background(), id)
	c.Assert(err, tc.ErrorIsNil)
	c.Check(config, tc.DeepEquals, map[string]application.ApplicationConfig{
		"key": {
			Type:  charm.OptionString,
			Value: "value",
		},
	})
	c.Check(settings, tc.DeepEquals, application.ApplicationSettings{
		Trust: true,
	})
}

func (s *applicationStateSuite) TestGetApplicationConfigAndSettingsNotFound(c *tc.C) {
	// If the application is not found, it should return application not found.
	id := applicationtesting.GenApplicationUUID(c)
	_, _, err := s.state.GetApplicationConfigAndSettings(context.Background(), id)
	c.Assert(err, tc.ErrorIs, applicationerrors.ApplicationNotFound)
}

func (s *applicationStateSuite) TestGetApplicationConfigAndSettingsNoConfig(c *tc.C) {
	id := s.createApplication(c, "foo", life.Alive)

	// If there is no config, we should always return the trust. This comes
	// from the application_setting table.

	config, settings, err := s.state.GetApplicationConfigAndSettings(context.Background(), id)
	c.Assert(err, tc.ErrorIsNil)
	c.Check(config, tc.HasLen, 0)
	c.Check(settings, tc.DeepEquals, application.ApplicationSettings{})
}

func (s *applicationStateSuite) TestGetApplicationConfigAndSettingsForApplications(c *tc.C) {
	id0 := s.createApplication(c, "foo", life.Alive)
	id1 := s.createApplication(c, "bar", life.Alive)

	err := s.TxnRunner().StdTxn(context.Background(), func(ctx context.Context, tx *sql.Tx) error {
		stmt := `INSERT INTO application_config (application_uuid, key, value, type_id) VALUES (?, ?, ?, ?)`
		if _, err := tx.ExecContext(ctx, stmt, id0.String(), "a", "b", 0); err != nil {
			return err
		}
		stmt = `INSERT INTO application_config (application_uuid, key, value, type_id) VALUES (?, ?, ?, ?)`
		if _, err := tx.ExecContext(ctx, stmt, id0.String(), "c", "d", 2); err != nil {
			return err
		}
		stmt = `INSERT INTO application_config (application_uuid, key, value, type_id) VALUES (?, ?, ?, ?)`
		if _, err := tx.ExecContext(ctx, stmt, id1.String(), "e", "f", 1); err != nil {
			return err
		}
		return nil
	})
	c.Assert(err, tc.ErrorIsNil)

	config, settings, err := s.state.GetApplicationConfigAndSettings(context.Background(), id0)
	c.Assert(err, tc.ErrorIsNil)
	c.Check(config, tc.DeepEquals, map[string]application.ApplicationConfig{
		"a": {
			Type:  charm.OptionString,
			Value: "b",
		},
		"c": {
			Type:  charm.OptionFloat,
			Value: "d",
		},
	})
	c.Check(settings, tc.DeepEquals, application.ApplicationSettings{})

	config, settings, err = s.state.GetApplicationConfigAndSettings(context.Background(), id1)
	c.Assert(err, tc.ErrorIsNil)
	c.Check(config, tc.DeepEquals, map[string]application.ApplicationConfig{
		"e": {
			Type:  charm.OptionInt,
			Value: "f",
		},
	})
	c.Check(settings, tc.DeepEquals, application.ApplicationSettings{})
}

<<<<<<< HEAD
func (s *applicationStateSuite) TestGetApplicationTrustSetting(c *tc.C) {
=======
func (s *applicationStateSuite) TestGetApplicationConfigWithDefaults(c *gc.C) {
	id := s.createApplication(c, "foo", life.Alive)

	s.insertApplicationConfigWithDefault(c, id, "key1", "value1", "defaultValue1", charm.OptionString)
	s.insertCharmConfig(c, id, "key2", "defaultValue2", charm.OptionString)

	config, err := s.state.GetApplicationConfigWithDefaults(context.Background(), id)
	c.Assert(err, jc.ErrorIsNil)
	c.Check(config, jc.DeepEquals, map[string]application.ApplicationConfig{
		"key1": {
			Type:  charm.OptionString,
			Value: "value1",
		},
		"key2": {
			Type:  charm.OptionString,
			Value: "defaultValue2",
		},
	})
}

func (s *applicationStateSuite) TestGetApplicationConfigWithDefaultsNotFound(c *gc.C) {
	// If the application is not found, it should return application not found.
	id := applicationtesting.GenApplicationUUID(c)
	_, err := s.state.GetApplicationConfigWithDefaults(context.Background(), id)
	c.Assert(err, jc.ErrorIs, applicationerrors.ApplicationNotFound)
}

func (s *applicationStateSuite) TestGetApplicationConfigWithDefaultsNoConfig(c *gc.C) {
	id := s.createApplication(c, "foo", life.Alive)

	// If there is no config, we should always return the trust. This comes
	// from the application_setting table.

	config, err := s.state.GetApplicationConfigWithDefaults(context.Background(), id)
	c.Assert(err, jc.ErrorIsNil)
	c.Check(config, gc.HasLen, 0)
}

func (s *applicationStateSuite) TestGetApplicationTrustSetting(c *gc.C) {
>>>>>>> 557a3047
	id := s.createApplication(c, "foo", life.Alive)

	err := s.TxnRunner().StdTxn(context.Background(), func(ctx context.Context, tx *sql.Tx) error {
		stmt := `INSERT INTO application_config (application_uuid, key, value, type_id) VALUES (?, ?, ?, ?)`
		_, err := tx.ExecContext(ctx, stmt, id.String(), "key", "value", 0)
		if err != nil {
			return err
		}

		stmt = `
INSERT INTO application_setting (application_uuid, trust)
VALUES (?, true)
ON CONFLICT(application_uuid) DO UPDATE SET
	trust = excluded.trust;
`
		_, err = tx.ExecContext(ctx, stmt, id.String())
		return err
	})
	c.Assert(err, tc.ErrorIsNil)

	trust, err := s.state.GetApplicationTrustSetting(context.Background(), id)
	c.Assert(err, tc.ErrorIsNil)
	c.Check(trust, tc.IsTrue)
}

func (s *applicationStateSuite) TestGetApplicationTrustSettingNoRow(c *tc.C) {
	id := s.createApplication(c, "foo", life.Alive)

	err := s.TxnRunner().StdTxn(context.Background(), func(ctx context.Context, tx *sql.Tx) error {
		stmt := `INSERT INTO application_config (application_uuid, key, value, type_id) VALUES (?, ?, ?, ?)`
		_, err := tx.ExecContext(ctx, stmt, id.String(), "key", "value", 0)
		if err != nil {
			return err
		}
		return err
	})
	c.Assert(err, tc.ErrorIsNil)

	trust, err := s.state.GetApplicationTrustSetting(context.Background(), id)
	c.Assert(err, tc.ErrorIsNil)
	c.Check(trust, tc.IsFalse)
}

func (s *applicationStateSuite) TestGetApplicationTrustSettingNoApplication(c *tc.C) {
	// If the application is not found, it should return application not found.
	id := applicationtesting.GenApplicationUUID(c)
	_, err := s.state.GetApplicationTrustSetting(context.Background(), id)
	c.Assert(err, tc.ErrorIs, applicationerrors.ApplicationNotFound)
}

func (s *applicationStateSuite) TestGetApplicationConfigHash(c *tc.C) {
	id := s.createApplication(c, "foo", life.Alive)

	// No config, so the hash should just be the trust value.

	hash, err := s.state.GetApplicationConfigHash(context.Background(), id)
	c.Assert(err, tc.ErrorIsNil)
	c.Check(hash, tc.Equals, "fcbcf165908dd18a9e49f7ff27810176db8e9f63b4352213741664245224f8aa")
}

func (s *applicationStateSuite) TestGetApplicationConfigHashNotFound(c *tc.C) {
	id := applicationtesting.GenApplicationUUID(c)
	_, err := s.state.GetApplicationConfigHash(context.Background(), id)
	c.Assert(err, tc.ErrorIs, applicationerrors.ApplicationNotFound)
}

func (s *applicationStateSuite) TestUpdateApplicationConfigAndSettingsNoApplication(c *tc.C) {
	// If the application is not found, it should return application not found.
	id := applicationtesting.GenApplicationUUID(c)
	err := s.state.UpdateApplicationConfigAndSettings(context.Background(), id, map[string]application.ApplicationConfig{
		"key": {
			Type:  charm.OptionString,
			Value: "value",
		},
	}, application.UpdateApplicationSettingsArg{})
	c.Assert(err, tc.ErrorIs, applicationerrors.ApplicationNotFound)
}

func (s *applicationStateSuite) TestUpdateApplicationConfigAndSettingsApplicationIsDead(c *tc.C) {
	id := s.createApplication(c, "foo", life.Dead)

	err := s.state.UpdateApplicationConfigAndSettings(context.Background(), id, map[string]application.ApplicationConfig{
		"key": {
			Type:  charm.OptionString,
			Value: "value",
		},
	}, application.UpdateApplicationSettingsArg{})
	c.Assert(err, tc.ErrorIs, applicationerrors.ApplicationIsDead)
}

func (s *applicationStateSuite) TestUpdateApplicationConfigAndSettingsNoop(c *tc.C) {
	id := s.createApplication(c, "foo", life.Alive)

	err := s.state.UpdateApplicationConfigAndSettings(context.Background(), id, map[string]application.ApplicationConfig{}, application.UpdateApplicationSettingsArg{})
	c.Assert(err, tc.ErrorIsNil)

	config, settings, err := s.state.GetApplicationConfigAndSettings(context.Background(), id)
	c.Assert(err, tc.ErrorIsNil)
	c.Check(config, tc.DeepEquals, map[string]application.ApplicationConfig{})
	c.Check(settings, tc.DeepEquals, application.ApplicationSettings{})
}

func (s *applicationStateSuite) TestUpdateApplicationConfigAndSettings(c *tc.C) {
	id := s.createApplication(c, "foo", life.Alive)

	err := s.state.UpdateApplicationConfigAndSettings(context.Background(), id, map[string]application.ApplicationConfig{
		"key": {
			Type:  charm.OptionString,
			Value: "value",
		},
	}, application.UpdateApplicationSettingsArg{})
	c.Assert(err, tc.ErrorIsNil)

	config, settings, err := s.state.GetApplicationConfigAndSettings(context.Background(), id)
	c.Assert(err, tc.ErrorIsNil)
	c.Check(config, tc.DeepEquals, map[string]application.ApplicationConfig{
		"key": {
			Type:  charm.OptionString,
			Value: "value",
		},
	})
	c.Check(settings, tc.DeepEquals, application.ApplicationSettings{})

	sha256, err := s.state.GetApplicationConfigHash(context.Background(), id)
	c.Assert(err, tc.ErrorIsNil)
	c.Check(sha256, tc.Equals, "6e1b3adca7459d700abb8e270b06ee7fc96f83436bb533ad4540a3a6eb66cf1b")
}

func (s *applicationStateSuite) TestUpdateApplicationConfigAndSettingsMultipleConfigOptions(c *tc.C) {
	id := s.createApplication(c, "foo", life.Alive)

	err := s.state.UpdateApplicationConfigAndSettings(context.Background(), id, map[string]application.ApplicationConfig{
		"foo": {
			Type:  charm.OptionString,
			Value: "bar",
		},
		"doink": {
			Type:  charm.OptionInt,
			Value: 17,
		},
	}, application.UpdateApplicationSettingsArg{})
	c.Assert(err, tc.ErrorIsNil)

	config, settings, err := s.state.GetApplicationConfigAndSettings(context.Background(), id)
	c.Assert(err, tc.ErrorIsNil)
	c.Check(config, tc.DeepEquals, map[string]application.ApplicationConfig{
		"foo": {
			Type:  charm.OptionString,
			Value: "bar",
		},
		"doink": {
			Type:  charm.OptionInt,
			Value: "17",
		},
	})
	c.Check(settings, tc.DeepEquals, application.ApplicationSettings{})
}

func (s *applicationStateSuite) TestUpdateApplicationConfigAndSettingsChangesIdempotent(c *tc.C) {
	id := s.createApplication(c, "foo", life.Alive)

	err := s.state.UpdateApplicationConfigAndSettings(context.Background(), id, map[string]application.ApplicationConfig{
		"key": {
			Type:  charm.OptionString,
			Value: "value",
		},
	}, application.UpdateApplicationSettingsArg{})
	c.Assert(err, tc.ErrorIsNil)

	err = s.state.UpdateApplicationConfigAndSettings(context.Background(), id, map[string]application.ApplicationConfig{
		"key": {
			Type:  charm.OptionString,
			Value: "value",
		},
	}, application.UpdateApplicationSettingsArg{})
	c.Assert(err, tc.ErrorIsNil)

	config, settings, err := s.state.GetApplicationConfigAndSettings(context.Background(), id)
	c.Assert(err, tc.ErrorIsNil)
	c.Check(config, tc.DeepEquals, map[string]application.ApplicationConfig{
		"key": {
			Type:  charm.OptionString,
			Value: "value",
		},
	})
	c.Check(settings, tc.DeepEquals, application.ApplicationSettings{})
}

func (s *applicationStateSuite) TestUpdateApplicationConfigAndSettingsMerges(c *tc.C) {
	id := s.createApplication(c, "foo", life.Alive)

	err := s.state.UpdateApplicationConfigAndSettings(context.Background(), id, map[string]application.ApplicationConfig{
		"foo": {
			Type:  charm.OptionString,
			Value: "bar",
		},
	}, application.UpdateApplicationSettingsArg{})
	c.Assert(err, tc.ErrorIsNil)

	sha256, err := s.state.GetApplicationConfigHash(context.Background(), id)
	c.Assert(err, tc.ErrorIsNil)
	c.Check(sha256, tc.Equals, "3fe07426e3e5c57aa18fc4a3d7e412ee31ea150e71d343fbcbe3a406350d3297")

	err = s.state.UpdateApplicationConfigAndSettings(context.Background(), id, map[string]application.ApplicationConfig{
		"bar": {
			Type:  charm.OptionString,
			Value: "foo",
		},
	}, application.UpdateApplicationSettingsArg{})
	c.Assert(err, tc.ErrorIsNil)

	config, settings, err := s.state.GetApplicationConfigAndSettings(context.Background(), id)
	c.Assert(err, tc.ErrorIsNil)
	c.Check(config, tc.DeepEquals, map[string]application.ApplicationConfig{
		"foo": {
			Type:  charm.OptionString,
			Value: "bar",
		},
		"bar": {
			Type:  charm.OptionString,
			Value: "foo",
		},
	})
	c.Check(settings, tc.DeepEquals, application.ApplicationSettings{})

	sha256, err = s.state.GetApplicationConfigHash(context.Background(), id)
	c.Assert(err, tc.ErrorIsNil)
	c.Check(sha256, tc.Equals, "8324209a0e1897b4d1f56e4f4b172af181496d377ceef179362999720148841e")
}

func (s *applicationStateSuite) TestUpdateApplicationConfigAndSettingsOverwritesIfSet(c *tc.C) {
	id := s.createApplication(c, "foo", life.Alive)

	err := s.state.UpdateApplicationConfigAndSettings(context.Background(), id, map[string]application.ApplicationConfig{
		"foo": {
			Type:  charm.OptionString,
			Value: "bar",
		},
	}, application.UpdateApplicationSettingsArg{})
	c.Assert(err, tc.ErrorIsNil)

	err = s.state.UpdateApplicationConfigAndSettings(context.Background(), id, map[string]application.ApplicationConfig{
		"foo": {
			Type:  charm.OptionString,
			Value: "baz",
		},
	}, application.UpdateApplicationSettingsArg{})
	c.Assert(err, tc.ErrorIsNil)

	config, settings, err := s.state.GetApplicationConfigAndSettings(context.Background(), id)
	c.Assert(err, tc.ErrorIsNil)
	c.Check(config, tc.DeepEquals, map[string]application.ApplicationConfig{
		"foo": {
			Type:  charm.OptionString,
			Value: "baz",
		},
	})
	c.Check(settings, tc.DeepEquals, application.ApplicationSettings{})
}

func (s *applicationStateSuite) TestUpdateApplicationConfigAndSettingsupdatesTrust(c *tc.C) {
	id := s.createApplication(c, "foo", life.Alive)

	err := s.state.UpdateApplicationConfigAndSettings(context.Background(), id, map[string]application.ApplicationConfig{},
		application.UpdateApplicationSettingsArg{
			Trust: ptr(true),
		})
	c.Assert(err, tc.ErrorIsNil)

	_, settings, err := s.state.GetApplicationConfigAndSettings(context.Background(), id)
	c.Assert(err, tc.ErrorIsNil)
	c.Check(settings, tc.DeepEquals, application.ApplicationSettings{Trust: true})

	// Follow up by checking a nil value does not change the setting.

	err = s.state.UpdateApplicationConfigAndSettings(context.Background(), id, map[string]application.ApplicationConfig{},
		application.UpdateApplicationSettingsArg{
			Trust: nil,
		})
	c.Assert(err, tc.ErrorIsNil)

	_, settings, err = s.state.GetApplicationConfigAndSettings(context.Background(), id)
	c.Assert(err, tc.ErrorIsNil)
	c.Check(settings, tc.DeepEquals, application.ApplicationSettings{Trust: true})
}

func (s *applicationStateSuite) TestUnsetApplicationConfigKeys(c *tc.C) {
	id := s.createApplication(c, "foo", life.Alive)

	err := s.state.UpdateApplicationConfigAndSettings(context.Background(), id, map[string]application.ApplicationConfig{
		"a": {
			Type:  charm.OptionString,
			Value: "b",
		},
		"c": {
			Type:  charm.OptionString,
			Value: "d1",
		},
	}, application.UpdateApplicationSettingsArg{})
	c.Assert(err, tc.ErrorIsNil)

	err = s.state.UnsetApplicationConfigKeys(context.Background(), id, []string{"a"})
	c.Assert(err, tc.ErrorIsNil)

	config, settings, err := s.state.GetApplicationConfigAndSettings(context.Background(), id)
	c.Assert(err, tc.ErrorIsNil)
	c.Check(config, tc.DeepEquals, map[string]application.ApplicationConfig{
		"c": {
			Type:  charm.OptionString,
			Value: "d1",
		},
	})
	c.Check(settings, tc.DeepEquals, application.ApplicationSettings{})
}

func (s *applicationStateSuite) TestUnsetApplicationConfigKeysApplicationNotFound(c *tc.C) {
	// If the application is not found, it should return application not found.
	id := applicationtesting.GenApplicationUUID(c)
	err := s.state.UnsetApplicationConfigKeys(context.Background(), id, []string{"a"})
	c.Assert(err, tc.ErrorIs, applicationerrors.ApplicationNotFound)
}

func (s *applicationStateSuite) TestUnsetApplicationConfigKeysIncludingTrust(c *tc.C) {
	id := s.createApplication(c, "foo", life.Alive)

	err := s.state.UpdateApplicationConfigAndSettings(context.Background(), id,
		map[string]application.ApplicationConfig{},
		application.UpdateApplicationSettingsArg{Trust: ptr(true)},
	)
	c.Assert(err, tc.ErrorIsNil)

	config, settings, err := s.state.GetApplicationConfigAndSettings(context.Background(), id)
	c.Assert(err, tc.ErrorIsNil)
	c.Check(config, tc.HasLen, 0)
	c.Check(settings, tc.DeepEquals, application.ApplicationSettings{
		Trust: true,
	})

	err = s.state.UnsetApplicationConfigKeys(context.Background(), id, []string{"a", "trust"})
	c.Assert(err, tc.ErrorIsNil)

	config, settings, err = s.state.GetApplicationConfigAndSettings(context.Background(), id)
	c.Assert(err, tc.ErrorIsNil)
	c.Check(config, tc.DeepEquals, map[string]application.ApplicationConfig{})
	c.Check(settings, tc.DeepEquals, application.ApplicationSettings{})
}

func (s *applicationStateSuite) TestUnsetApplicationConfigKeysIgnoredKeys(c *tc.C) {
	id := s.createApplication(c, "foo", life.Alive)

	err := s.state.UpdateApplicationConfigAndSettings(context.Background(), id, map[string]application.ApplicationConfig{
		"a": {
			Type:  charm.OptionString,
			Value: "b",
		},
		"c": {
			Type:  charm.OptionString,
			Value: "d1",
		},
	}, application.UpdateApplicationSettingsArg{})
	c.Assert(err, tc.ErrorIsNil)

	err = s.state.UnsetApplicationConfigKeys(context.Background(), id, []string{"a", "x", "y"})
	c.Assert(err, tc.ErrorIsNil)

	config, settings, err := s.state.GetApplicationConfigAndSettings(context.Background(), id)
	c.Assert(err, tc.ErrorIsNil)
	c.Check(config, tc.DeepEquals, map[string]application.ApplicationConfig{
		"c": {
			Type:  charm.OptionString,
			Value: "d1",
		},
	})
	c.Check(settings, tc.DeepEquals, application.ApplicationSettings{})
}

func (s *applicationStateSuite) TestGetCharmConfigByApplicationID(c *tc.C) {
	id := s.createApplication(c, "foo", life.Alive)

	cid, err := s.state.GetCharmIDByApplicationName(context.Background(), "foo")
	c.Assert(err, tc.ErrorIsNil)

	err = s.TxnRunner().StdTxn(context.Background(), func(ctx context.Context, tx *sql.Tx) error {
		stmt := `INSERT INTO charm_config (charm_uuid, key, default_value, type_id) VALUES (?, ?, ?, ?)`
		_, err := tx.ExecContext(ctx, stmt, cid.String(), "key", "value", 0)
		return err
	})
	c.Assert(err, tc.ErrorIsNil)

	charmID, config, err := s.state.GetCharmConfigByApplicationID(context.Background(), id)
	c.Assert(err, tc.ErrorIsNil)
	c.Check(charmID, tc.Equals, cid)
	c.Check(config, tc.DeepEquals, charm.Config{
		Options: map[string]charm.Option{
			"key": {
				Type:    charm.OptionString,
				Default: "value",
			},
		},
	})
}

func (s *applicationStateSuite) TestGetCharmConfigByApplicationIDApplicationNotFound(c *tc.C) {
	// If the application is not found, it should return application not found.
	id := applicationtesting.GenApplicationUUID(c)
	_, _, err := s.state.GetCharmConfigByApplicationID(context.Background(), id)
	c.Assert(err, tc.ErrorIs, applicationerrors.ApplicationNotFound)
}

func (s *applicationStateSuite) TestCheckApplicationCharm(c *tc.C) {
	id := s.createApplication(c, "foo", life.Alive)

	cid, err := s.state.GetCharmIDByApplicationName(context.Background(), "foo")
	c.Assert(err, tc.ErrorIsNil)

	err = s.TxnRunner().Txn(context.Background(), func(ctx context.Context, tx *sqlair.TX) error {
		return s.state.checkApplicationCharm(context.Background(), tx, applicationID{ID: id}, charmID{UUID: cid})
	})
	c.Assert(err, tc.ErrorIsNil)
}

func (s *applicationStateSuite) TestCheckApplicationCharmDifferentCharm(c *tc.C) {
	id := s.createApplication(c, "foo", life.Alive)

	err := s.TxnRunner().Txn(context.Background(), func(ctx context.Context, tx *sqlair.TX) error {
		return s.state.checkApplicationCharm(context.Background(), tx, applicationID{ID: id}, charmID{UUID: "other"})
	})
	c.Assert(err, tc.ErrorIs, applicationerrors.ApplicationHasDifferentCharm)
}

func (s *applicationStateSuite) TestGetApplicationIDByName(c *tc.C) {
	id := s.createApplication(c, "foo", life.Alive)

	gotID, err := s.state.GetApplicationIDByName(context.Background(), "foo")
	c.Assert(err, tc.ErrorIsNil)
	c.Check(gotID, tc.Equals, id)
}

func (s *applicationStateSuite) TestGetApplicationIDByNameNotFound(c *tc.C) {
	_, err := s.state.GetApplicationIDByName(context.Background(), "foo")
	c.Assert(err, tc.ErrorIs, applicationerrors.ApplicationNotFound)
}

func (s *applicationStateSuite) TestHashConfigAndSettings(c *tc.C) {
	tests := []struct {
		name     string
		config   []applicationConfig
		settings applicationSettings
		expected string
	}{{
		name:     "empty",
		config:   []applicationConfig{},
		settings: applicationSettings{},
		expected: "fcbcf165908dd18a9e49f7ff27810176db8e9f63b4352213741664245224f8aa",
	}, {
		name: "config",
		config: []applicationConfig{
			{
				Key:   "key",
				Type:  "string",
				Value: "value",
			},
		},
		settings: applicationSettings{},
		expected: "6e1b3adca7459d700abb8e270b06ee7fc96f83436bb533ad4540a3a6eb66cf1b",
	}, {
		name: "multiple config",
		config: []applicationConfig{
			{
				Key:   "key",
				Type:  "string",
				Value: "value",
			},
			{
				Key:   "key2",
				Type:  "int",
				Value: 42,
			},
			{
				Key:   "key3",
				Type:  "float",
				Value: 3.14,
			},
			{
				Key:   "key4",
				Type:  "boolean",
				Value: true,
			},
			{
				Key:   "key5",
				Type:  "secret",
				Value: "secret",
			},
		},
		settings: applicationSettings{},
		expected: "9b9903f0119ef26b5be2add51497994472dc8810efe2b706e632d1c5eb05c6f7",
	}, {
		name:   "trust",
		config: []applicationConfig{},
		settings: applicationSettings{
			Trust: true,
		},
		expected: "b5bea41b6c623f7c09f1bf24dcae58ebab3c0cdd90ad966bc43a45b44867e12b",
	}}
	for i, test := range tests {
		c.Logf("test %d: %s", i, test.name)
		hash, err := hashConfigAndSettings(test.config, test.settings)
		c.Assert(err, tc.ErrorIsNil)
		c.Check(hash, tc.Equals, test.expected)
	}
}

func (s *applicationStateSuite) TestConstraintFull(c *tc.C) {
	id := s.createApplication(c, "foo", life.Alive)

	err := s.TxnRunner().StdTxn(context.Background(), func(ctx context.Context, tx *sql.Tx) error {
		addConstraintStmt := `INSERT INTO "constraint" (uuid, arch, cpu_cores, cpu_power, mem, root_disk, root_disk_source, instance_role, instance_type, container_type_id, virt_type, allocate_public_ip, image_id) VALUES (?, ?, ?, ?, ?, ?, ?, ?, ?, ?, ?, ?, ?)`
		_, err := tx.ExecContext(ctx, addConstraintStmt, "constraint-uuid", "amd64", 2, 42, 8, 256, "root-disk-source", "instance-role", "instance-type", 1, "virt-type", true, "image-id")
		if err != nil {
			return err
		}

		addTagConsStmt := `INSERT INTO constraint_tag (constraint_uuid, tag) VALUES (?, ?)`
		_, err = tx.ExecContext(ctx, addTagConsStmt, "constraint-uuid", "tag0")
		if err != nil {
			return err
		}
		_, err = tx.ExecContext(ctx, addTagConsStmt, "constraint-uuid", "tag1")
		if err != nil {
			return err
		}
		addSpaceStmt := `INSERT INTO space (uuid, name) VALUES (?, ?)`
		_, err = tx.ExecContext(ctx, addSpaceStmt, "space0-uuid", "space0")
		if err != nil {
			return err
		}
		_, err = tx.ExecContext(ctx, addSpaceStmt, "space1-uuid", "space1")
		if err != nil {
			return err
		}
		addSpaceConsStmt := `INSERT INTO constraint_space (constraint_uuid, space, exclude) VALUES (?, ?, ?)`
		_, err = tx.ExecContext(ctx, addSpaceConsStmt, "constraint-uuid", "space0", false)
		if err != nil {
			return err
		}
		_, err = tx.ExecContext(ctx, addSpaceConsStmt, "constraint-uuid", "space1", true)
		if err != nil {
			return err
		}
		addZoneConsStmt := `INSERT INTO constraint_zone (constraint_uuid, zone) VALUES (?, ?)`
		_, err = tx.ExecContext(ctx, addZoneConsStmt, "constraint-uuid", "zone0")
		if err != nil {
			return err
		}
		_, err = tx.ExecContext(ctx, addZoneConsStmt, "constraint-uuid", "zone1")
		if err != nil {
			return err
		}

		addAppConstraintStmt := `INSERT INTO application_constraint (application_uuid, constraint_uuid) VALUES (?, ?)`
		_, err = tx.ExecContext(ctx, addAppConstraintStmt, id, "constraint-uuid")
		return err
	})
	c.Assert(err, tc.ErrorIsNil)

	cons, err := s.state.GetApplicationConstraints(context.Background(), id)
	c.Assert(err, tc.ErrorIsNil)
	c.Check(*cons.Tags, tc.SameContents, []string{"tag0", "tag1"})
	c.Check(*cons.Spaces, tc.SameContents, []constraints.SpaceConstraint{
		{SpaceName: "space0", Exclude: false},
		{SpaceName: "space1", Exclude: true},
	})
	c.Check(*cons.Zones, tc.SameContents, []string{"zone0", "zone1"})
	c.Check(cons.Arch, tc.DeepEquals, ptr("amd64"))
	c.Check(cons.CpuCores, tc.DeepEquals, ptr(uint64(2)))
	c.Check(cons.CpuPower, tc.DeepEquals, ptr(uint64(42)))
	c.Check(cons.Mem, tc.DeepEquals, ptr(uint64(8)))
	c.Check(cons.RootDisk, tc.DeepEquals, ptr(uint64(256)))
	c.Check(cons.RootDiskSource, tc.DeepEquals, ptr("root-disk-source"))
	c.Check(cons.InstanceRole, tc.DeepEquals, ptr("instance-role"))
	c.Check(cons.InstanceType, tc.DeepEquals, ptr("instance-type"))
	c.Check(cons.Container, tc.DeepEquals, ptr(instance.LXD))
	c.Check(cons.VirtType, tc.DeepEquals, ptr("virt-type"))
	c.Check(cons.AllocatePublicIP, tc.DeepEquals, ptr(true))
	c.Check(cons.ImageID, tc.DeepEquals, ptr("image-id"))
}

func (s *applicationStateSuite) TestConstraintPartial(c *tc.C) {
	id := s.createApplication(c, "foo", life.Alive)

	err := s.TxnRunner().StdTxn(context.Background(), func(ctx context.Context, tx *sql.Tx) error {
		addConstraintStmt := `INSERT INTO "constraint" (uuid, arch, cpu_cores, allocate_public_ip, image_id) VALUES (?, ?, ?, ?, ?)`
		_, err := tx.ExecContext(ctx, addConstraintStmt, "constraint-uuid", "amd64", 2, true, "image-id")
		if err != nil {
			return err
		}
		addAppConstraintStmt := `INSERT INTO application_constraint (application_uuid, constraint_uuid) VALUES (?, ?)`
		_, err = tx.ExecContext(ctx, addAppConstraintStmt, id, "constraint-uuid")
		return err
	})
	c.Assert(err, tc.ErrorIsNil)

	cons, err := s.state.GetApplicationConstraints(context.Background(), id)
	c.Assert(err, tc.ErrorIsNil)
	c.Check(cons, tc.DeepEquals, constraints.Constraints{
		Arch:             ptr("amd64"),
		CpuCores:         ptr(uint64(2)),
		AllocatePublicIP: ptr(true),
		ImageID:          ptr("image-id"),
	})
}

func (s *applicationStateSuite) TestConstraintSingleValue(c *tc.C) {
	id := s.createApplication(c, "foo", life.Alive)

	err := s.TxnRunner().StdTxn(context.Background(), func(ctx context.Context, tx *sql.Tx) error {
		addConstraintStmt := `INSERT INTO "constraint" (uuid, cpu_cores) VALUES (?, ?)`
		_, err := tx.ExecContext(ctx, addConstraintStmt, "constraint-uuid", 2)
		if err != nil {
			return err
		}
		addAppConstraintStmt := `INSERT INTO application_constraint (application_uuid, constraint_uuid) VALUES (?, ?)`
		_, err = tx.ExecContext(ctx, addAppConstraintStmt, id, "constraint-uuid")
		return err
	})
	c.Assert(err, tc.ErrorIsNil)

	cons, err := s.state.GetApplicationConstraints(context.Background(), id)
	c.Assert(err, tc.ErrorIsNil)
	c.Check(cons, tc.DeepEquals, constraints.Constraints{
		CpuCores: ptr(uint64(2)),
	})
}

func (s *applicationStateSuite) TestConstraintEmpty(c *tc.C) {
	id := s.createApplication(c, "foo", life.Alive)

	cons, err := s.state.GetApplicationConstraints(context.Background(), id)
	c.Assert(err, tc.ErrorIsNil)
	c.Check(cons, tc.DeepEquals, constraints.Constraints{})
}

func (s *applicationStateSuite) TestConstraintsApplicationNotFound(c *tc.C) {
	_, err := s.state.GetApplicationConstraints(context.Background(), "foo")
	c.Assert(err, tc.ErrorIs, applicationerrors.ApplicationNotFound)
}

func (s *applicationStateSuite) TestSetConstraintFull(c *tc.C) {
	id := s.createApplication(c, "foo", life.Alive)

	cons := constraints.Constraints{
		Arch:             ptr("amd64"),
		CpuCores:         ptr(uint64(2)),
		CpuPower:         ptr(uint64(42)),
		Mem:              ptr(uint64(8)),
		RootDisk:         ptr(uint64(256)),
		RootDiskSource:   ptr("root-disk-source"),
		InstanceRole:     ptr("instance-role"),
		InstanceType:     ptr("instance-type"),
		Container:        ptr(instance.LXD),
		VirtType:         ptr("virt-type"),
		AllocatePublicIP: ptr(true),
		ImageID:          ptr("image-id"),
		Spaces: ptr([]constraints.SpaceConstraint{
			{SpaceName: "space0", Exclude: false},
			{SpaceName: "space1", Exclude: true},
		}),
		Tags:  ptr([]string{"tag0", "tag1"}),
		Zones: ptr([]string{"zone0", "zone1"}),
	}

	err := s.TxnRunner().StdTxn(context.Background(), func(ctx context.Context, tx *sql.Tx) error {
		insertSpace0Stmt := `INSERT INTO space (uuid, name) VALUES (?, ?)`
		_, err := tx.ExecContext(ctx, insertSpace0Stmt, "space0-uuid", "space0")
		if err != nil {
			return err
		}
		insertSpace1Stmt := `INSERT INTO space (uuid, name) VALUES (?, ?)`
		_, err = tx.ExecContext(ctx, insertSpace1Stmt, "space1-uuid", "space1")
		return err
	})
	c.Assert(err, tc.ErrorIsNil)

	err = s.state.SetApplicationConstraints(context.Background(), id, cons)
	c.Assert(err, tc.ErrorIsNil)

	type applicationSpace struct {
		SpaceName    string `db:"space"`
		SpaceExclude bool   `db:"exclude"`
	}
	var (
		applicationUUID                                                     string
		constraintUUID                                                      string
		constraintSpaces                                                    []applicationSpace
		constraintTags                                                      []string
		constraintZones                                                     []string
		arch, rootDiskSource, instanceRole, instanceType, virtType, imageID string
		cpuCores, cpuPower, mem, rootDisk, containerTypeID                  int
		allocatePublicIP                                                    bool
	)
	err = s.TxnRunner().StdTxn(context.Background(), func(ctx context.Context, tx *sql.Tx) error {
		err := tx.QueryRowContext(ctx, "SELECT application_uuid, constraint_uuid FROM application_constraint WHERE application_uuid=?", id).Scan(&applicationUUID, &constraintUUID)
		if err != nil {
			return err
		}

		rows, err := tx.QueryContext(ctx, "SELECT space,exclude FROM constraint_space WHERE constraint_uuid=?", constraintUUID)
		if err != nil {
			return err
		}
		defer rows.Close()
		for rows.Next() {
			var space applicationSpace
			if err := rows.Scan(&space.SpaceName, &space.SpaceExclude); err != nil {
				return err
			}
			constraintSpaces = append(constraintSpaces, space)
		}
		if rows.Err() != nil {
			return rows.Err()
		}

		rows, err = tx.QueryContext(ctx, "SELECT tag FROM constraint_tag WHERE constraint_uuid=?", constraintUUID)
		if err != nil {
			return err
		}
		defer rows.Close()
		for rows.Next() {
			var tag string
			if err := rows.Scan(&tag); err != nil {
				return err
			}
			constraintTags = append(constraintTags, tag)
		}
		if rows.Err() != nil {
			return rows.Err()
		}

		rows, err = tx.QueryContext(ctx, "SELECT zone FROM constraint_zone WHERE constraint_uuid=?", constraintUUID)
		if err != nil {
			return err
		}
		defer rows.Close()
		for rows.Next() {
			var zone string
			if err := rows.Scan(&zone); err != nil {
				return err
			}
			constraintZones = append(constraintZones, zone)
		}

		row := tx.QueryRowContext(ctx, "SELECT arch, cpu_cores, cpu_power, mem, root_disk, root_disk_source, instance_role, instance_type, container_type_id, virt_type, allocate_public_ip, image_id FROM \"constraint\" WHERE uuid=?", constraintUUID)
		err = row.Err()
		if err != nil {
			return err
		}
		if err := row.Scan(&arch, &cpuCores, &cpuPower, &mem, &rootDisk, &rootDiskSource, &instanceRole, &instanceType, &containerTypeID, &virtType, &allocatePublicIP, &imageID); err != nil {
			return err
		}

		return nil
	})
	c.Assert(err, tc.ErrorIsNil)

	c.Check(constraintUUID, tc.Not(tc.Equals), "")
	c.Check(applicationUUID, tc.Equals, id.String())

	c.Check(arch, tc.Equals, "amd64")
	c.Check(cpuCores, tc.Equals, 2)
	c.Check(cpuPower, tc.Equals, 42)
	c.Check(mem, tc.Equals, 8)
	c.Check(rootDisk, tc.Equals, 256)
	c.Check(rootDiskSource, tc.Equals, "root-disk-source")
	c.Check(instanceRole, tc.Equals, "instance-role")
	c.Check(instanceType, tc.Equals, "instance-type")
	c.Check(containerTypeID, tc.Equals, 1)
	c.Check(virtType, tc.Equals, "virt-type")
	c.Check(allocatePublicIP, tc.Equals, true)
	c.Check(imageID, tc.Equals, "image-id")

	c.Check(constraintSpaces, tc.DeepEquals, []applicationSpace{
		{SpaceName: "space0", SpaceExclude: false},
		{SpaceName: "space1", SpaceExclude: true},
	})
	c.Check(constraintTags, tc.DeepEquals, []string{"tag0", "tag1"})
	c.Check(constraintZones, tc.DeepEquals, []string{"zone0", "zone1"})

}

func (s *applicationStateSuite) TestSetConstraintInvalidContainerType(c *tc.C) {
	id := s.createApplication(c, "foo", life.Alive)

	cons := constraints.Constraints{
		Container: ptr(instance.ContainerType("invalid-container-type")),
	}
	err := s.state.SetApplicationConstraints(context.Background(), id, cons)
	c.Assert(err, tc.ErrorIs, applicationerrors.InvalidApplicationConstraints)
}

func (s *applicationStateSuite) TestSetConstraintInvalidSpace(c *tc.C) {
	id := s.createApplication(c, "foo", life.Alive)

	cons := constraints.Constraints{
		Spaces: ptr([]constraints.SpaceConstraint{
			{SpaceName: "invalid-space", Exclude: false},
		}),
	}
	err := s.state.SetApplicationConstraints(context.Background(), id, cons)
	c.Assert(err, tc.ErrorIs, applicationerrors.InvalidApplicationConstraints)
}

func (s *applicationStateSuite) TestSetConstraintsReplacesPrevious(c *tc.C) {
	id := s.createApplication(c, "foo", life.Alive)

	err := s.state.SetApplicationConstraints(context.Background(), id, constraints.Constraints{
		Mem:      ptr(uint64(8)),
		CpuCores: ptr(uint64(2)),
	})
	c.Assert(err, tc.ErrorIsNil)

	cons, err := s.state.GetApplicationConstraints(context.Background(), id)
	c.Assert(err, tc.ErrorIsNil)
	c.Check(cons, tc.DeepEquals, constraints.Constraints{
		Mem:      ptr(uint64(8)),
		CpuCores: ptr(uint64(2)),
	})

	err = s.state.SetApplicationConstraints(context.Background(), id, constraints.Constraints{
		CpuPower: ptr(uint64(42)),
	})
	c.Assert(err, tc.ErrorIsNil)

	cons, err = s.state.GetApplicationConstraints(context.Background(), id)
	c.Assert(err, tc.ErrorIsNil)
	c.Check(cons, tc.DeepEquals, constraints.Constraints{
		CpuPower: ptr(uint64(42)),
	})
}

func (s *applicationStateSuite) TestSetConstraintsReplacesPreviousZones(c *tc.C) {
	id := s.createApplication(c, "foo", life.Alive)

	err := s.state.SetApplicationConstraints(context.Background(), id, constraints.Constraints{
		Zones: ptr([]string{"zone0", "zone1"}),
	})
	c.Assert(err, tc.ErrorIsNil)

	cons, err := s.state.GetApplicationConstraints(context.Background(), id)
	c.Assert(err, tc.ErrorIsNil)
	c.Check(*cons.Zones, tc.SameContents, []string{"zone0", "zone1"})

	err = s.state.SetApplicationConstraints(context.Background(), id, constraints.Constraints{
		Tags: ptr([]string{"tag0", "tag1"}),
	})
	c.Assert(err, tc.ErrorIsNil)

	cons, err = s.state.GetApplicationConstraints(context.Background(), id)
	c.Assert(err, tc.ErrorIsNil)
	c.Check(*cons.Tags, tc.SameContents, []string{"tag0", "tag1"})
}

func (s *applicationStateSuite) TestSetConstraintsReplacesPreviousSameZone(c *tc.C) {
	id := s.createApplication(c, "foo", life.Alive)

	err := s.state.SetApplicationConstraints(context.Background(), id, constraints.Constraints{
		Zones: ptr([]string{"zone0", "zone1"}),
	})
	c.Assert(err, tc.ErrorIsNil)

	cons, err := s.state.GetApplicationConstraints(context.Background(), id)
	c.Assert(err, tc.ErrorIsNil)
	c.Check(*cons.Zones, tc.SameContents, []string{"zone0", "zone1"})

	err = s.state.SetApplicationConstraints(context.Background(), id, constraints.Constraints{
		Zones: ptr([]string{"zone3"}),
	})
	c.Assert(err, tc.ErrorIsNil)

	cons, err = s.state.GetApplicationConstraints(context.Background(), id)
	c.Assert(err, tc.ErrorIsNil)
	c.Check(*cons.Zones, tc.SameContents, []string{"zone3"})
}

func (s *applicationStateSuite) TestSetConstraintsApplicationNotFound(c *tc.C) {
	err := s.state.SetApplicationConstraints(context.Background(), "foo", constraints.Constraints{Mem: ptr(uint64(8))})
	c.Assert(err, tc.ErrorIs, applicationerrors.ApplicationNotFound)
}

func (s *applicationStateSuite) TestGetApplicationCharmOriginEmptyChannel(c *tc.C) {
	id := s.createApplication(c, "foo", life.Alive)

	err := s.TxnRunner().StdTxn(context.Background(), func(ctx context.Context, tx *sql.Tx) error {
		_, err := tx.ExecContext(ctx, "DELETE FROM application_channel WHERE application_uuid=?", id)
		return err
	})
	c.Assert(err, tc.ErrorIsNil)

	origin, err := s.state.GetApplicationCharmOrigin(context.Background(), id)
	c.Assert(err, tc.ErrorIsNil)
	c.Check(origin, tc.DeepEquals, application.CharmOrigin{
		Name:   "foo",
		Source: charm.CharmHubSource,
		Platform: deployment.Platform{
			Channel:      "22.04/stable",
			OSType:       0,
			Architecture: 1,
		},
		Revision:           42,
		Hash:               "hash",
		CharmhubIdentifier: "ident",
	})
}

func (s *applicationStateSuite) TestGetApplicationCharmOriginRiskOnlyChannel(c *tc.C) {
	id := s.createApplication(c, "foo", life.Alive)

	err := s.TxnRunner().StdTxn(context.Background(), func(ctx context.Context, tx *sql.Tx) error {
		_, err := tx.ExecContext(ctx, "UPDATE application_channel SET track = '', branch = '' WHERE application_uuid=?", id)
		return err
	})
	c.Assert(err, tc.ErrorIsNil)

	origin, err := s.state.GetApplicationCharmOrigin(context.Background(), id)
	c.Assert(err, tc.ErrorIsNil)
	c.Check(origin, tc.DeepEquals, application.CharmOrigin{
		Name:   "foo",
		Source: charm.CharmHubSource,
		Platform: deployment.Platform{
			Channel:      "22.04/stable",
			OSType:       0,
			Architecture: 1,
		},
		Channel: &deployment.Channel{
			Risk: "stable",
		},
		Revision:           42,
		Hash:               "hash",
		CharmhubIdentifier: "ident",
	})
}

func (s *applicationStateSuite) TestGetApplicationCharmOriginInvalidRisk(c *tc.C) {
	id := s.createApplication(c, "foo", life.Alive)

	err := s.TxnRunner().StdTxn(context.Background(), func(ctx context.Context, tx *sql.Tx) error {
		_, err := tx.ExecContext(ctx, "UPDATE application_channel SET track = '', risk = 'boom', branch = '' WHERE application_uuid=?", id)
		return err
	})
	c.Assert(err, tc.ErrorIsNil)

	_, err = s.state.GetApplicationCharmOrigin(context.Background(), id)
	c.Assert(err, tc.ErrorMatches, `decoding channel: decoding risk: unknown risk "boom"`)
}

func (s *applicationStateSuite) TestGetApplicationCharmOriginNoRevision(c *tc.C) {
	id := s.createApplication(c, "foo", life.Alive)

	charmUUID, err := s.state.GetCharmIDByApplicationName(context.Background(), "foo")
	c.Assert(err, tc.ErrorIsNil)

	err = s.TxnRunner().StdTxn(context.Background(), func(ctx context.Context, tx *sql.Tx) error {
		_, err := tx.ExecContext(ctx, "UPDATE charm SET revision = -1 WHERE uuid=?", charmUUID.String())
		return err
	})
	c.Assert(err, tc.ErrorIsNil)

	origin, err := s.state.GetApplicationCharmOrigin(context.Background(), id)
	c.Assert(err, tc.ErrorIsNil)
	c.Check(origin, tc.DeepEquals, application.CharmOrigin{
		Name:   "foo",
		Source: charm.CharmHubSource,
		Platform: deployment.Platform{
			Channel:      "22.04/stable",
			OSType:       0,
			Architecture: 1,
		},
		Channel: &deployment.Channel{
			Track:  "track",
			Risk:   "stable",
			Branch: "branch",
		},
		Revision:           -1,
		Hash:               "hash",
		CharmhubIdentifier: "ident",
	})
}

func (s *applicationStateSuite) TestGetApplicationCharmOriginNoCharmhubIdentifier(c *tc.C) {
	id := s.createApplication(c, "foo", life.Alive)

	charmUUID, err := s.state.GetCharmIDByApplicationName(context.Background(), "foo")
	c.Assert(err, tc.ErrorIsNil)

	err = s.TxnRunner().StdTxn(context.Background(), func(ctx context.Context, tx *sql.Tx) error {
		_, err := tx.ExecContext(ctx, "UPDATE charm_download_info SET charmhub_identifier = NULL WHERE charm_uuid=?", charmUUID.String())
		return err
	})
	c.Assert(err, tc.ErrorIsNil)

	origin, err := s.state.GetApplicationCharmOrigin(context.Background(), id)
	c.Assert(err, tc.ErrorIsNil)
	c.Check(origin, tc.DeepEquals, application.CharmOrigin{
		Name:   "foo",
		Source: charm.CharmHubSource,
		Platform: deployment.Platform{
			Channel:      "22.04/stable",
			OSType:       0,
			Architecture: 1,
		},
		Channel: &deployment.Channel{
			Track:  "track",
			Risk:   "stable",
			Branch: "branch",
		},
		Revision: 42,
		Hash:     "hash",
	})
}

func (s *applicationStateSuite) TestGetDeviceConstraintsAppNotFound(c *tc.C) {
	_, err := s.state.GetDeviceConstraints(context.Background(), coreapplication.ID("foo"))
	c.Assert(err, tc.ErrorMatches, applicationerrors.ApplicationNotFound.Error())
}

func (s *applicationStateSuite) TestGetDeviceConstraintsDeadApp(c *tc.C) {
	id := s.createApplication(c, "foo", life.Dead)

	_, err := s.state.GetDeviceConstraints(context.Background(), id)
	c.Assert(err, tc.ErrorMatches, applicationerrors.ApplicationIsDead.Error())
}

func (s *applicationStateSuite) TestGetDeviceConstraints(c *tc.C) {
	id := s.createApplication(c, "foo", life.Alive)
	err := s.TxnRunner().StdTxn(context.Background(), func(ctx context.Context, tx *sql.Tx) error {
		insertDeviceConstraint0 := `INSERT INTO device_constraint (uuid, application_uuid, name, type, count) VALUES (?, ?, ?, ?, ?)`
		_, err := tx.ExecContext(ctx, insertDeviceConstraint0, "dev3-uuid", id.String(), "dev3", "type3", 666)
		if err != nil {
			return err
		}

		insertDeviceConstraintAttrs0 := `INSERT INTO device_constraint_attribute (device_constraint_uuid, "key", value) VALUES (?, ?, ?)`
		_, err = tx.ExecContext(ctx, insertDeviceConstraintAttrs0, "dev3-uuid", "k666", "v666")
		if err != nil {
			return err
		}
		return nil
	})
	c.Assert(err, tc.ErrorIsNil)

	cons, err := s.state.GetDeviceConstraints(context.Background(), id)
	c.Assert(err, tc.ErrorIsNil)
	c.Check(cons, tc.HasLen, 4)
	// Device constraint added by createApplication().
	c.Check(cons["dev0"].Type, tc.Equals, devices.DeviceType("type0"))
	c.Check(cons["dev0"].Count, tc.Equals, 42)
	c.Check(cons["dev0"].Attributes, tc.DeepEquals, map[string]string{
		"k0": "v0",
		"k1": "v1",
	})
	c.Check(cons["dev1"].Type, tc.Equals, devices.DeviceType("type1"))
	c.Check(cons["dev1"].Count, tc.Equals, 3)
	c.Check(cons["dev1"].Attributes, tc.DeepEquals, map[string]string{"k2": "v2"})
	c.Check(cons["dev2"].Type, tc.Equals, devices.DeviceType("type2"))
	c.Check(cons["dev2"].Count, tc.Equals, 1974)
	c.Check(cons["dev2"].Attributes, tc.DeepEquals, map[string]string{})
	// Device constraint added manually via inserts.
	c.Check(cons["dev3"].Type, tc.Equals, devices.DeviceType("type3"))
	c.Check(cons["dev3"].Count, tc.Equals, 666)
	c.Check(cons["dev3"].Attributes, tc.DeepEquals, map[string]string{"k666": "v666"})
}

func (s *applicationStateSuite) TestGetDeviceConstraintsFromCreatedApp(c *tc.C) {
	id := s.createApplication(c, "foo", life.Alive)

	cons, err := s.state.GetDeviceConstraints(context.Background(), id)
	c.Assert(err, tc.ErrorIsNil)
	c.Check(cons, tc.HasLen, 3)
	c.Check(cons["dev0"].Type, tc.Equals, devices.DeviceType("type0"))
	c.Check(cons["dev0"].Count, tc.Equals, 42)
	c.Check(cons["dev0"].Attributes, tc.DeepEquals, map[string]string{
		"k0": "v0",
		"k1": "v1",
	})
	c.Check(cons["dev1"].Type, tc.Equals, devices.DeviceType("type1"))
	c.Check(cons["dev1"].Count, tc.Equals, 3)
	c.Check(cons["dev1"].Attributes, tc.DeepEquals, map[string]string{"k2": "v2"})
	c.Check(cons["dev2"].Type, tc.Equals, devices.DeviceType("type2"))
	c.Check(cons["dev2"].Count, tc.Equals, 1974)
	c.Check(cons["dev2"].Attributes, tc.DeepEquals, map[string]string{})
}

func (s *applicationStateSuite) TestGetAddressesHashEmpty(c *tc.C) {
	appID := s.createApplication(c, "foo", life.Alive, application.InsertUnitArg{
		UnitName: "foo/0",
	})

	hash, err := s.state.GetAddressesHash(context.Background(), appID, "net-node-uuid")
	c.Assert(err, tc.ErrorIsNil)
	// The resulting hash is not the empty string because it always contains
	// the default bindings.
	c.Check(hash, tc.Equals, "5ec8be1eeb06c2f67dc76a85843d4461bd51668aab3f27df2af8b3e89a28d703")
}

func (s *applicationStateSuite) TestGetAddressesHash(c *tc.C) {
	appID := s.createApplication(c, "foo", life.Alive, application.InsertUnitArg{
		UnitName: "foo/0",
	})

	err := s.TxnRunner().StdTxn(context.Background(), func(ctx context.Context, tx *sql.Tx) error {
		insertNetNode := `INSERT INTO net_node (uuid) VALUES (?)`
		_, err := tx.ExecContext(ctx, insertNetNode, "net-node-uuid")
		if err != nil {
			return err
		}
		updateUnit := `UPDATE unit SET net_node_uuid = ? WHERE name = ?`
		_, err = tx.ExecContext(ctx, updateUnit, "net-node-uuid", "foo/0")
		if err != nil {
			return err
		}
		insertLLD := `INSERT INTO link_layer_device (uuid, net_node_uuid, name, mtu, mac_address, device_type_id, virtual_port_type_id) VALUES (?, ?, ?, ?, ?, ?, ?)`
		_, err = tx.ExecContext(ctx, insertLLD, "lld-uuid", "net-node-uuid", "lld-name", 1500, "00:11:22:33:44:55", 0, 0)
		if err != nil {
			return err
		}
		insertSpace := `INSERT INTO space (uuid, name) VALUES (?, ?)`
		_, err = tx.ExecContext(ctx, insertSpace, "space0-uuid", "space0")
		if err != nil {
			return err
		}
		insertSubnet := `INSERT INTO subnet (uuid, cidr, space_uuid) VALUES (?, ?, ?)`
		_, err = tx.ExecContext(ctx, insertSubnet, "subnet-uuid", "10.0.0.0/24", "space0-uuid")
		if err != nil {
			return err
		}
		insertIPAddress := `INSERT INTO ip_address (uuid, device_uuid, address_value, type_id, scope_id, origin_id, config_type_id, subnet_uuid) VALUES (?, ?, ?, ?, ?, ?, ?, ?)`
		_, err = tx.ExecContext(ctx, insertIPAddress, "ip-address-uuid", "lld-uuid", "10.0.0.1", 0, 0, 0, 0, "subnet-uuid")
		if err != nil {
			return err
		}
		return nil
	})
	c.Assert(err, tc.ErrorIsNil)

	hash, err := s.state.GetAddressesHash(context.Background(), appID, "net-node-uuid")
	c.Assert(err, tc.ErrorIsNil)
	c.Check(hash, tc.Equals, "7166b95ec684e8452e796e2d82bfa7c6f74c7597a4c56af8d763c4be4fcefc77")
}

func (s *applicationStateSuite) TestGetAddressesHashWithEndpointBindings(c *tc.C) {
	appID := s.createApplication(c, "foo", life.Alive, application.InsertUnitArg{
		UnitName: "foo/0",
	})

	err := s.TxnRunner().StdTxn(context.Background(), func(ctx context.Context, tx *sql.Tx) error {
		insertNetNode := `INSERT INTO net_node (uuid) VALUES (?)`
		_, err := tx.ExecContext(ctx, insertNetNode, "net-node-uuid")
		if err != nil {
			return err
		}
		updateUnit := `UPDATE unit SET net_node_uuid = ? WHERE name = ?`
		_, err = tx.ExecContext(ctx, updateUnit, "net-node-uuid", "foo/0")
		if err != nil {
			return err
		}
		insertLLD := `INSERT INTO link_layer_device (uuid, net_node_uuid, name, mtu, mac_address, device_type_id, virtual_port_type_id) VALUES (?, ?, ?, ?, ?, ?, ?)`
		_, err = tx.ExecContext(ctx, insertLLD, "lld-uuid", "net-node-uuid", "lld-name", 1500, "00:11:22:33:44:55", 0, 0)
		if err != nil {
			return err
		}
		insertSpace := `INSERT INTO space (uuid, name) VALUES (?, ?)`
		_, err = tx.ExecContext(ctx, insertSpace, "space0-uuid", "space0")
		if err != nil {
			return err
		}
		insertSubnet := `INSERT INTO subnet (uuid, cidr, space_uuid) VALUES (?, ?, ?)`
		_, err = tx.ExecContext(ctx, insertSubnet, "subnet-uuid", "10.0.0.0/24", "space0-uuid")
		if err != nil {
			return err
		}
		insertIPAddress := `INSERT INTO ip_address (uuid, device_uuid, address_value, type_id, scope_id, origin_id, config_type_id, subnet_uuid) VALUES (?, ?, ?, ?, ?, ?, ?, ?)`
		_, err = tx.ExecContext(ctx, insertIPAddress, "ip-address-uuid", "lld-uuid", "10.0.0.1", 0, 0, 0, 0, "subnet-uuid")
		if err != nil {
			return err
		}

		insertCharm := `INSERT INTO charm (uuid, reference_name) VALUES (?, ?)`
		_, err = tx.ExecContext(ctx, insertCharm, "charm0-uuid", "foo-charm")
		if err != nil {
			return err
		}
		insertCharmRelation := `INSERT INTO charm_relation (uuid, charm_uuid,  scope_id, role_id, name) VALUES (?, ?, ?, ?, ?)`
		_, err = tx.ExecContext(ctx, insertCharmRelation, "charm-relation0-uuid", "charm0-uuid", "0", "0", "endpoint0")
		if err != nil {
			return err
		}
		insertEndpoint := `INSERT INTO application_endpoint (uuid, application_uuid, space_uuid, charm_relation_uuid) VALUES (?, ?, ?, ?)`
		_, err = tx.ExecContext(ctx, insertEndpoint, "app-endpoint0-uuid", appID, "space0-uuid", "charm-relation0-uuid")
		if err != nil {
			return err
		}
		return nil
	})
	c.Assert(err, tc.ErrorIsNil)

	hash, err := s.state.GetAddressesHash(context.Background(), appID, "net-node-uuid")
	c.Assert(err, tc.ErrorIsNil)
	c.Check(hash, tc.Equals, "2b94c712836ade07adcac5d9742f7a77e989d74893168bdbf9aa956f670c8290")
}

func (s *applicationStateSuite) TestGetAddressesHashCloudService(c *tc.C) {
	appID := s.createApplication(c, "foo", life.Alive, application.InsertUnitArg{
		UnitName: "foo/0",
	})

	err := s.state.UpsertCloudService(context.Background(), "foo", "provider-id", network.NewSpaceAddresses("10.0.0.1"))
	c.Assert(err, tc.ErrorIsNil)

	var netNodeUUID string
	err = s.TxnRunner().StdTxn(context.Background(), func(ctx context.Context, tx *sql.Tx) error {
		err := tx.QueryRowContext(ctx, "SELECT net_node_uuid FROM k8s_service WHERE application_uuid=?", appID).Scan(&netNodeUUID)
		if err != nil {
			return err
		}
		return nil
	})
	c.Assert(err, tc.ErrorIsNil)

	hash, err := s.state.GetAddressesHash(context.Background(), appID, netNodeUUID)
	c.Assert(err, tc.ErrorIsNil)
	c.Check(hash, tc.Equals, "aba7ff161442bff8b0b29c4a88599eeb32eaa89b3e53d80a35ee8b4efd367d14")
}

func (s *applicationStateSuite) TestGetAddressesHashCloudServiceWithEndpointBindings(c *tc.C) {
	appID := s.createApplication(c, "foo", life.Alive, application.InsertUnitArg{
		UnitName: "foo/0",
	})

	err := s.state.UpsertCloudService(context.Background(), "foo", "provider-id", network.NewSpaceAddresses("10.0.0.1"))
	c.Assert(err, tc.ErrorIsNil)

	var netNodeUUID string
	err = s.TxnRunner().StdTxn(context.Background(), func(ctx context.Context, tx *sql.Tx) error {
		err := tx.QueryRowContext(ctx, "SELECT net_node_uuid FROM k8s_service WHERE application_uuid=?", appID).Scan(&netNodeUUID)
		if err != nil {
			return err
		}

		insertSpace := `INSERT INTO space (uuid, name) VALUES (?, ?)`
		_, err = tx.ExecContext(ctx, insertSpace, "space0-uuid", "space0")
		if err != nil {
			return err
		}

		insertCharm := `INSERT INTO charm (uuid, reference_name) VALUES (?, ?)`
		_, err = tx.ExecContext(ctx, insertCharm, "charm0-uuid", "foo-charm")
		if err != nil {
			return err
		}
		insertCharmRelation := `INSERT INTO charm_relation (uuid, charm_uuid, scope_id, role_id, name) VALUES (?, ?, ?, ?, ?)`
		_, err = tx.ExecContext(ctx, insertCharmRelation, "charm-relation0-uuid", "charm0-uuid", "0", "0", "endpoint0")
		if err != nil {
			return err
		}
		insertEndpoint := `INSERT INTO application_endpoint (uuid, application_uuid, space_uuid, charm_relation_uuid) VALUES (?, ?, ?, ?)`
		_, err = tx.ExecContext(ctx, insertEndpoint, "app-endpoint0-uuid", appID, "space0-uuid", "charm-relation0-uuid")
		if err != nil {
			return err
		}
		return nil
	})
	c.Assert(err, tc.ErrorIsNil)

	hash, err := s.state.GetAddressesHash(context.Background(), appID, netNodeUUID)
	c.Assert(err, tc.ErrorIsNil)
	c.Check(hash, tc.Equals, "7b3da67858305e4297f5cc6968a34e383af675dff6bb85a15c95ff39923ad31d")
}

func (s *applicationStateSuite) TestHashAddresses(c *tc.C) {
	hash, err := s.state.hashAddressesAndEndpoints(nil, nil)
	c.Assert(err, tc.ErrorIsNil)
	c.Check(hash, tc.Equals, "")

	hash0, err := s.state.hashAddressesAndEndpoints([]spaceAddress{
		{
			Value: "10.0.0.1",
		},
		{
			Value: "10.0.0.2",
		},
	}, nil)
	c.Assert(err, tc.ErrorIsNil)
	hash1, err := s.state.hashAddressesAndEndpoints([]spaceAddress{
		{
			Value: "10.0.0.2",
		},
		{
			Value: "10.0.0.1",
		},
	}, nil)
	c.Assert(err, tc.ErrorIsNil)
	// The hash should be consistent regardless of the order of the addresses.
	c.Check(hash0, tc.Equals, hash1)

	hash0, err = s.state.hashAddressesAndEndpoints([]spaceAddress{}, map[string]string{
		"foo": "bar",
		"foz": "baz",
	})
	c.Assert(err, tc.ErrorIsNil)
	hash1, err = s.state.hashAddressesAndEndpoints([]spaceAddress{}, map[string]string{
		"foz": "baz",
		"foo": "bar",
	})
	c.Assert(err, tc.ErrorIsNil)
	// The hash should be consistent regardless of the order of the endpoint
	// bindings.
	c.Check(hash0, tc.Equals, hash1)
}

func (s *applicationStateSuite) TestGetNetNodeFromK8sService(c *tc.C) {
	_ = s.createApplication(c, "foo", life.Alive, application.InsertUnitArg{
		UnitName: "foo/0",
	})

	err := s.state.UpsertCloudService(context.Background(), "foo", "provider-id", network.NewSpaceAddresses("10.0.0.1"))
	c.Assert(err, tc.ErrorIsNil)

	// Also insert the unit net node to make sure the k8s service one is
	// returned.
	err = s.TxnRunner().StdTxn(context.Background(), func(ctx context.Context, tx *sql.Tx) error {
		insertNetNode := `INSERT INTO net_node (uuid) VALUES (?)`
		_, err := tx.ExecContext(ctx, insertNetNode, "net-node-uuid")
		if err != nil {
			return err
		}
		updateUnit := `UPDATE unit SET net_node_uuid = ? WHERE name = ?`
		_, err = tx.ExecContext(ctx, updateUnit, "net-node-uuid", "foo/0")
		if err != nil {
			return err
		}
		return nil
	})
	c.Assert(err, tc.ErrorIsNil)

	// Check the k8s service net node is returned (since the uuid is generated
	// we check that the unit net node uuid, which is manually crafted, is not
	// returned).
	netNode, err := s.state.GetNetNodeUUIDByUnitName(context.Background(), "foo/0")
	c.Assert(err, tc.ErrorIsNil)
	c.Check(netNode, tc.Not(tc.Equals), "net-node-uuid")
}

func (s *applicationStateSuite) TestGetNetNodeFromUnit(c *tc.C) {
	_ = s.createApplication(c, "foo", life.Alive, application.InsertUnitArg{
		UnitName: "foo/0",
	})

	// Insert the unit net node to make sure the k8s service one is
	// returned.
	err := s.TxnRunner().StdTxn(context.Background(), func(ctx context.Context, tx *sql.Tx) error {
		insertNetNode := `INSERT INTO net_node (uuid) VALUES (?)`
		_, err := tx.ExecContext(ctx, insertNetNode, "net-node-uuid")
		if err != nil {
			return err
		}
		updateUnit := `UPDATE unit SET net_node_uuid = ? WHERE name = ?`
		_, err = tx.ExecContext(ctx, updateUnit, "net-node-uuid", "foo/0")
		if err != nil {
			return err
		}
		return nil
	})
	c.Assert(err, tc.ErrorIsNil)

	// Check the unit net node is returned.
	netNode, err := s.state.GetNetNodeUUIDByUnitName(context.Background(), "foo/0")
	c.Assert(err, tc.ErrorIsNil)
	c.Check(netNode, tc.Equals, "net-node-uuid")
}

func (s *applicationStateSuite) TestGetNetNodeUnitNotFound(c *tc.C) {
	_, err := s.state.GetNetNodeUUIDByUnitName(context.Background(), "foo/0")
	c.Assert(err, tc.ErrorIs, applicationerrors.UnitNotFound)
}

func (s *applicationStateSuite) addCharmModifiedVersion(c *tc.C, appID coreapplication.ID, charmModifiedVersion int) {
	err := s.TxnRunner().StdTxn(context.Background(), func(ctx context.Context, tx *sql.Tx) error {
		_, err := tx.ExecContext(ctx, "UPDATE application SET charm_modified_version = ? WHERE uuid = ?", charmModifiedVersion, appID)
		return err
	})
	c.Assert(err, tc.ErrorIsNil)
}

<<<<<<< HEAD
func (s *baseSuite) assertPeerRelation(c *tc.C, appName string, peerRelationInput map[string]int) {
=======
func (s *applicationStateSuite) insertApplicationConfigWithDefault(c *gc.C, appID coreapplication.ID, key, value, defaultValue string, optionType charm.OptionType) {
	t, err := encodeConfigType(optionType)
	c.Assert(err, jc.ErrorIsNil)

	err = s.TxnRunner().StdTxn(context.Background(), func(ctx context.Context, tx *sql.Tx) error {
		_, err := tx.ExecContext(ctx, `
INSERT INTO application_config (application_uuid, key, value, type_id) VALUES (?, ?, ?, ?)
`, appID, key, value, t)
		return err
	})
	c.Assert(err, jc.ErrorIsNil)
	s.insertCharmConfig(c, appID, key, defaultValue, optionType)
}

func (s *applicationStateSuite) insertCharmConfig(c *gc.C, appID coreapplication.ID, key, defaultValue string, optionType charm.OptionType) {
	t, err := encodeConfigType(optionType)
	c.Assert(err, jc.ErrorIsNil)

	err = s.TxnRunner().StdTxn(context.Background(), func(ctx context.Context, tx *sql.Tx) error {
		_, err = tx.ExecContext(ctx, `
INSERT INTO charm_config (charm_uuid, key, default_value, type_id)
SELECT charm_uuid, ?, ?, ?
FROM application
WHERE uuid = ?
`, key, defaultValue, t, appID)
		return err
	})
	c.Assert(err, jc.ErrorIsNil)
}

func (s *baseSuite) assertPeerRelation(c *gc.C, appName string, peerRelationInput map[string]int) {
>>>>>>> 557a3047
	type peerRelation struct {
		id     int
		name   string
		status corestatus.Status
	}
	var expected []peerRelation
	for name, id := range peerRelationInput {
		expected = append(expected, peerRelation{
			id:     id,
			name:   name,
			status: corestatus.Joining,
		})
	}

	var peerRelations []peerRelation
	err := s.TxnRunner().StdTxn(context.Background(), func(ctx context.Context, tx *sql.Tx) error {
		rows, err := tx.QueryContext(ctx, `
SELECT cr.name, r.relation_id, rst.name
FROM charm_relation cr
JOIN application_endpoint ae ON ae.charm_relation_uuid = cr.uuid
JOIN application a ON a.uuid = ae.application_uuid
JOIN relation_endpoint re ON  re.endpoint_uuid = ae.uuid
JOIN relation r ON r.uuid = re.relation_uuid
LEFT JOIN relation_status rs ON rs.relation_uuid = re.relation_uuid
LEFT JOIN relation_status_type rst ON rs.relation_status_type_id = rst.id
WHERE a.name = ?
AND cr.role_id = 2 -- peer relation
ORDER BY r.relation_id
`, appName)
		if err != nil {
			return errors.Capture(err)
		}
		defer rows.Close()
		for rows.Next() {
			var row peerRelation
			var statusName *corestatus.Status // allows graceful error if status not set
			if err := rows.Scan(&row.name, &row.id, &statusName); err != nil {
				return errors.Capture(err)
			}
			row.status = deptr(statusName)
			peerRelations = append(peerRelations, row)
		}
		return nil
	})
	c.Assert(err, tc.ErrorIsNil)

	c.Check(peerRelations, tc.SameContents, expected)
}<|MERGE_RESOLUTION|>--- conflicted
+++ resolved
@@ -2398,18 +2398,15 @@
 	c.Check(settings, tc.DeepEquals, application.ApplicationSettings{})
 }
 
-<<<<<<< HEAD
-func (s *applicationStateSuite) TestGetApplicationTrustSetting(c *tc.C) {
-=======
-func (s *applicationStateSuite) TestGetApplicationConfigWithDefaults(c *gc.C) {
+func (s *applicationStateSuite) TestGetApplicationConfigWithDefaults(c *tc.C) {
 	id := s.createApplication(c, "foo", life.Alive)
 
 	s.insertApplicationConfigWithDefault(c, id, "key1", "value1", "defaultValue1", charm.OptionString)
 	s.insertCharmConfig(c, id, "key2", "defaultValue2", charm.OptionString)
 
 	config, err := s.state.GetApplicationConfigWithDefaults(context.Background(), id)
-	c.Assert(err, jc.ErrorIsNil)
-	c.Check(config, jc.DeepEquals, map[string]application.ApplicationConfig{
+	c.Assert(err, tc.ErrorIsNil)
+	c.Check(config, tc.DeepEquals, map[string]application.ApplicationConfig{
 		"key1": {
 			Type:  charm.OptionString,
 			Value: "value1",
@@ -2421,26 +2418,25 @@
 	})
 }
 
-func (s *applicationStateSuite) TestGetApplicationConfigWithDefaultsNotFound(c *gc.C) {
+func (s *applicationStateSuite) TestGetApplicationConfigWithDefaultsNotFound(c *tc.C) {
 	// If the application is not found, it should return application not found.
 	id := applicationtesting.GenApplicationUUID(c)
 	_, err := s.state.GetApplicationConfigWithDefaults(context.Background(), id)
-	c.Assert(err, jc.ErrorIs, applicationerrors.ApplicationNotFound)
-}
-
-func (s *applicationStateSuite) TestGetApplicationConfigWithDefaultsNoConfig(c *gc.C) {
+	c.Assert(err, tc.ErrorIs, applicationerrors.ApplicationNotFound)
+}
+
+func (s *applicationStateSuite) TestGetApplicationConfigWithDefaultsNoConfig(c *tc.C) {
 	id := s.createApplication(c, "foo", life.Alive)
 
 	// If there is no config, we should always return the trust. This comes
 	// from the application_setting table.
 
 	config, err := s.state.GetApplicationConfigWithDefaults(context.Background(), id)
-	c.Assert(err, jc.ErrorIsNil)
-	c.Check(config, gc.HasLen, 0)
-}
-
-func (s *applicationStateSuite) TestGetApplicationTrustSetting(c *gc.C) {
->>>>>>> 557a3047
+	c.Assert(err, tc.ErrorIsNil)
+	c.Check(config, tc.HasLen, 0)
+}
+
+func (s *applicationStateSuite) TestGetApplicationTrustSetting(c *tc.C) {
 	id := s.createApplication(c, "foo", life.Alive)
 
 	err := s.TxnRunner().StdTxn(context.Background(), func(ctx context.Context, tx *sql.Tx) error {
@@ -3833,12 +3829,9 @@
 	c.Assert(err, tc.ErrorIsNil)
 }
 
-<<<<<<< HEAD
-func (s *baseSuite) assertPeerRelation(c *tc.C, appName string, peerRelationInput map[string]int) {
-=======
-func (s *applicationStateSuite) insertApplicationConfigWithDefault(c *gc.C, appID coreapplication.ID, key, value, defaultValue string, optionType charm.OptionType) {
+func (s *applicationStateSuite) insertApplicationConfigWithDefault(c *tc.C, appID coreapplication.ID, key, value, defaultValue string, optionType charm.OptionType) {
 	t, err := encodeConfigType(optionType)
-	c.Assert(err, jc.ErrorIsNil)
+	c.Assert(err, tc.ErrorIsNil)
 
 	err = s.TxnRunner().StdTxn(context.Background(), func(ctx context.Context, tx *sql.Tx) error {
 		_, err := tx.ExecContext(ctx, `
@@ -3846,13 +3839,13 @@
 `, appID, key, value, t)
 		return err
 	})
-	c.Assert(err, jc.ErrorIsNil)
+	c.Assert(err, tc.ErrorIsNil)
 	s.insertCharmConfig(c, appID, key, defaultValue, optionType)
 }
 
-func (s *applicationStateSuite) insertCharmConfig(c *gc.C, appID coreapplication.ID, key, defaultValue string, optionType charm.OptionType) {
+func (s *applicationStateSuite) insertCharmConfig(c *tc.C, appID coreapplication.ID, key, defaultValue string, optionType charm.OptionType) {
 	t, err := encodeConfigType(optionType)
-	c.Assert(err, jc.ErrorIsNil)
+	c.Assert(err, tc.ErrorIsNil)
 
 	err = s.TxnRunner().StdTxn(context.Background(), func(ctx context.Context, tx *sql.Tx) error {
 		_, err = tx.ExecContext(ctx, `
@@ -3863,11 +3856,10 @@
 `, key, defaultValue, t, appID)
 		return err
 	})
-	c.Assert(err, jc.ErrorIsNil)
-}
-
-func (s *baseSuite) assertPeerRelation(c *gc.C, appName string, peerRelationInput map[string]int) {
->>>>>>> 557a3047
+	c.Assert(err, tc.ErrorIsNil)
+}
+
+func (s *baseSuite) assertPeerRelation(c *tc.C, appName string, peerRelationInput map[string]int) {
 	type peerRelation struct {
 		id     int
 		name   string
