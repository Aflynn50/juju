package jujutest

import (
	"bytes"
	"io"
	"io/ioutil"
	. "launchpad.net/gocheck"
	"launchpad.net/juju-core/environs"
	"launchpad.net/juju-core/juju/testing"
	coretesting "launchpad.net/juju-core/testing"
	"launchpad.net/juju-core/trivial"
	"net/http"
)

// Tests is a gocheck suite containing tests verifying juju functionality
// against the environment with the given configuration. The
// tests are not designed to be run against a live server - the Environ
// is opened once for each test, and some potentially expensive operations
// may be executed.
type Tests struct {
	coretesting.LoggingSuite
<<<<<<< HEAD
	Environs         *environs.Environs
	Name             string
	Env              environs.Environ
	ServerCertAndKey []byte
=======
	Config map[string]interface{}
	Env    environs.Environ
>>>>>>> cd7386de
}

// Open opens an instance of the testing environment.
func (t *Tests) Open(c *C) environs.Environ {
	e, err := environs.NewFromAttrs(t.Config)
	c.Assert(err, IsNil, Commentf("opening environ %#v", t.Config))
	c.Assert(e, NotNil)
	return e
}

func (t *Tests) SetUpTest(c *C) {
	t.LoggingSuite.SetUpTest(c)
	t.Env = t.Open(c)
}

func (t *Tests) TearDownTest(c *C) {
	if t.Env != nil {
		err := t.Env.Destroy(nil)
		c.Check(err, IsNil)
		t.Env = nil
	}
	t.LoggingSuite.TearDownTest(c)
}

func (t *Tests) TestBootstrapWithoutAdminSecret(c *C) {
	m := t.Env.Config().AllAttrs()
	delete(m, "admin-secret")
	env, err := environs.NewFromAttrs(m)
	c.Assert(err, IsNil)
	err = env.Bootstrap(false, t.ServerCertAndKey)
	c.Assert(err, ErrorMatches, ".*admin-secret is required for bootstrap")
}

func (t *Tests) TestStartStop(c *C) {
	e := t.Open(c)

	insts, err := e.Instances(nil)
	c.Assert(err, IsNil)
	c.Assert(insts, HasLen, 0)

	inst0, err := e.StartInstance(0, testing.InvalidStateInfo(0), nil)
	c.Assert(err, IsNil)
	c.Assert(inst0, NotNil)
	id0 := inst0.Id()

	inst1, err := e.StartInstance(1, testing.InvalidStateInfo(1), nil)
	c.Assert(err, IsNil)
	c.Assert(inst1, NotNil)
	id1 := inst1.Id()

	insts, err = e.Instances([]string{id0, id1})
	c.Assert(err, IsNil)
	c.Assert(insts, HasLen, 2)
	c.Assert(insts[0].Id(), Equals, id0)
	c.Assert(insts[1].Id(), Equals, id1)

	// order of results is not specified
	insts, err = e.AllInstances()
	c.Assert(err, IsNil)
	c.Assert(insts, HasLen, 2)
	c.Assert(insts[0].Id(), Not(Equals), insts[1].Id())

	err = e.StopInstances([]environs.Instance{inst0})
	c.Assert(err, IsNil)

	insts, err = e.Instances([]string{id0, id1})
	c.Assert(err, Equals, environs.ErrPartialInstances)
	c.Assert(insts[0], IsNil)
	c.Assert(insts[1].Id(), Equals, id1)

	insts, err = e.AllInstances()
	c.Assert(err, IsNil)
	c.Assert(insts[0].Id(), Equals, id1)
}

func (t *Tests) TestBootstrap(c *C) {
	// TODO tests for Bootstrap(true)
	e := t.Open(c)
	err := e.Bootstrap(false, t.ServerCertAndKey)
	c.Assert(err, IsNil)

	info, err := e.StateInfo()
	c.Assert(info, NotNil)
	c.Check(info.Addrs, Not(HasLen), 0)

	err = e.Bootstrap(false, t.ServerCertAndKey)
	c.Assert(err, ErrorMatches, "environment is already bootstrapped")

	e2 := t.Open(c)
	err = e2.Bootstrap(false, t.ServerCertAndKey)
	c.Assert(err, ErrorMatches, "environment is already bootstrapped")

	info2, err := e2.StateInfo()
	c.Check(info2, DeepEquals, info)

	err = e2.Destroy(nil)
	c.Assert(err, IsNil)

	// Open again because Destroy invalidates old environments.
	e3 := t.Open(c)

	err = e3.Bootstrap(false, t.ServerCertAndKey)
	c.Assert(err, IsNil)

	err = e3.Bootstrap(false, t.ServerCertAndKey)
	c.Assert(err, NotNil)
}

var noRetry = trivial.AttemptStrategy{}

func (t *Tests) TestPersistence(c *C) {
	storage := t.Open(c).Storage()

	names := []string{
		"aa",
		"zzz/aa",
		"zzz/bb",
	}
	for _, name := range names {
		checkFileDoesNotExist(c, storage, name, noRetry)
		checkPutFile(c, storage, name, []byte(name))
	}
	checkList(c, storage, "", names)
	checkList(c, storage, "a", []string{"aa"})
	checkList(c, storage, "zzz/", []string{"zzz/aa", "zzz/bb"})

	storage2 := t.Open(c).Storage()
	for _, name := range names {
		checkFileHasContents(c, storage2, name, []byte(name), noRetry)
	}

	// remove the first file and check that the others remain.
	err := storage2.Remove(names[0])
	c.Check(err, IsNil)

	// check that it's ok to remove a file twice.
	err = storage2.Remove(names[0])
	c.Check(err, IsNil)

	// ... and check it's been removed in the other environment
	checkFileDoesNotExist(c, storage, names[0], noRetry)

	// ... and that the rest of the files are still around
	checkList(c, storage2, "", names[1:])

	for _, name := range names[1:] {
		err := storage2.Remove(name)
		c.Assert(err, IsNil)
	}

	// check they've all gone
	checkList(c, storage2, "", nil)
}

func checkList(c *C, storage environs.StorageReader, prefix string, names []string) {
	lnames, err := storage.List(prefix)
	c.Assert(err, IsNil)
	c.Assert(lnames, DeepEquals, names)
}

func checkPutFile(c *C, storage environs.StorageWriter, name string, contents []byte) {
	err := storage.Put(name, bytes.NewBuffer(contents), int64(len(contents)))
	c.Assert(err, IsNil)
}

func checkFileDoesNotExist(c *C, storage environs.StorageReader, name string, attempt trivial.AttemptStrategy) {
	var r io.ReadCloser
	var err error
	for a := attempt.Start(); a.Next(); {
		r, err = storage.Get(name)
		if err != nil {
			break
		}
	}
	c.Assert(r, IsNil)
	var notFoundError *environs.NotFoundError
	c.Assert(err, FitsTypeOf, notFoundError)
}

func checkFileHasContents(c *C, storage environs.StorageReader, name string, contents []byte, attempt trivial.AttemptStrategy) {
	r, err := storage.Get(name)
	c.Assert(err, IsNil)
	c.Check(r, NotNil)
	defer r.Close()

	data, err := ioutil.ReadAll(r)
	c.Check(err, IsNil)
	c.Check(data, DeepEquals, contents)

	url, err := storage.URL(name)
	c.Assert(err, IsNil)

	var resp *http.Response
	for a := attempt.Start(); a.Next(); {
		resp, err = http.Get(url)
		c.Assert(err, IsNil)
		if resp.StatusCode != 404 {
			break
		}
		c.Logf("get retrying after earlier get succeeded. *sigh*.")
	}
	c.Assert(err, IsNil)
	data, err = ioutil.ReadAll(resp.Body)
	c.Assert(err, IsNil)
	defer resp.Body.Close()
	c.Assert(resp.StatusCode, Equals, 200, Commentf("error response: %s", data))
	c.Check(data, DeepEquals, contents)
}<|MERGE_RESOLUTION|>--- conflicted
+++ resolved
@@ -19,15 +19,9 @@
 // may be executed.
 type Tests struct {
 	coretesting.LoggingSuite
-<<<<<<< HEAD
-	Environs         *environs.Environs
-	Name             string
-	Env              environs.Environ
-	ServerCertAndKey []byte
-=======
 	Config map[string]interface{}
 	Env    environs.Environ
->>>>>>> cd7386de
+	ServerCertAndKey []byte
 }
 
 // Open opens an instance of the testing environment.
