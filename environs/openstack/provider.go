// Stub provider for OpenStack, using goose will be implemented here

package openstack

import (
	"errors"
	"fmt"
	"io/ioutil"
	"launchpad.net/goose/client"
	gooseerrors "launchpad.net/goose/errors"
	"launchpad.net/goose/identity"
	"launchpad.net/goose/nova"
	"launchpad.net/goose/swift"
	"launchpad.net/juju-core/environs"
	"launchpad.net/juju-core/environs/cloudinit"
	"launchpad.net/juju-core/environs/config"
	"launchpad.net/juju-core/log"
	"launchpad.net/juju-core/state"
	"launchpad.net/juju-core/state/api"
	"launchpad.net/juju-core/trivial"
	"launchpad.net/juju-core/version"
	"net/http"
	"strings"
	"sync"
	"time"
)

const (
	mgoPort = 37017
	apiPort = 17070

	mgoPortSuffix = ":" + string(mgoPort)
	apiPortSuffix = ":" + string(apiPort)
)

type environProvider struct{}

var _ environs.EnvironProvider = (*environProvider)(nil)

var providerInstance environProvider

// A request may fail to due "eventual consistency" semantics, which
// should resolve fairly quickly.  A request may also fail due to a slow
// state transition (for instance an instance taking a while to release
// a security group after termination).  The former failure mode is
// dealt with by shortAttempt, the latter by longAttempt.
var shortAttempt = trivial.AttemptStrategy{
	Total: 5 * time.Second,
	Delay: 200 * time.Millisecond,
}

var longAttempt = trivial.AttemptStrategy{
	Total: 3 * time.Minute,
	Delay: 1 * time.Second,
}

func init() {
	environs.RegisterProvider("openstack", environProvider{})
}

func (p environProvider) Open(cfg *config.Config) (environs.Environ, error) {
	log.Printf("environs/openstack: opening environment %q", cfg.Name())
	e := new(environ)
	err := e.SetConfig(cfg)
	if err != nil {
		return nil, err
	}
	return e, nil
}

func (p environProvider) SecretAttrs(cfg *config.Config) (map[string]interface{}, error) {
	m := make(map[string]interface{})
	ecfg, err := providerInstance.newConfig(cfg)
	if err != nil {
		return nil, err
	}
	m["username"] = ecfg.username()
	m["password"] = ecfg.password()
	m["tenant-name"] = ecfg.tenantName()
	return m, nil
}

func (p environProvider) PublicAddress() (string, error) {
	return fetchMetadata("public-hostname")
}

func (p environProvider) PrivateAddress() (string, error) {
	return fetchMetadata("local-hostname")
}

type environ struct {
	name string

	ecfgMutex             sync.Mutex
	ecfgUnlocked          *environConfig
	novaUnlocked          *nova.Client
	storageUnlocked       environs.Storage
	publicStorageUnlocked environs.Storage // optional.
}

var _ environs.Environ = (*environ)(nil)

type instance struct {
	e *environ
	*nova.ServerDetail
	address string
}

func (inst *instance) String() string {
	return inst.ServerDetail.Id
}

var _ environs.Instance = (*instance)(nil)

func (inst *instance) Id() state.InstanceId {
	return state.InstanceId(inst.ServerDetail.Id)
}

<<<<<<< HEAD
// getInstanceAddress processes a map of networks to lists of IP
// addresses, as returned by Nova.GetServer(), extracting the proper
// public (or private, if public is not available) IPv4 address, and
// returning it, or an error.
func getInstanceAddress(addresses map[string][]nova.IPAddress) (string, error) {
	var private, public string
=======
// instanceAddress processes a map of networks to lists of IP
// addresses, as returned by Nova.GetServer(), extracting the proper
// public (or private, if public is not available) IPv4 address, and
// returning it, or an error.
func instanceAddress(addresses map[string][]nova.IPAddress) (string, error) {
	var private, public, privateNet string
>>>>>>> 8231c111
	for network, ips := range addresses {
		for _, address := range ips {
			if address.Version == 4 {
				if network == "public" {
					public = address.Address
				} else {
<<<<<<< HEAD
=======
					privateNet = network
>>>>>>> 8231c111
					// Some setups use custom network name, treat as "private"
					private = address.Address
				}
				break
			}
		}
	}
<<<<<<< HEAD
	// HP cloud specific: public address is 2nd in the private network
	if prv, ok := addresses["private"]; public == "" && ok {
=======
	// HP cloud/canonistack specific: public address is 2nd in the private network
	if prv, ok := addresses[privateNet]; public == "" && ok {
>>>>>>> 8231c111
		if len(prv) > 1 && prv[1].Version == 4 {
			public = prv[1].Address
		}
	}
	// Juju assumes it always needs a public address and loops waiting for one.
	// In fact a private address is generally fine provided it can be sshed to.
	// (ported from py-juju/providers/openstack)
	if public == "" && private != "" {
		public = private
	}
	if public == "" {
		return "", environs.ErrNoDNSName
	}
	return public, nil
}

func (inst *instance) DNSName() (string, error) {
	if inst.address != "" {
		return inst.address, nil
	}
	// Fetch the instance information again, in case
	// the addresses have become available.
	server, err := inst.e.nova().GetServer(string(inst.Id()))
	if err != nil {
		return "", err
	}
<<<<<<< HEAD
	inst.address, err = getInstanceAddress(server.Addresses)
=======
	inst.address, err = instanceAddress(server.Addresses)
>>>>>>> 8231c111
	if err != nil {
		return "", err
	}
	return inst.address, nil
}

func (inst *instance) WaitDNSName() (string, error) {
	for a := longAttempt.Start(); a.Next(); {
		addr, err := inst.DNSName()
		if err == nil || err != environs.ErrNoDNSName {
			return addr, err
		}
	}
	return "", fmt.Errorf("timed out trying to get DNS address for %v", inst.Id())
}

func (inst *instance) OpenPorts(machineId string, ports []state.Port) error {
	panic("OpenPorts not implemented")
}

func (inst *instance) ClosePorts(machineId string, ports []state.Port) error {
	panic("ClosePorts not implemented")
}

func (inst *instance) Ports(machineId string) ([]state.Port, error) {
	panic("Ports not implemented")
}

func (e *environ) ecfg() *environConfig {
	e.ecfgMutex.Lock()
	ecfg := e.ecfgUnlocked
	e.ecfgMutex.Unlock()
	return ecfg
}

func (e *environ) nova() *nova.Client {
	e.ecfgMutex.Lock()
	nova := e.novaUnlocked
	e.ecfgMutex.Unlock()
	return nova
}

func (e *environ) Name() string {
	return e.name
}

func (e *environ) Storage() environs.Storage {
	e.ecfgMutex.Lock()
	storage := e.storageUnlocked
	e.ecfgMutex.Unlock()
	return storage
}

func (e *environ) PublicStorage() environs.StorageReader {
	e.ecfgMutex.Lock()
	defer e.ecfgMutex.Unlock()
	if e.publicStorageUnlocked == nil {
		return environs.EmptyStorage
	}
	return e.publicStorageUnlocked
}

func (e *environ) Bootstrap(uploadTools bool, cert, key []byte) error {
	password := e.Config().AdminSecret()
	if password == "" {
		return fmt.Errorf("admin-secret is required for bootstrap")
	}
	log.Printf("environs/openstack: bootstrapping environment %q", e.name)
	// If the state file exists, it might actually have just been
	// removed by Destroy, and eventual consistency has not caught
	// up yet, so we retry to verify if that is happening.
	var err error
	for a := shortAttempt.Start(); a.Next(); {
		_, err = e.loadState()
		if err != nil {
			break
		}
	}
	if err == nil {
		return fmt.Errorf("environment is already bootstrapped")
	}
	if _, notFound := err.(*environs.NotFoundError); !notFound {
		return fmt.Errorf("cannot query old bootstrap state: %v", err)
	}
	var tools *state.Tools
	if uploadTools {
		tools, err = environs.PutTools(e.Storage(), nil)
		if err != nil {
			return fmt.Errorf("cannot upload tools: %v", err)
		}
	} else {
		flags := environs.HighestVersion | environs.CompatVersion
		v := version.Current
		v.Series = e.Config().DefaultSeries()
		tools, err = environs.FindTools(e, v, flags)
		if err != nil {
			return fmt.Errorf("cannot find tools: %v", err)
		}
	}
	config, err := environs.BootstrapConfig(providerInstance, e.Config(), tools)
	if err != nil {
		return fmt.Errorf("unable to determine inital configuration: %v", err)
	}
	caCert, hasCert := e.Config().CACert()
	if !hasCert {
		return fmt.Errorf("no CA certificate in environment configuration")
	}
	inst, err := e.startInstance(&startInstanceParams{
		machineId: "0",
		info: &state.Info{
			Password: trivial.PasswordHash(password),
			CACert:   caCert,
		},
		apiInfo: &api.Info{
			Password: trivial.PasswordHash(password),
			CACert:   caCert,
		},
		tools:           tools,
		stateServer:     true,
		config:          config,
		stateServerCert: cert,
		stateServerKey:  key,
	})
	if err != nil {
		return fmt.Errorf("cannot start bootstrap instance: %v", err)
	}
	err = e.saveState(&bootstrapState{
		StateInstances: []state.InstanceId{inst.Id()},
	})
	if err != nil {
		// ignore error on StopInstance because the previous error is
		// more important.
		e.StopInstances([]environs.Instance{inst})
		return fmt.Errorf("cannot save state: %v", err)
	}
	// TODO make safe in the case of racing Bootstraps
	// If two Bootstraps are called concurrently, there's
	// no way to use Swift to make sure that only one succeeds.
	// Perhaps consider using SimpleDB for state storage
	// which would enable that possibility.

	return nil
}

func (e *environ) StateInfo() (*state.Info, *api.Info, error) {
	st, err := e.loadState()
	if err != nil {
		return nil, nil, err
	}
	cert, hasCert := e.Config().CACert()
	if !hasCert {
		return nil, nil, fmt.Errorf("no CA certificate in environment configuration")
	}
	var stateAddrs []string
	var apiAddrs []string
	// Wait for the DNS names of any of the instances
	// to become available.
	log.Printf("environs/openstack: waiting for DNS name(s) of state server instances %v", st.StateInstances)
	for a := longAttempt.Start(); len(stateAddrs) == 0 && a.Next(); {
		insts, err := e.Instances(st.StateInstances)
		if err != nil && err != environs.ErrPartialInstances {
			log.Debugf("error getting state instance: %v", err.Error())
			return nil, nil, err
		}
		log.Debugf("started processing instances: %#v", insts)
		for _, inst := range insts {
			if inst == nil {
				log.Debugf("inst is nil, continue")
				continue
			}
			name, err := inst.(*instance).DNSName()
			if err != nil {
				log.Debugf("DNSName error: %v", err)
				continue
			}
			log.Debugf("inst address: %s", name)
			if name != "" {
				stateAddrs = append(stateAddrs, name+mgoPortSuffix)
				apiAddrs = append(apiAddrs, name+apiPortSuffix)
			}
		}
	}
	if len(stateAddrs) == 0 {
		return nil, nil, fmt.Errorf("timed out waiting for mgo address from %v", st.StateInstances)
	}
	return &state.Info{
			Addrs:  stateAddrs,
			CACert: cert,
		}, &api.Info{
			Addrs:  apiAddrs,
			CACert: cert,
		}, nil
}

func (e *environ) Config() *config.Config {
	return e.ecfg().Config
}

func (e *environ) client(ecfg *environConfig, authMethodCfg AuthMethod) client.AuthenticatingClient {
	cred := &identity.Credentials{
		User:       ecfg.username(),
		Secrets:    ecfg.password(),
		Region:     ecfg.region(),
		TenantName: ecfg.tenantName(),
		URL:        ecfg.authURL(),
	}
	// authMethodCfg has already been validated so we know it's one of the values below.
	var authMethod identity.AuthMethod
	switch authMethodCfg {
	case AuthLegacy:
		authMethod = identity.AuthLegacy
	case AuthUserPass:
		authMethod = identity.AuthUserPass
	}
	return client.NewClient(cred, authMethod, nil)
}

func (e *environ) publicClient(ecfg *environConfig) client.Client {
	return client.NewPublicClient(ecfg.publicBucketURL(), nil)
}

func (e *environ) SetConfig(cfg *config.Config) error {
	ecfg, err := providerInstance.newConfig(cfg)
	if err != nil {
		return err
	}
	// At this point, the authentication method config value has been validated so we extract it's value here
	// to avoid having to validate again each time when creating the OpenStack client.
	var authMethodCfg AuthMethod
	e.ecfgMutex.Lock()
	defer e.ecfgMutex.Unlock()
	e.name = ecfg.Name()
	authMethodCfg = AuthMethod(ecfg.authMethod())
	e.ecfgUnlocked = ecfg

	novaClient := e.client(ecfg, authMethodCfg)
	e.novaUnlocked = nova.New(novaClient)

	// create new storage instances, existing instances continue
	// to reference their existing configuration.
	e.storageUnlocked = &storage{
		containerName: ecfg.controlBucket(),
		// this is possibly just a hack - if the ACL is swift.Private,
		// the machine won't be able to get the tools (401 error)
		containerACL: swift.PublicRead,
		swift:        swift.New(e.client(ecfg, authMethodCfg))}
	if ecfg.publicBucket() != "" && ecfg.publicBucketURL() != "" {
		e.publicStorageUnlocked = &storage{
			containerName: ecfg.publicBucket(),
			containerACL:  swift.PublicRead,
			swift:         swift.New(e.publicClient(ecfg))}
	} else {
		e.publicStorageUnlocked = nil
	}

	return nil
}

func (e *environ) StartInstance(machineId string, info *state.Info, apiInfo *api.Info, tools *state.Tools) (environs.Instance, error) {
	return e.startInstance(&startInstanceParams{
		machineId: machineId,
		info:      info,
		apiInfo:   apiInfo,
		tools:     tools,
	})
}

type startInstanceParams struct {
	machineId       string
	info            *state.Info
	apiInfo         *api.Info
	tools           *state.Tools
	stateServer     bool
	config          *config.Config
	stateServerCert []byte
	stateServerKey  []byte
}

func (e *environ) userData(scfg *startInstanceParams) ([]byte, error) {
	cfg := &cloudinit.MachineConfig{
		StateServer:     scfg.stateServer,
		MongoPort:       mgoPort,
		APIPort:         apiPort,
		StateInfo:       scfg.info,
		APIInfo:         scfg.apiInfo,
		StateServerCert: scfg.stateServerCert,
		StateServerKey:  scfg.stateServerKey,
		// This is a horrible hack, which only works on folsom or
		// later and we'd really like to have a better way
		InstanceIdAccessor: `$(curl http://169.254.169.254/openstack/2012-08-10/meta_data.json|python -c 'import json,sys;print json.loads(sys.stdin.read())["uuid"]')`,
		ProviderType:       "openstack",
		DataDir:            "/var/lib/juju",
		Tools:              scfg.tools,
		MachineId:          scfg.machineId,
		AuthorizedKeys:     e.ecfg().AuthorizedKeys(),
		Config:             scfg.config,
	}
	cloudcfg, err := cloudinit.New(cfg)
	if err != nil {
		return nil, err
	}
	data, err := cloudcfg.Render()
	if err != nil {
		return nil, err
	}
	cdata := trivial.Gzip(data)
	log.Debugf("environs/openstack: openstack user data; %d bytes", len(cdata))
	return cdata, nil
}

// startInstance is the internal version of StartInstance, used by Bootstrap
// as well as via StartInstance itself.
func (e *environ) startInstance(scfg *startInstanceParams) (environs.Instance, error) {
	if scfg.tools == nil {
		var err error
		flags := environs.HighestVersion | environs.CompatVersion
		scfg.tools, err = environs.FindTools(e, version.Current, flags)
		if err != nil {
			return nil, err
		}
	}

	log.Printf("environs/openstack: starting machine %s in %q running tools version %q from %q",
		scfg.machineId, e.name, scfg.tools.Binary, scfg.tools.URL)
	if strings.Contains(scfg.tools.Series, "unknown") || strings.Contains(scfg.tools.Arch, "unknown") {
		return nil, fmt.Errorf("cannot find image for unknown series or architecture")
	}
	spec, err := findInstanceSpec(e, &instanceConstraint{
		series: scfg.tools.Series,
		arch:   scfg.tools.Arch,
		region: e.ecfg().region(),
		flavor: "m1.small",
	})
	if err != nil {
		return nil, fmt.Errorf("cannot find image satisfying constraints: %v", err)
	}

	userData, err := e.userData(scfg)
	if err != nil {
		return nil, fmt.Errorf("cannot make user data: %v", err)
	}
	log.Debugf("environs/openstack: openstack user data: %q", userData)
	groups, err := e.setUpGroups(scfg.machineId)
	if err != nil {
		return nil, fmt.Errorf("cannot set up groups: %v", err)
	}
	var groupNames = make([]nova.SecurityGroupName, len(groups))
	for i, g := range groups {
		groupNames[i] = nova.SecurityGroupName{g.Name}
	}

	var server *nova.Entity
	for a := shortAttempt.Start(); a.Next(); {
		server, err = e.nova().RunServer(nova.RunServerOpts{
			Name:               state.MachineEntityName(scfg.machineId),
			FlavorId:           spec.flavorId,
			ImageId:            spec.imageId,
			UserData:           userData,
			SecurityGroupNames: groupNames,
		})
		if err == nil || !gooseerrors.IsNotFound(err) {
			break
		}
	}
	if err != nil {
		return nil, fmt.Errorf("cannot run instance: %v", err)
	}
	detail, err := e.nova().GetServer(server.Id)
	if err != nil {
		return nil, fmt.Errorf("cannot get started instance: %v", err)
	}
	inst := &instance{e, detail, ""}
	log.Printf("environs/openstack: started instance %q", inst.Id())
	return inst, nil
}

func (e *environ) StopInstances(insts []environs.Instance) error {
	ids := make([]state.InstanceId, len(insts))
	for i, inst := range insts {
		instanceValue, ok := inst.(*instance)
		if !ok {
			return errors.New("Incompatible environs.Instance supplied")
		}
		ids[i] = instanceValue.Id()
	}
	return e.terminateInstances(ids)
}

func (e *environ) Instances(ids []state.InstanceId) ([]environs.Instance, error) {
	// TODO FIXME Instances must somehow be tagged to be part of the environment.
	// This is returning *all* instances, which means it's impossible to have two different
	// environments on the same account.
	if len(ids) == 0 {
		return nil, nil
	}
	insts := make([]environs.Instance, len(ids))
	servers, err := e.nova().ListServersDetail(nil)
	if err != nil {
		return nil, err
	}
	for i, id := range ids {
		for j, _ := range servers {
			if servers[j].Id == string(id) {
				insts[i] = &instance{e, &servers[j], ""}
			}
		}
	}
	return insts, nil
}

func (e *environ) AllInstances() (insts []environs.Instance, err error) {
	// TODO FIXME Instances must somehow be tagged to be part of the environment.
	// This is returning *all* instances, which means it's impossible to have two different
	// environments on the same account.
	// TODO(wallyworld): add filtering to exclude deleted images etc
	servers, err := e.nova().ListServersDetail(nil)
	if err != nil {
		return nil, err
	}
	for _, server := range servers {
		var s = server
		insts = append(insts, &instance{e, &s, ""})
	}
	return insts, err
}

func (e *environ) Destroy(ensureInsts []environs.Instance) error {
	log.Printf("environs/openstack: destroying environment %q", e.name)
	insts, err := e.AllInstances()
	if err != nil {
		return fmt.Errorf("cannot get instances: %v", err)
	}
	found := make(map[state.InstanceId]bool)
	var ids []state.InstanceId
	for _, inst := range insts {
		ids = append(ids, inst.Id())
		found[inst.Id()] = true
	}

	// Add any instances we've been told about but haven't yet shown
	// up in the instance list.
	for _, inst := range ensureInsts {
		id := state.InstanceId(inst.(*instance).Id())
		if !found[id] {
			ids = append(ids, id)
			found[id] = true
		}
	}
	err = e.terminateInstances(ids)
	if err != nil {
		return err
	}

	// To properly observe e.storageUnlocked we need to get its value while
	// holding e.ecfgMutex. e.Storage() does this for us, then we convert
	// back to the (*storage) to access the private deleteAll() method.
	st := e.Storage().(*storage)
	return st.deleteAll()
}

func (e *environ) AssignmentPolicy() state.AssignmentPolicy {
	panic("AssignmentPolicy not implemented")
}

func (e *environ) globalGroupName() string {
	return fmt.Sprintf("%s-global", e.jujuGroupName())
}

func (e *environ) machineGroupName(machineId string) string {
	return fmt.Sprintf("%s-%s", e.jujuGroupName(), machineId)
}

func (e *environ) jujuGroupName() string {
	return fmt.Sprintf("juju-%s", e.name)
}

func (e *environ) OpenPorts(ports []state.Port) error {
	panic("OpenPorts not implemented")
}

func (e *environ) ClosePorts(ports []state.Port) error {
	panic("ClosePorts not implemented")
}

func (e *environ) Ports() ([]state.Port, error) {
	panic("Ports not implemented")
}

func (e *environ) Provider() environs.EnvironProvider {
	return &providerInstance
}

// setUpGroups creates the security groups for the new machine, and
// returns them.
//
// Instances are tagged with a group so they can be distinguished from
// other instances that might be running on the same OpenStack account.
// In addition, a specific machine security group is created for each
// machine, so that its firewall rules can be configured per machine.
func (e *environ) setUpGroups(machineId string) ([]nova.SecurityGroup, error) {
	jujuGroup, err := e.ensureGroup(e.jujuGroupName(),
		[]nova.RuleInfo{
			{
				IPProtocol: "tcp",
				FromPort:   22,
				ToPort:     22,
				Cidr:       "0.0.0.0/0",
			},
			{
				IPProtocol: "tcp",
				FromPort:   mgoPort,
				ToPort:     mgoPort,
				Cidr:       "0.0.0.0/0",
			},
			{
				IPProtocol: "tcp",
				FromPort:   1,
				ToPort:     65535,
			},
			{
				IPProtocol: "udp",
				FromPort:   1,
				ToPort:     65535,
			},
			{
				IPProtocol: "icmp",
				FromPort:   -1,
				ToPort:     -1,
			},
		})
	if err != nil {
		return nil, err
	}
	var machineGroup nova.SecurityGroup
	switch e.Config().FirewallMode() {
	case config.FwInstance:
		machineGroup, err = e.ensureGroup(e.machineGroupName(machineId), nil)
	case config.FwGlobal:
		machineGroup, err = e.ensureGroup(e.globalGroupName(), nil)
	}
	if err != nil {
		return nil, err
	}
	return []nova.SecurityGroup{jujuGroup, machineGroup}, nil
}

// zeroGroup holds the zero security group.
var zeroGroup nova.SecurityGroup

// ensureGroup returns the security group with name and perms.
// If a group with name does not exist, one will be created.
// If it exists, its permissions are set to perms.
func (e *environ) ensureGroup(name string, rules []nova.RuleInfo) (nova.SecurityGroup, error) {
	nova := e.nova()
	group, err := nova.CreateSecurityGroup(name, "juju group")
	if err != nil {
		if !gooseerrors.IsDuplicateValue(err) {
			return zeroGroup, err
		} else {
			// We just tried to create a duplicate group, so load the existing group.
			group, err = nova.SecurityGroupByName(name)
			if err != nil {
				return zeroGroup, err
			}
		}
	}
	// The group is created so now add the rules.
	for _, rule := range rules {
		rule.ParentGroupId = group.Id
		_, err := nova.CreateSecurityGroupRule(rule)
		if err != nil && !gooseerrors.IsDuplicateValue(err) {
			return zeroGroup, err
		}
	}
	return *group, nil
}

func (e *environ) terminateInstances(ids []state.InstanceId) error {
	if len(ids) == 0 {
		return nil
	}
	var firstErr error
	nova := e.nova()
	for _, id := range ids {
		err := nova.DeleteServer(string(id))
		if gooseerrors.IsNotFound(err) {
			err = nil
		}
		if err != nil && firstErr == nil {
			firstErr = err
		}
	}
	return firstErr
}

// metadataHost holds the address of the instance metadata service.
// It is a variable so that tests can change it to refer to a local
// server when needed.
var metadataHost = "http://169.254.169.254"

// fetchMetadata fetches a single atom of data from the openstack instance metadata service.
// http://docs.amazonwebservices.com/AWSEC2/latest/UserGuide/AESDG-chapter-instancedata.html
// (the same specs is implemented in OpenStack, hence the reference)
func fetchMetadata(name string) (value string, err error) {
	uri := fmt.Sprintf("%s/2011-01-01/meta-data/%s", metadataHost, name)
	for a := shortAttempt.Start(); a.Next(); {
		var resp *http.Response
		resp, err = http.Get(uri)
		if err != nil {
			continue
		}
		defer resp.Body.Close()
		if resp.StatusCode != http.StatusOK {
			err = fmt.Errorf("bad http response %v", resp.Status)
			continue
		}
		var data []byte
		data, err = ioutil.ReadAll(resp.Body)
		if err != nil {
			continue
		}
		return strings.TrimSpace(string(data)), nil
	}
	if err != nil {
		return "", fmt.Errorf("cannot get %q: %v", uri, err)
	}
	return
}<|MERGE_RESOLUTION|>--- conflicted
+++ resolved
@@ -116,31 +116,19 @@
 	return state.InstanceId(inst.ServerDetail.Id)
 }
 
-<<<<<<< HEAD
-// getInstanceAddress processes a map of networks to lists of IP
-// addresses, as returned by Nova.GetServer(), extracting the proper
-// public (or private, if public is not available) IPv4 address, and
-// returning it, or an error.
-func getInstanceAddress(addresses map[string][]nova.IPAddress) (string, error) {
-	var private, public string
-=======
 // instanceAddress processes a map of networks to lists of IP
 // addresses, as returned by Nova.GetServer(), extracting the proper
 // public (or private, if public is not available) IPv4 address, and
 // returning it, or an error.
 func instanceAddress(addresses map[string][]nova.IPAddress) (string, error) {
 	var private, public, privateNet string
->>>>>>> 8231c111
 	for network, ips := range addresses {
 		for _, address := range ips {
 			if address.Version == 4 {
 				if network == "public" {
 					public = address.Address
 				} else {
-<<<<<<< HEAD
-=======
 					privateNet = network
->>>>>>> 8231c111
 					// Some setups use custom network name, treat as "private"
 					private = address.Address
 				}
@@ -148,13 +136,8 @@
 			}
 		}
 	}
-<<<<<<< HEAD
-	// HP cloud specific: public address is 2nd in the private network
-	if prv, ok := addresses["private"]; public == "" && ok {
-=======
 	// HP cloud/canonistack specific: public address is 2nd in the private network
 	if prv, ok := addresses[privateNet]; public == "" && ok {
->>>>>>> 8231c111
 		if len(prv) > 1 && prv[1].Version == 4 {
 			public = prv[1].Address
 		}
@@ -181,11 +164,7 @@
 	if err != nil {
 		return "", err
 	}
-<<<<<<< HEAD
-	inst.address, err = getInstanceAddress(server.Addresses)
-=======
 	inst.address, err = instanceAddress(server.Addresses)
->>>>>>> 8231c111
 	if err != nil {
 		return "", err
 	}
