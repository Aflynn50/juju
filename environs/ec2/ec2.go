--- conflicted
+++ resolved
@@ -237,10 +237,6 @@
 	return e.publicStorageUnlocked
 }
 
-<<<<<<< HEAD
-func (e *environ) Bootstrap(cons constraints.Value, uploadTools bool, cert, key []byte) error {
-	// TODO(fwereade): handle bootstrap constraints
-=======
 // TODO(thumper): this code is duplicated in ec2 and openstack.  Ideally we
 // should refactor the tools selection criteria with the version that is in
 // environs. The constraints work will require this refactoring.
@@ -252,8 +248,7 @@
 	return environs.FindTools(env, v, flags)
 }
 
-func (e *environ) Bootstrap(cons state.Constraints, cert, key []byte) error {
->>>>>>> 198d2b0e
+func (e *environ) Bootstrap(cons constraints.Value, cert, key []byte) error {
 	password := e.Config().AdminSecret()
 	if password == "" {
 		return fmt.Errorf("admin-secret is required for bootstrap")
@@ -380,7 +375,7 @@
 	return state.AssignUnused
 }
 
-func (e *environ) StartInstance(machineId string, cons state.Constraints, info *state.Info, apiInfo *api.Info, tools *state.Tools) (environs.Instance, error) {
+func (e *environ) StartInstance(machineId string, cons constraints.Value, info *state.Info, apiInfo *api.Info, tools *state.Tools) (environs.Instance, error) {
 	return e.startInstance(&startInstanceParams{
 		machineId:   machineId,
 		constraints: cons,
@@ -422,7 +417,7 @@
 
 type startInstanceParams struct {
 	machineId       string
-	constraints     state.Constraints
+	constraints     constraints.Value
 	info            *state.Info
 	apiInfo         *api.Info
 	tools           *state.Tools
