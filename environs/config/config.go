// Copyright 2012, 2013 Canonical Ltd.
// Licensed under the AGPLv3, see LICENCE file for details.

package config

import (
	"fmt"
	"io/ioutil"
	"os"
	"path/filepath"
	"regexp"
	"strings"
	"time"

	"github.com/errgo/errgo"
	"github.com/loggo/loggo"

	"launchpad.net/juju-core/cert"
	"launchpad.net/juju-core/charm"
	"launchpad.net/juju-core/juju/osenv"
	"launchpad.net/juju-core/schema"
	"launchpad.net/juju-core/utils"
	"launchpad.net/juju-core/version"
)

var logger = loggo.GetLogger("juju.environs.config")

const (
	// FwInstance requests the use of an individual firewall per instance.
	FwInstance = "instance"

	// FwGlobal requests the use of a single firewall group for all machines.
	// When ports are opened for one machine, all machines will have the same
	// port opened.
	FwGlobal = "global"

	// DefaultSeries returns the most recent Ubuntu LTS release name.
	DefaultSeries string = "precise"

	// DefaultStatePort is the default port the state server is listening on.
	DefaultStatePort int = 37017

	// DefaultApiPort is the default port the API server is listening on.
	DefaultAPIPort int = 17070

	// DefaultSyslogPort is the default port that the syslog UDP listener is
	// listening on.
	DefaultSyslogPort int = 514

	// DefaultBootstrapSSHTimeout is the amount of time to wait
	// contacting a state server, in seconds.
	DefaultBootstrapSSHTimeout int = 600

	// DefaultBootstrapSSHRetryDelay is the amount of time between
	// attempts to connect to an address, in seconds.
	DefaultBootstrapSSHRetryDelay int = 5

	// DefaultBootstrapSSHAddressesDelay is the amount of time between
	// refreshing the addresses, in seconds. Not too frequent, as we
	// refresh addresses from the provider each time.
	DefaultBootstrapSSHAddressesDelay int = 10
)

// Config holds an immutable environment configuration.
type Config struct {
	// defined holds the attributes that are defined for Config.
	// unknown holds the other attributes that are passed in (aka UnknownAttrs).
	// the union of these two are AllAttrs
	defined, unknown map[string]interface{}
}

// Defaulting is a value that specifies whether a configuration
// creator should use defaults from the environment.
type Defaulting bool

const (
	UseDefaults Defaulting = true
	NoDefaults  Defaulting = false
)

// TODO(rog) update the doc comment below - it's getting messy
// and it assumes too much prior knowledge.

// New returns a new configuration.  Fields that are common to all
// environment providers are verified.  If useDefaults is UseDefaults,
// default values will be taken from the environment.
//
// Specifically, the "authorized-keys-path" key
// is translated into "authorized-keys" by loading the content from
// respective file.  Similarly, "ca-cert-path" and "ca-private-key-path"
// are translated into the "ca-cert" and "ca-private-key" values.  If
// not specified, authorized SSH keys and CA details will be read from:
//
//     ~/.ssh/id_dsa.pub
//     ~/.ssh/id_rsa.pub
//     ~/.ssh/identity.pub
//     ~/.juju/<name>-cert.pem
//     ~/.juju/<name>-private-key.pem
//
// The required keys (after any files have been read) are "name",
// "type" and "authorized-keys", all of type string.  Additional keys
// recognised are "agent-version" (string) and "development" (bool) as
// well as charm-store-auth (string containing comma-separated key=value pairs).
func New(withDefaults Defaulting, attrs map[string]interface{}) (*Config, error) {
	checker := noDefaultsChecker
	if withDefaults {
		checker = withDefaultsChecker
	}
	defined, err := checker.Coerce(attrs, nil)
	if err != nil {
		return nil, err
	}
	c := &Config{
		defined: defined.(map[string]interface{}),
		unknown: make(map[string]interface{}),
	}
	if withDefaults {
		if err := c.fillInDefaults(); err != nil {
			return nil, err
		}
	}
	if err := c.ensureUnitLogging(); err != nil {
		return nil, err
	}
	// no old config to compare against
	if err := Validate(c, nil); err != nil {
		return nil, err
	}
	// Copy unknown attributes onto the type-specific map.
	for k, v := range attrs {
		if _, ok := fields[k]; !ok {
			c.unknown[k] = v
		}
	}
	return c, nil
}

func (c *Config) ensureUnitLogging() error {
	loggingConfig := c.asString("logging-config")
	// If the logging config hasn't been set, then look for the os environment
	// variable, and failing that, get the config from loggo itself.
	if loggingConfig == "" {
		if environmentValue := os.Getenv(osenv.JujuLoggingConfigEnvKey); environmentValue != "" {
			loggingConfig = environmentValue
		} else {
			loggingConfig = loggo.LoggerInfo()
		}
	}
	levels, err := loggo.ParseConfigurationString(loggingConfig)
	if err != nil {
		return err
	}
	// If there is is no specified level for "unit", then set one.
	if _, ok := levels["unit"]; !ok {
		loggingConfig = loggingConfig + ";unit=DEBUG"
	}
	c.defined["logging-config"] = loggingConfig
	return nil
}

func (c *Config) fillInDefaults() error {
	// For backward compatibility purposes, we treat as unset string
	// valued attributes that are set to the empty string, and fill
	// out their defaults accordingly.
	c.fillInStringDefault("default-series")
	c.fillInStringDefault("firewall-mode")

	// Load authorized-keys-path into authorized-keys if necessary.
	path := c.asString("authorized-keys-path")
	keys := c.asString("authorized-keys")
	if path != "" || keys == "" {
		var err error
		c.defined["authorized-keys"], err = ReadAuthorizedKeys(path)
		if err != nil {
			return err
		}
	}
	delete(c.defined, "authorized-keys-path")

	// Don't use c.Name() because the name hasn't
	// been verified yet.
	name := c.asString("name")
	if name == "" {
		return fmt.Errorf("empty name in environment configuration")
	}
	err := maybeReadAttrFromFile(c.defined, "ca-cert", name+"-cert.pem")
	if err != nil {
		return err
	}
	err = maybeReadAttrFromFile(c.defined, "ca-private-key", name+"-private-key.pem")
	if err != nil {
		return err
	}
	return nil
}

func (c *Config) fillInStringDefault(attr string) {
	if c.asString(attr) == "" {
		c.defined[attr] = defaults[attr]
	}
}

// processDeprecatedAttributes ensures that the config is set up so that it works
// correctly when used with older versions of Juju which require that deprecated
// attribute values still be used.
func (cfg *Config) processDeprecatedAttributes() {
	// The tools url has changed so ensure that both old and new values are in the config so that
	// upgrades work. "tools-url" is the old attribute name.
	if oldToolsURL := cfg.defined["tools-url"]; oldToolsURL != nil && oldToolsURL.(string) != "" {
		_, newToolsSpecified := cfg.ToolsURL()
		// Ensure the new attribute name "tools-metadata-url" is set.
		if !newToolsSpecified {
			cfg.defined["tools-metadata-url"] = oldToolsURL
		}
	}
	// Even if the user has edited their environment yaml to remove the deprecated tools-url value,
	// we still want it in the config for upgrades.
	cfg.defined["tools-url"], _ = cfg.ToolsURL()
	// Update the provider type from null to manual.
	if cfg.Type() == "null" {
		cfg.defined["type"] = "manual"
	}
}

// Validate ensures that config is a valid configuration.  If old is not nil,
// it holds the previous environment configuration for consideration when
// validating changes.
func Validate(cfg, old *Config) error {
	// Check that we don't have any disallowed fields.
	for _, attr := range allowedWithDefaultsOnly {
		if _, ok := cfg.defined[attr]; ok {
			return fmt.Errorf("attribute %q is not allowed in configuration", attr)
		}
	}
	// Check that mandatory fields are specified.
	for _, attr := range mandatoryWithoutDefaults {
		if _, ok := cfg.defined[attr]; !ok {
			return fmt.Errorf("%s missing from environment configuration", attr)
		}
	}

	// Check that all other fields that have been specified are non-empty,
	// unless they're allowed to be empty for backward compatibility,
	for attr, val := range cfg.defined {
		if !isEmpty(val) {
			continue
		}
		if !allowEmpty(attr) {
			return fmt.Errorf("empty %s in environment configuration", attr)
		}
	}

	if strings.ContainsAny(cfg.mustString("name"), "/\\") {
		return fmt.Errorf("environment name contains unsafe characters")
	}

	// Check that the agent version parses ok if set explicitly; otherwise leave
	// it alone.
	if v, ok := cfg.defined["agent-version"].(string); ok {
		if _, err := version.Parse(v); err != nil {
			return fmt.Errorf("invalid agent version in environment configuration: %q", v)
		}
	}

	// If the logging config is set, make sure it is valid.
	if v, ok := cfg.defined["logging-config"].(string); ok {
		if _, err := loggo.ParseConfigurationString(v); err != nil {
			return err
		}
	}

	// Check firewall mode.
	if mode := cfg.FirewallMode(); mode != FwInstance && mode != FwGlobal {
		return fmt.Errorf("invalid firewall mode in environment configuration: %q", mode)
	}

	caCert, caCertOK := cfg.CACert()
	caKey, caKeyOK := cfg.CAPrivateKey()
	if caCertOK || caKeyOK {
		if err := verifyKeyPair(caCert, caKey); err != nil {
			return errgo.Annotate(err, "bad CA certificate/key in configuration")
		}
	}

	// Ensure that the auth token is a set of key=value pairs.
	authToken, _ := cfg.CharmStoreAuth()
	validAuthToken := regexp.MustCompile(`^([^\s=]+=[^\s=]+(,\s*)?)*$`)
	if !validAuthToken.MatchString(authToken) {
		return fmt.Errorf("charm store auth token needs to be a set"+
			" of key-value pairs, not %q", authToken)
	}

	// Check the immutable config values.  These can't change
	if old != nil {
		for _, attr := range immutableAttributes {
			if newv, oldv := cfg.defined[attr], old.defined[attr]; newv != oldv {
				return fmt.Errorf("cannot change %s from %#v to %#v", attr, oldv, newv)
			}
		}
		if _, oldFound := old.AgentVersion(); oldFound {
			if _, newFound := cfg.AgentVersion(); !newFound {
				return fmt.Errorf("cannot clear agent-version")
			}
		}
	}

	cfg.processDeprecatedAttributes()
	return nil
}

func isEmpty(val interface{}) bool {
	switch val := val.(type) {
	case nil:
		return true
	case bool:
		return false
	case int:
		// TODO(rog) fix this to return false when
		// we can lose backward compatibility.
		// https://bugs.launchpad.net/juju-core/+bug/1224492
		return val == 0
	case string:
		return val == ""
	}
	panic(fmt.Errorf("unexpected type %T in configuration", val))
}

// maybeReadAttrFromFile sets defined[attr] to:
//
// 1) The content of the file defined[attr+"-path"], if that's set
// 2) The value of defined[attr] if it is already set.
// 3) The content of defaultPath if it exists and defined[attr] is unset
// 4) Preserves the content of defined[attr], otherwise
//
// The defined[attr+"-path"] key is always deleted.
func maybeReadAttrFromFile(defined map[string]interface{}, attr, defaultPath string) error {
	pathAttr := attr + "-path"
	path, _ := defined[pathAttr].(string)
	delete(defined, pathAttr)
	hasPath := path != ""
	if !hasPath {
		// No path and attribute is already set; leave it be.
		if s, _ := defined[attr].(string); s != "" {
			return nil
		}
		path = defaultPath
	}
	path, err := utils.NormalizePath(path)
	if err != nil {
		return err
	}
	if !filepath.IsAbs(path) {
		path = osenv.JujuHomePath(path)
	}
	data, err := ioutil.ReadFile(path)
	if err != nil {
		if os.IsNotExist(err) && !hasPath {
			// If the default path isn't found, it's
			// not an error.
			return nil
		}
		return err
	}
	if len(data) == 0 {
		return fmt.Errorf("file %q is empty", path)
	}
	defined[attr] = string(data)
	return nil
}

// asString is a private helper method to keep the ugly string casting
// in once place. It returns the given named attribute as a string,
// returning "" if it isn't found.
func (c *Config) asString(name string) string {
	value, _ := c.defined[name].(string)
	return value
}

// mustString returns the named attribute as an string, panicking if
// it is not found or is empty.
func (c *Config) mustString(name string) string {
	value, _ := c.defined[name].(string)
	if value == "" {
		panic(fmt.Errorf("empty value for %q found in configuration (type %T, val %v)", name, c.defined[name], c.defined[name]))
	}
	return value
}

// mustInt returns the named attribute as an integer, panicking if
// it is not found or is zero. Zero values should have been
// diagnosed at Validate time.
func (c *Config) mustInt(name string) int {
	value, _ := c.defined[name].(int)
	if value == 0 {
		panic(fmt.Errorf("empty value for %q found in configuration", name))
	}
	return value
}

// Type returns the environment type.
func (c *Config) Type() string {
	return c.mustString("type")
}

// Name returns the environment name.
func (c *Config) Name() string {
	return c.mustString("name")
}

// DefaultSeries returns the default Ubuntu series for the environment.
func (c *Config) DefaultSeries() string {
	return c.mustString("default-series")
}

// StatePort returns the state server port for the environment.
func (c *Config) StatePort() int {
	return c.mustInt("state-port")
}

// APIPort returns the API server port for the environment.
func (c *Config) APIPort() int {
	return c.mustInt("api-port")
}

// SyslogPort returns the syslog port for the environment.
func (c *Config) SyslogPort() int {
	return c.mustInt("syslog-port")
}

// AuthorizedKeys returns the content for ssh's authorized_keys file.
func (c *Config) AuthorizedKeys() string {
	return c.mustString("authorized-keys")
}

// ProxySettings returns all three proxy settings; http, https and ftp.
func (c *Config) ProxySettings() osenv.ProxySettings {
	return osenv.ProxySettings{
		Http:  c.HttpProxy(),
		Https: c.HttpsProxy(),
		Ftp:   c.FtpProxy(),
	}
}

// HttpProxy returns the http proxy for the environment.
func (c *Config) HttpProxy() string {
	return c.asString("http-proxy")
}

// HttpsProxy returns the https proxy for the environment.
func (c *Config) HttpsProxy() string {
	return c.asString("https-proxy")
}

// FtpProxy returns the ftp proxy for the environment.
func (c *Config) FtpProxy() string {
	return c.asString("ftp-proxy")
}

func (c *Config) getWithFallback(key, fallback string) string {
	value := c.asString(key)
	if value == "" {
		value = c.asString(fallback)
	}
	return value
}

// AptProxySettings returns all three proxy settings; http, https and ftp.
func (c *Config) AptProxySettings() osenv.ProxySettings {
	return osenv.ProxySettings{
		Http:  c.AptHttpProxy(),
		Https: c.AptHttpsProxy(),
		Ftp:   c.AptFtpProxy(),
	}
}

// AptHttpProxy returns the apt http proxy for the environment.
// Falls back to the default http-proxy if not specified.
func (c *Config) AptHttpProxy() string {
	return c.getWithFallback("apt-http-proxy", "http-proxy")
}

// AptHttpsProxy returns the apt https proxy for the environment.
// Falls back to the default https-proxy if not specified.
func (c *Config) AptHttpsProxy() string {
	return c.getWithFallback("apt-https-proxy", "https-proxy")
}

// AptFtpProxy returns the apt ftp proxy for the environment.
// Falls back to the default ftp-proxy if not specified.
func (c *Config) AptFtpProxy() string {
	return c.getWithFallback("apt-ftp-proxy", "ftp-proxy")
}

// BootstrapSSHOpts returns the SSH timeout and retry delays used
// during bootstrap.
func (c *Config) BootstrapSSHOpts() SSHTimeoutOpts {
	opts := SSHTimeoutOpts{
		Timeout:        time.Duration(DefaultBootstrapSSHTimeout) * time.Second,
		RetryDelay:     time.Duration(DefaultBootstrapSSHRetryDelay) * time.Second,
		AddressesDelay: time.Duration(DefaultBootstrapSSHAddressesDelay) * time.Second,
	}
	if v, ok := c.defined["bootstrap-timeout"].(int); ok && v != 0 {
		opts.Timeout = time.Duration(v) * time.Second
	}
	if v, ok := c.defined["bootstrap-retry-delay"].(int); ok && v != 0 {
		opts.RetryDelay = time.Duration(v) * time.Second
	}
	if v, ok := c.defined["bootstrap-addresses-delay"].(int); ok && v != 0 {
		opts.AddressesDelay = time.Duration(v) * time.Second
	}
	return opts
}

// CACert returns the certificate of the CA that signed the state server
// certificate, in PEM format, and whether the setting is available.
func (c *Config) CACert() ([]byte, bool) {
	if s, ok := c.defined["ca-cert"]; ok {
		return []byte(s.(string)), true
	}
	return nil, false
}

// CAPrivateKey returns the private key of the CA that signed the state
// server certificate, in PEM format, and whether the setting is available.
func (c *Config) CAPrivateKey() (key []byte, ok bool) {
	if s, ok := c.defined["ca-private-key"]; ok && s != "" {
		return []byte(s.(string)), true
	}
	return nil, false
}

// AdminSecret returns the administrator password.
// It's empty if the password has not been set.
func (c *Config) AdminSecret() string {
	if s, ok := c.defined["admin-secret"]; ok && s != "" {
		return s.(string)
	}
	return ""
}

// FirewallMode returns whether the firewall should
// manage ports per machine or global
// (FwInstance or FwGlobal)
func (c *Config) FirewallMode() string {
	return c.mustString("firewall-mode")
}

// AgentVersion returns the proposed version number for the agent tools,
// and whether it has been set. Once an environment is bootstrapped, this
// must always be valid.
func (c *Config) AgentVersion() (version.Number, bool) {
	if v, ok := c.defined["agent-version"].(string); ok {
		n, err := version.Parse(v)
		if err != nil {
			panic(err) // We should have checked it earlier.
		}
		return n, true
	}
	return version.Zero, false
}

// ToolsURL returns the URL that locates the tools tarballs and metadata,
// and whether it has been set.
func (c *Config) ToolsURL() (string, bool) {
	if url, ok := c.defined["tools-metadata-url"]; ok && url != "" {
		return url.(string), true
	}
	return "", false
}

// ImageMetadataURL returns the URL at which the metadata used to locate image ids is located,
// and wether it has been set.
func (c *Config) ImageMetadataURL() (string, bool) {
	if url, ok := c.defined["image-metadata-url"]; ok && url != "" {
		return url.(string), true
	}
	return "", false
}

// Development returns whether the environment is in development mode.
func (c *Config) Development() bool {
	return c.defined["development"].(bool)
}

// SSLHostnameVerification returns weather the environment has requested
// SSL hostname verification to be enabled.
func (c *Config) SSLHostnameVerification() bool {
	return c.defined["ssl-hostname-verification"].(bool)
}

// LoggingConfig returns the configuration string for the loggers.
func (c *Config) LoggingConfig() string {
	return c.asString("logging-config")
}

// Auth token sent to charm store
func (c *Config) CharmStoreAuth() (string, bool) {
	auth := c.asString("charm-store-auth")
	return auth, auth != ""
}

// ProvisionerSafeMode reports whether the provisioner should not
// destroy machines it does not know about.
func (c *Config) ProvisionerSafeMode() bool {
	v, _ := c.defined["provisioner-safe-mode"].(bool)
	return v
}

// ImageStream returns the simplestreams stream
// used to identify which image ids to search
// when starting an instance.
func (c *Config) ImageStream() string {
<<<<<<< HEAD
	v, ok := c.defined["image-stream"].(string)
	if ok {
=======
	v, _ := c.defined["image-stream"].(string)
	if v != "" {
>>>>>>> e7940e21
		return v
	}
	return "released"
}

// UnknownAttrs returns a copy of the raw configuration attributes
// that are supposedly specific to the environment type. They could
// also be wrong attributes, though. Only the specific environment
// implementation can tell.
func (c *Config) UnknownAttrs() map[string]interface{} {
	newAttrs := make(map[string]interface{})
	for k, v := range c.unknown {
		newAttrs[k] = v
	}
	return newAttrs
}

// AllAttrs returns a copy of the raw configuration attributes.
func (c *Config) AllAttrs() map[string]interface{} {
	allAttrs := c.UnknownAttrs()
	for k, v := range c.defined {
		allAttrs[k] = v
	}
	return allAttrs
}

// Apply returns a new configuration that has the attributes of c plus attrs.
func (c *Config) Apply(attrs map[string]interface{}) (*Config, error) {
	defined := c.AllAttrs()
	for k, v := range attrs {
		defined[k] = v
	}
	return New(NoDefaults, defined)
}

var fields = schema.Fields{
	"type":                      schema.String(),
	"name":                      schema.String(),
	"default-series":            schema.String(),
	"tools-metadata-url":        schema.String(),
	"image-metadata-url":        schema.String(),
	"image-stream":              schema.String(),
	"authorized-keys":           schema.String(),
	"authorized-keys-path":      schema.String(),
	"firewall-mode":             schema.String(),
	"agent-version":             schema.String(),
	"development":               schema.Bool(),
	"admin-secret":              schema.String(),
	"ca-cert":                   schema.String(),
	"ca-cert-path":              schema.String(),
	"ca-private-key":            schema.String(),
	"ca-private-key-path":       schema.String(),
	"ssl-hostname-verification": schema.Bool(),
	"state-port":                schema.ForceInt(),
	"api-port":                  schema.ForceInt(),
	"syslog-port":               schema.ForceInt(),
	"logging-config":            schema.String(),
	"charm-store-auth":          schema.String(),
	"provisioner-safe-mode":     schema.Bool(),
	"http-proxy":                schema.String(),
	"https-proxy":               schema.String(),
	"ftp-proxy":                 schema.String(),
	"apt-http-proxy":            schema.String(),
	"apt-https-proxy":           schema.String(),
	"apt-ftp-proxy":             schema.String(),
	"bootstrap-timeout":         schema.ForceInt(),
	"bootstrap-retry-delay":     schema.ForceInt(),
	"bootstrap-addresses-delay": schema.ForceInt(),

	// Deprecated fields, retain for backwards compatibility.
	"tools-url": schema.String(),
}

// alwaysOptional holds configuration defaults for attributes that may
// be unspecified even after a configuration has been created with all
// defaults filled out.
//
// This table is not definitive: it specifies those attributes which are
// optional when the config goes through its initial schema coercion,
// but some fields listed as optional here are actually mandatory
// with NoDefaults and are checked at the later Validate stage.
var alwaysOptional = schema.Defaults{
	"agent-version":             schema.Omit,
	"ca-cert":                   schema.Omit,
	"authorized-keys":           schema.Omit,
	"authorized-keys-path":      schema.Omit,
	"ca-cert-path":              schema.Omit,
	"ca-private-key-path":       schema.Omit,
	"logging-config":            schema.Omit,
	"provisioner-safe-mode":     schema.Omit,
	"http-proxy":                schema.Omit,
	"https-proxy":               schema.Omit,
	"ftp-proxy":                 schema.Omit,
	"apt-http-proxy":            schema.Omit,
	"apt-https-proxy":           schema.Omit,
	"apt-ftp-proxy":             schema.Omit,
	"bootstrap-timeout":         schema.Omit,
	"bootstrap-retry-delay":     schema.Omit,
	"bootstrap-addresses-delay": schema.Omit,

	// Deprecated fields, retain for backwards compatibility.
	"tools-url": "",

	// For backward compatibility reasons, the following
	// attributes default to empty strings rather than being
	// omitted.
	// TODO(rog) remove this support when we can
	// remove upgrade compatibility with versions prior to 1.14.
	"admin-secret":       "", // TODO(rog) omit
	"ca-private-key":     "", // TODO(rog) omit
	"image-metadata-url": "", // TODO(rog) omit
	"tools-metadata-url": "", // TODO(rog) omit

	// For backward compatibility only - default ports were
	// not filled out in previous versions of the configuration.
	"state-port":  DefaultStatePort,
	"api-port":    DefaultAPIPort,
	"syslog-port": DefaultSyslogPort,
	// Authentication string sent with requests to the charm store
	"charm-store-auth": "",
	// Previously image-stream could be set to an empty value
	"image-stream": "",
}

func allowEmpty(attr string) bool {
	return alwaysOptional[attr] == ""
}

var defaults = allDefaults()

func allDefaults() schema.Defaults {
	d := schema.Defaults{
		"default-series":            DefaultSeries,
		"firewall-mode":             FwInstance,
		"development":               false,
		"ssl-hostname-verification": true,
		"state-port":                DefaultStatePort,
		"api-port":                  DefaultAPIPort,
		"syslog-port":               DefaultSyslogPort,
		"bootstrap-timeout":         DefaultBootstrapSSHTimeout,
		"bootstrap-retry-delay":     DefaultBootstrapSSHRetryDelay,
		"bootstrap-addresses-delay": DefaultBootstrapSSHAddressesDelay,
	}
	for attr, val := range alwaysOptional {
		d[attr] = val
	}
	return d
}

// allowedWithDefaultsOnly holds those attributes
// that are only allowed in a configuration that is
// being created with UseDefaults.
var allowedWithDefaultsOnly = []string{
	"ca-cert-path",
	"ca-private-key-path",
	"authorized-keys-path",
}

// mandatoryWithoutDefaults holds those attributes
// that are mandatory if the configuration is created
// with no defaults but optional otherwise.
var mandatoryWithoutDefaults = []string{
	"authorized-keys",
}

// immutableAttributes holds those attributes
// which are not allowed to change in the lifetime
// of an environment.
var immutableAttributes = []string{
	"name",
	"type",
	"firewall-mode",
	"state-port",
	"api-port",
	"syslog-port",
	"bootstrap-timeout",
	"bootstrap-retry-delay",
	"bootstrap-addresses-delay",
}

var (
	withDefaultsChecker = schema.FieldMap(fields, defaults)
	noDefaultsChecker   = schema.FieldMap(fields, alwaysOptional)
)

// ValidateUnknownAttrs checks the unknown attributes of the config against
// the supplied fields and defaults, and returns an error if any fails to
// validate. Unknown fields are warned about, but preserved, on the basis
// that they are reasonably likely to have been written by or for a version
// of juju that does recognise the fields, but that their presence is still
// anomalous to some degree and should be flagged (and that there is thereby
// a mechanism for observing fields that really are typos etc).
func (cfg *Config) ValidateUnknownAttrs(fields schema.Fields, defaults schema.Defaults) (map[string]interface{}, error) {
	attrs := cfg.UnknownAttrs()
	checker := schema.FieldMap(fields, defaults)
	coerced, err := checker.Coerce(attrs, nil)
	if err != nil {
		logger.Debugf("coercion failed attributes: %#v, checker: %#v, %v", attrs, checker, err)
		return nil, err
	}
	result := coerced.(map[string]interface{})
	for name, value := range attrs {
		if fields[name] == nil {
			logger.Warningf("unknown config field %q", name)
			result[name] = value
		}
	}
	return result, nil
}

// GenerateStateServerCertAndKey makes sure that the config has a CACert and
// CAPrivateKey, generates and retruns new certificate and key.
func (cfg *Config) GenerateStateServerCertAndKey() ([]byte, []byte, error) {
	caCert, hasCACert := cfg.CACert()
	if !hasCACert {
		return nil, nil, fmt.Errorf("environment configuration has no ca-cert")
	}
	caKey, hasCAKey := cfg.CAPrivateKey()
	if !hasCAKey {
		return nil, nil, fmt.Errorf("environment configuration has no ca-private-key")
	}
	var noHostnames []string
	return cert.NewServer(caCert, caKey, time.Now().UTC().AddDate(10, 0, 0), noHostnames)
}

type Authorizer interface {
	WithAuthAttrs(string) charm.Repository
}

// AuthorizeCharmRepo returns a repository with authentication added
// from the specified configuration.
func AuthorizeCharmRepo(repo charm.Repository, cfg *Config) charm.Repository {
	// If a charm store auth token is set, pass it on to the charm store
	if auth, authSet := cfg.CharmStoreAuth(); authSet {
		if CS, isCS := repo.(Authorizer); isCS {
			repo = CS.WithAuthAttrs(auth)
		}
	}
	return repo
}

// SSHTimeoutOpts lists the amount of time we will wait for various
// parts of the SSH connection to complete. This is similar to
// DialOpts, see http://pad.lv/1258889 about possibly deduplicating
// them.
type SSHTimeoutOpts struct {
	// Timeout is the amount of time to wait contacting a state
	// server.
	Timeout time.Duration

	// RetryDelay is the amount of time between attempts to connect to
	// an address.
	RetryDelay time.Duration

	// AddressesDelay is the amount of time between refreshing the
	// addresses.
	AddressesDelay time.Duration
}

// ProxyConfigMap returns a map suitable to be applied to a Config to update
// proxy settings.
func ProxyConfigMap(proxy osenv.ProxySettings) map[string]interface{} {
	return map[string]interface{}{
		"http-proxy":  proxy.Http,
		"https-proxy": proxy.Https,
		"ftp-proxy":   proxy.Ftp,
	}
}

// AptProxyConfigMap returns a map suitable to be applied to a Config to update
// proxy settings.
func AptProxyConfigMap(proxy osenv.ProxySettings) map[string]interface{} {
	return map[string]interface{}{
		"apt-http-proxy":  proxy.Http,
		"apt-https-proxy": proxy.Https,
		"apt-ftp-proxy":   proxy.Ftp,
	}
}<|MERGE_RESOLUTION|>--- conflicted
+++ resolved
@@ -610,13 +610,8 @@
 // used to identify which image ids to search
 // when starting an instance.
 func (c *Config) ImageStream() string {
-<<<<<<< HEAD
-	v, ok := c.defined["image-stream"].(string)
-	if ok {
-=======
 	v, _ := c.defined["image-stream"].(string)
 	if v != "" {
->>>>>>> e7940e21
 		return v
 	}
 	return "released"
