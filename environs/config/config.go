--- conflicted
+++ resolved
@@ -538,13 +538,10 @@
 	"state-port":                schema.ForceInt(),
 	"api-port":                  schema.ForceInt(),
 	"logging-config":            schema.String(),
-<<<<<<< HEAD
 	"charm-store-auth":          schema.String(),
-=======
 
 	// Deprecated fields, retain for backwards compatibility.
 	"tools-url": schema.String(),
->>>>>>> cad851a0
 }
 
 // alwaysOptional holds configuration defaults for attributes that may
