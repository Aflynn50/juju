--- conflicted
+++ resolved
@@ -69,18 +69,11 @@
 		"internal/proxy/config",
 		"internal/rpcreflect",
 		"internal/storage",
+		"internal/stringcompare",
 		"internal/tools",
 		"internal/uuid",
 		"rpc",
 		"rpc/jsoncodec",
 		"rpc/params",
-<<<<<<< HEAD
-=======
-		"storage",
-		"tools",
-		"utils/proxy",
-		"utils/stringcompare",
-		"version",
->>>>>>> 92f4fe48
 	})
 }