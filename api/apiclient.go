--- conflicted
+++ resolved
@@ -408,35 +408,6 @@
 
 	connection, err := websocketDial(dialer, target.String(), requestHeader)
 	if err != nil {
-<<<<<<< HEAD
-		// TODO(http): move this into websocketDial
-		if err == websocket.ErrBadHandshake {
-			// If ErrBadHandshake is returned, a non-nil response
-			// is returned so the client can react to auth errors
-			// (for example).
-			defer resp.Body.Close()
-			body, readErr := ioutil.ReadAll(resp.Body)
-			if readErr != nil {
-				return nil, err
-			}
-			if resp.Header.Get("Content-Type") == "application/json" {
-				var result params.ErrorResult
-				jsonErr := json.Unmarshal(body, &result)
-				// Here we find that the body is truncated.
-				if jsonErr != nil {
-					return nil, errors.Annotate(jsonErr, "reading error response")
-				}
-				return nil, result.Error
-			}
-
-			err = errors.Errorf(
-				"%s (%s)",
-				strings.TrimSpace(string(body)),
-				http.StatusText(resp.StatusCode),
-			)
-		}
-=======
->>>>>>> 4cd6b299
 		return nil, err
 	}
 	if err := readInitialStreamError(connection); err != nil {
