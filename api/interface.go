// Copyright 2012-2015 Canonical Ltd.
// Licensed under the AGPLv3, see LICENCE file for details.

package api

import (
	"context"
	"crypto/tls"
	"crypto/x509"
	"net"
	"net/url"
	"time"

	"github.com/go-macaroon-bakery/macaroon-bakery/v3/httpbakery"
	"github.com/juju/clock"
	"github.com/juju/collections/set"
	"github.com/juju/errors"
	"github.com/juju/names/v5"
	"github.com/juju/version/v2"
	"gopkg.in/macaroon.v2"

	"github.com/juju/juju/api/base"
	"github.com/juju/juju/core/network"
	"github.com/juju/juju/internal/proxy"
	"github.com/juju/juju/rpc/jsoncodec"
	"github.com/juju/juju/rpc/params"
)

// AnonymousUsername is the special username to use for anonymous logins.
const AnonymousUsername = "jujuanonymous"

// Info encapsulates information about a server holding juju conn and
// can be used to make a connection to it.
type Info struct {

	// This block of fields is sufficient to connect:

	// Addrs holds the addresses of the controllers.
	Addrs []string

	// ControllerUUID is the UUID of the controller.
	ControllerUUID string

	// SNIHostName optionally holds the host name to use for
	// server name indication (SNI) when connecting
	// to the addresses in Addrs above. If CACert is non-empty,
	// this field is ignored.
	SNIHostName string

	// CACert holds the CA certificate that will be used
	// to validate the controller's certificate, in PEM format.
	// If this is empty, the standard system root certificates
	// will be used.
	CACert string

	// ModelTag holds the model tag for the model we are
	// trying to connect to. If this is empty, a controller-only
	// login will be made.
	ModelTag names.ModelTag

	// ...but this block of fields is all about the authentication mechanism
	// to use after connecting -- if any -- and should probably be extracted.

	// SkipLogin, if true, skips the Login call on connection. It is an
	// error to set Tag, Password, or Macaroons if SkipLogin is true.
	SkipLogin bool `yaml:"-"`

	// Tag holds the name of the entity that is connecting.
	// If this is nil, and the password is empty, macaroon authentication
	// will be used to log in unless SkipLogin is true.
	Tag names.Tag

	// Password holds the password for the administrator or connecting entity.
	Password string

	// Macaroons holds a slice of macaroon.Slice that may be used to
	// authenticate with the API server.
	Macaroons []macaroon.Slice `yaml:",omitempty"`

	// Nonce holds the nonce used when provisioning the machine. Used
	// only by the machine agent.
	Nonce string `yaml:",omitempty"`

	// Proxier describes a proxier to use to for establing an API connection
	// A nil proxier means that it will not be used.
	Proxier proxy.Proxier
}

// Ports returns the unique ports for the api addresses.
func (info *Info) Ports() []int {
	ports := set.NewInts()
	for _, addr := range info.Addrs {
		hp, err := network.ParseMachineHostPort(addr)
		if err != nil {
			// Addresses have already been validated.
			panic(err)
		}
		ports.Add(hp.Port())
	}
	return ports.Values()
}

// Validate validates the API info.
func (info *Info) Validate() error {
	if len(info.Addrs) == 0 {
		return errors.NotValidf("missing addresses")
	}

	for _, addr := range info.Addrs {
		_, err := network.ParseMachineHostPort(addr)
		if err != nil {
			return errors.NotValidf("host addresses: %v", err)
		}
	}

	if info.SkipLogin {
		if info.Tag != nil {
			return errors.NotValidf("specifying Tag and SkipLogin")
		}
		if info.Password != "" {
			return errors.NotValidf("specifying Password and SkipLogin")
		}
		if len(info.Macaroons) > 0 {
			return errors.NotValidf("specifying Macaroons and SkipLogin")
		}
	}
	return nil
}

// LoginResultParams holds the login result parameters.
type LoginResultParams struct {
	tag              names.Tag
	modelTag         string
	controllerTag    string
	modelAccess      string
	controllerAccess string
	servers          []network.MachineHostPorts
	facades          []params.FacadeVersions
	publicDNSName    string
	serverVersion    version.Number
}

// LoginProvider implements a way to log in when connecting to a controller.
type LoginProvider interface {
	// Login performs log in when connecting to the controller.
	Login(ctx context.Context, caller base.APICaller) (*LoginResultParams, error)
}

// DialOpts holds configuration parameters that control the
// Dialing behavior when connecting to a controller.
type DialOpts struct {
	// LoginProvider performs the log in on the open connection.
	LoginProvider LoginProvider

	// DialAddressInterval is the amount of time to wait
	// before starting to dial another address.
	DialAddressInterval time.Duration

	// DialTimeout is the amount of time to wait for the dial
	// portion only of the api.Open to succeed. If this is zero,
	// there is no dial timeout.
	DialTimeout time.Duration

	// Timeout is the amount of time to wait for the entire
	// api.Open to succeed (including dial and login). If this is
	// zero, there is no timeout.
	Timeout time.Duration

	// RetryDelay is the amount of time to wait between
	// unsuccessful connection attempts. If this is
	// zero, only one attempt will be made.
	RetryDelay time.Duration

	// BakeryClient is the httpbakery Client, which
	// is used to do the macaroon-based authorization.
	// This and the *http.Client inside it are copied
	// by Open, and any RoundTripper field
	// the HTTP client is ignored.
	BakeryClient *httpbakery.Client

	// InsecureSkipVerify skips TLS certificate verification
	// when connecting to the controller. This should only
	// be used in tests, or when verification cannot be
	// performed and the communication need not be secure.
	InsecureSkipVerify bool

	// DialWebsocket is used to make connections to API servers.
	// It will be called with a websocket URL to connect to,
	// and the TLS configuration to use to secure the connection.
	// If ipAddr is non-empty, the actual net.Dial should use
	// that IP address, regardless of the URL host.
	//
	// If DialWebsocket is nil, a default implementation using
	// gorilla websockets will be used.
	DialWebsocket func(ctx context.Context, urlStr string, tlsConfig *tls.Config, ipAddr string) (jsoncodec.JSONConn, error)

	// IPAddrResolver is used to resolve host names to IP addresses.
	// If it is nil, net.DefaultResolver will be used.
	IPAddrResolver IPAddrResolver

	// DNSCache is consulted to find and store cached DNS lookups.
	// If it is nil, no cache will be used or updated.
	DNSCache DNSCache

	// Clock is used as a time source for retries.
	// If it is nil, clock.WallClock will be used.
	Clock clock.Clock

	// VerifyCA is an optional callback that is invoked by the dialer when
	// the remote server presents a CA certificate that cannot be
	// automatically verified. If the callback returns a non-nil error then
	// the connection attempt will be aborted.
	VerifyCA func(host, endpoint string, caCert *x509.Certificate) error
}

// IPAddrResolver implements a resolved from host name to the
// set of IP addresses associated with it. It is notably
// implemented by net.Resolver.
type IPAddrResolver interface {
	LookupIPAddr(ctx context.Context, host string) ([]net.IPAddr, error)
}

// DNSCache implements a cache of DNS lookup results.
type DNSCache interface {
	// Lookup returns the IP addresses associated
	// with the given host.
	Lookup(host string) []string
	// Add sets the IP addresses associated with
	// the given host name.
	Add(host string, ips []string)
}

// DefaultDialOpts returns a DialOpts representing the default
// parameters for contacting a controller.
func DefaultDialOpts() DialOpts {
	return DialOpts{
		DialAddressInterval: 50 * time.Millisecond,
		Timeout:             10 * time.Minute,
		RetryDelay:          2 * time.Second,
	}
}

// DialOption is the type of functions that mutate DialOpts
type DialOption func(*DialOpts)

<<<<<<< HEAD
=======
// WithDialOpts sets the DialOpts to the one specified
func WithDialOpts(newOpts DialOpts) DialOption {
	return func(opts *DialOpts) {
		*opts = newOpts
	}
}

// WithLoginProvider returns a DialOption that sets the
// login provider to the one specified.
func WithLoginProvider(lp LoginProvider) DialOption {
	return func(opts *DialOpts) {
		opts.LoginProvider = lp
	}
}

>>>>>>> 55fb5d03
// OpenFunc is the usual form of a function that opens an API connection.
type OpenFunc func(*Info, DialOpts) (Connection, error)

// Connection exists purely to make api-opening funcs mockable. It's just a
// dumb copy of all the methods on api.conn; we can and should be extracting
// smaller and more relevant interfaces (and dropping some of them too).

// Connection represents a connection to a Juju API server.
type Connection interface {

	// This first block of methods is pretty close to a sane Connection interface.

	// Close closes the connection.
	Close() error

	// Addr returns the address used to connect to the API server.
	Addr() string

	// IPAddr returns the IP address used to connect to the API server.
	IPAddr() string

	// APIHostPorts returns addresses that may be used to connect
	// to the API server, including the address used to connect.
	//
	// The addresses are scoped (public, cloud-internal, etc.), so
	// the client may choose which addresses to attempt. For the
	// Juju CLI, all addresses must be attempted, as the CLI may
	// be invoked both within and outside the model (think
	// private clouds).
	APIHostPorts() []network.MachineHostPorts

	// Broken returns a channel which will be closed if the connection
	// is detected to be broken, either because the underlying
	// connection has closed or because API pings have failed.
	Broken() <-chan struct{}

	// IsBroken returns whether the connection is broken. It checks
	// the Broken channel and if that is open, attempts a connection
	// ping.
	IsBroken(ctx context.Context) bool

	// IsProxied returns weather the connection is proxied.
	IsProxied() bool

	// Proxy returns the Proxier used to establish the connection if one was
	// used at all. If no Proxier was used then it's expected that returned
	// Proxier will be nil. Use IsProxied() to test for the presence of a proxy.
	Proxy() proxy.Proxier

	// PublicDNSName returns the host name for which an officially
	// signed certificate will be used for TLS connection to the server.
	// If empty, the private Juju CA certificate must be used to verify
	// the connection.
	PublicDNSName() string

	// These are a bit off -- ServerVersion is apparently not known until after
	// Login()? Maybe evidence of need for a separate AuthenticatedConnection..?
	Login(ctx context.Context, name names.Tag, password, nonce string, ms []macaroon.Slice) error
	ServerVersion() (version.Number, bool)

	// APICaller provides the facility to make API calls directly.
	// This should not be used outside the api/* packages or tests.
	base.APICaller

	// ControllerTag returns the tag of the controller.
	// This could be defined on base.APICaller.
	ControllerTag() names.ControllerTag

	// All the rest are strange and questionable and deserve extra attention
	// and/or discussion.

	// AuthTag returns the tag of the authorized user of the conn API
	// connection.
	AuthTag() names.Tag

	// ControllerAccess returns the access level of authorized user to the controller.
	ControllerAccess() string

	// CookieURL returns the URL that HTTP cookies for the API will be
	// associated with.
	CookieURL() *url.URL
}<|MERGE_RESOLUTION|>--- conflicted
+++ resolved
@@ -243,8 +243,6 @@
 // DialOption is the type of functions that mutate DialOpts
 type DialOption func(*DialOpts)
 
-<<<<<<< HEAD
-=======
 // WithDialOpts sets the DialOpts to the one specified
 func WithDialOpts(newOpts DialOpts) DialOption {
 	return func(opts *DialOpts) {
@@ -260,7 +258,6 @@
 	}
 }
 
->>>>>>> 55fb5d03
 // OpenFunc is the usual form of a function that opens an API connection.
 type OpenFunc func(*Info, DialOpts) (Connection, error)
 
