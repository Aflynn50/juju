// Code generated by MockGen. DO NOT EDIT.
// Source: github.com/juju/juju/api/base (interfaces: FacadeCaller)
//
// Generated by this command:
//
//	mockgen -package mocks -destination mocks/facade_mock.go github.com/juju/juju/api/base FacadeCaller
//

// Package mocks is a generated GoMock package.
package mocks

import (
	context "context"
	reflect "reflect"

	base "github.com/juju/juju/api/base"
	gomock "go.uber.org/mock/gomock"
)

// MockFacadeCaller is a mock of FacadeCaller interface.
type MockFacadeCaller struct {
	ctrl     *gomock.Controller
	recorder *MockFacadeCallerMockRecorder
}

// MockFacadeCallerMockRecorder is the mock recorder for MockFacadeCaller.
type MockFacadeCallerMockRecorder struct {
	mock *MockFacadeCaller
}

// NewMockFacadeCaller creates a new mock instance.
func NewMockFacadeCaller(ctrl *gomock.Controller) *MockFacadeCaller {
	mock := &MockFacadeCaller{ctrl: ctrl}
	mock.recorder = &MockFacadeCallerMockRecorder{mock}
	return mock
}

// EXPECT returns an object that allows the caller to indicate expected use.
func (m *MockFacadeCaller) EXPECT() *MockFacadeCallerMockRecorder {
	return m.recorder
}

// BestAPIVersion mocks base method.
func (m *MockFacadeCaller) BestAPIVersion() int {
	m.ctrl.T.Helper()
	ret := m.ctrl.Call(m, "BestAPIVersion")
	ret0, _ := ret[0].(int)
	return ret0
}

// BestAPIVersion indicates an expected call of BestAPIVersion.
func (mr *MockFacadeCallerMockRecorder) BestAPIVersion() *gomock.Call {
	mr.mock.ctrl.T.Helper()
	return mr.mock.ctrl.RecordCallWithMethodType(mr.mock, "BestAPIVersion", reflect.TypeOf((*MockFacadeCaller)(nil).BestAPIVersion))
}

// FacadeCall mocks base method.
<<<<<<< HEAD
func (m *MockFacadeCaller) FacadeCall(arg0 context.Context, arg1 string, arg2, arg3 interface{}) error {
=======
func (m *MockFacadeCaller) FacadeCall(arg0 string, arg1, arg2 any) error {
>>>>>>> 985d5a51
	m.ctrl.T.Helper()
	ret := m.ctrl.Call(m, "FacadeCall", arg0, arg1, arg2, arg3)
	ret0, _ := ret[0].(error)
	return ret0
}

// FacadeCall indicates an expected call of FacadeCall.
<<<<<<< HEAD
func (mr *MockFacadeCallerMockRecorder) FacadeCall(arg0, arg1, arg2, arg3 interface{}) *gomock.Call {
=======
func (mr *MockFacadeCallerMockRecorder) FacadeCall(arg0, arg1, arg2 any) *gomock.Call {
>>>>>>> 985d5a51
	mr.mock.ctrl.T.Helper()
	return mr.mock.ctrl.RecordCallWithMethodType(mr.mock, "FacadeCall", reflect.TypeOf((*MockFacadeCaller)(nil).FacadeCall), arg0, arg1, arg2, arg3)
}

// Name mocks base method.
func (m *MockFacadeCaller) Name() string {
	m.ctrl.T.Helper()
	ret := m.ctrl.Call(m, "Name")
	ret0, _ := ret[0].(string)
	return ret0
}

// Name indicates an expected call of Name.
func (mr *MockFacadeCallerMockRecorder) Name() *gomock.Call {
	mr.mock.ctrl.T.Helper()
	return mr.mock.ctrl.RecordCallWithMethodType(mr.mock, "Name", reflect.TypeOf((*MockFacadeCaller)(nil).Name))
}

// RawAPICaller mocks base method.
func (m *MockFacadeCaller) RawAPICaller() base.APICaller {
	m.ctrl.T.Helper()
	ret := m.ctrl.Call(m, "RawAPICaller")
	ret0, _ := ret[0].(base.APICaller)
	return ret0
}

// RawAPICaller indicates an expected call of RawAPICaller.
func (mr *MockFacadeCallerMockRecorder) RawAPICaller() *gomock.Call {
	mr.mock.ctrl.T.Helper()
	return mr.mock.ctrl.RecordCallWithMethodType(mr.mock, "RawAPICaller", reflect.TypeOf((*MockFacadeCaller)(nil).RawAPICaller))
}<|MERGE_RESOLUTION|>--- conflicted
+++ resolved
@@ -55,11 +55,7 @@
 }
 
 // FacadeCall mocks base method.
-<<<<<<< HEAD
-func (m *MockFacadeCaller) FacadeCall(arg0 context.Context, arg1 string, arg2, arg3 interface{}) error {
-=======
-func (m *MockFacadeCaller) FacadeCall(arg0 string, arg1, arg2 any) error {
->>>>>>> 985d5a51
+func (m *MockFacadeCaller) FacadeCall(arg0 context.Context, arg1 string, arg2, arg3 any) error {
 	m.ctrl.T.Helper()
 	ret := m.ctrl.Call(m, "FacadeCall", arg0, arg1, arg2, arg3)
 	ret0, _ := ret[0].(error)
@@ -67,11 +63,7 @@
 }
 
 // FacadeCall indicates an expected call of FacadeCall.
-<<<<<<< HEAD
-func (mr *MockFacadeCallerMockRecorder) FacadeCall(arg0, arg1, arg2, arg3 interface{}) *gomock.Call {
-=======
-func (mr *MockFacadeCallerMockRecorder) FacadeCall(arg0, arg1, arg2 any) *gomock.Call {
->>>>>>> 985d5a51
+func (mr *MockFacadeCallerMockRecorder) FacadeCall(arg0, arg1, arg2, arg3 any) *gomock.Call {
 	mr.mock.ctrl.T.Helper()
 	return mr.mock.ctrl.RecordCallWithMethodType(mr.mock, "FacadeCall", reflect.TypeOf((*MockFacadeCaller)(nil).FacadeCall), arg0, arg1, arg2, arg3)
 }
