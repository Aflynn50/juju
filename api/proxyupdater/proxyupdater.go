// Copyright 2016 Canonical Ltd.
// Licensed under the AGPLv3, see LICENCE file for details.

package proxyupdater

import (
	"fmt"

	"github.com/juju/errors"
	"github.com/juju/juju/api/base"
	apiwatcher "github.com/juju/juju/api/watcher"
	"github.com/juju/juju/apiserver/params"
	"github.com/juju/juju/watcher"
	"github.com/juju/names"
	"github.com/juju/utils/proxy"
)

const proxyUpdaterFacade = "ProxyUpdater"

// API provides access to the ProxyUpdater API facade.
type API struct {
	tag    names.Tag
	facade base.FacadeCaller
}

// NewAPI returns a new api client facade instance.
func NewAPI(caller base.APICaller, tag names.Tag) (*API, error) {
	if caller == nil {
		return nil, fmt.Errorf("caller is nil")
	}

	if tag == nil {
		return nil, fmt.Errorf("tag is nil")
	}

	return &API{
		facade: base.NewFacadeCaller(caller, proxyUpdaterFacade),
		tag:    tag,
	}, nil
}

// WatchForProxyConfigAndAPIHostPortChanges returns a NotifyWatcher waiting for
// changes in the proxy configuration or API host ports
func (api *API) WatchForProxyConfigAndAPIHostPortChanges() (watcher.NotifyWatcher, error) {
	var results params.NotifyWatchResults
	args := params.Entities{
		Entities: []params.Entity{{Tag: api.tag.String()}},
	}
	err := api.facade.FacadeCall("WatchForProxyConfigAndAPIHostPortChanges", args, &results)
	if err != nil {
		return nil, err
	}
	if len(results.Results) != 1 {
<<<<<<< HEAD
		return nil, fmt.Errorf("expected 1 result, got %d", len(results.Results))
=======
		return nil, errors.Errorf("expected 1 result, got %d", len(results.Results))
>>>>>>> e7921468
	}
	result := results.Results[0]
	if result.Error != nil {
		return nil, result.Error
	}

	return apiwatcher.NewNotifyWatcher(api.facade.RawAPICaller(), result), nil
}

func proxySettingsParamToProxySettings(cfg params.ProxyConfig) proxy.Settings {
	return proxy.Settings{
		Http:    cfg.HTTP,
		Https:   cfg.HTTPS,
		Ftp:     cfg.FTP,
		NoProxy: cfg.NoProxy,
	}
}

// ProxyConfig returns the proxy settings for the current environment
func (api *API) ProxyConfig() (proxySettings, APTProxySettings proxy.Settings, err error) {
	var results params.ProxyConfigResults
	args := params.Entities{
		Entities: []params.Entity{{Tag: api.tag.String()}},
	}
	err = api.facade.FacadeCall("ProxyConfig", args, &results)
	if err != nil {
		return proxySettings, APTProxySettings, err
	}
	if len(results.Results) != 1 {
<<<<<<< HEAD
		return proxySettings, APTProxySettings, errors.NotFoundf("ProxyConfig for %q not found", api.tag)
=======
		return proxySettings, APTProxySettings, errors.NotFoundf("ProxyConfig for %q", api.tag)
>>>>>>> e7921468
	}
	result := results.Results[0]
	proxySettings = proxySettingsParamToProxySettings(result.ProxySettings)
	APTProxySettings = proxySettingsParamToProxySettings(result.APTProxySettings)
	return proxySettings, APTProxySettings, nil
}<|MERGE_RESOLUTION|>--- conflicted
+++ resolved
@@ -51,11 +51,7 @@
 		return nil, err
 	}
 	if len(results.Results) != 1 {
-<<<<<<< HEAD
-		return nil, fmt.Errorf("expected 1 result, got %d", len(results.Results))
-=======
 		return nil, errors.Errorf("expected 1 result, got %d", len(results.Results))
->>>>>>> e7921468
 	}
 	result := results.Results[0]
 	if result.Error != nil {
@@ -85,11 +81,7 @@
 		return proxySettings, APTProxySettings, err
 	}
 	if len(results.Results) != 1 {
-<<<<<<< HEAD
-		return proxySettings, APTProxySettings, errors.NotFoundf("ProxyConfig for %q not found", api.tag)
-=======
 		return proxySettings, APTProxySettings, errors.NotFoundf("ProxyConfig for %q", api.tag)
->>>>>>> e7921468
 	}
 	result := results.Results[0]
 	proxySettings = proxySettingsParamToProxySettings(result.ProxySettings)
