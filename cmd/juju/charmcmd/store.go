// Copyright 2016 Canonical Ltd.
// Licensed under the AGPLv3, see LICENCE file for details.

package charmcmd

import (
	"net/http"
	"net/url"
	"os"

	"github.com/juju/cmd"
	"github.com/juju/errors"
	"github.com/juju/idmclient/ussologin"
	"github.com/juju/persistent-cookiejar"
<<<<<<< HEAD
	"gopkg.in/macaroon-bakery.v1/httpbakery"

	"github.com/juju/juju/charmstore"
=======
	"gopkg.in/juju/charmrepo.v2-unstable/csclient"
	"gopkg.in/juju/environschema.v1/form"
	"gopkg.in/macaroon-bakery.v1/httpbakery"

	"github.com/juju/juju/jujuclient"
>>>>>>> ba497253
)

// TODO(ericsnow) Factor out code from cmd/juju/commands/common.go and
// cmd/envcmd/base.go into cmd/charmstore.go and cmd/apicontext.go. Then
// use those here instead of copy-and-pasting here.

///////////////////
// The charmstoreSpec code is based loosely on code in cmd/juju/commands/deploy.go.

// CharmstoreSpec provides the functionality needed to open a charm
// store client.
type CharmstoreSpec interface {
	// Connect connects to the specified charm store.
<<<<<<< HEAD
	Connect() (*charmstore.Client, error)
}

type charmstoreSpec struct {
	config charmstore.ClientConfig
}
=======
	Connect(ctx *cmd.Context) (CharmstoreClient, error)
}

type charmstoreSpec struct{}
>>>>>>> ba497253

// newCharmstoreSpec creates a new charm store spec with default
// settings.
func newCharmstoreSpec() CharmstoreSpec {
<<<<<<< HEAD
	var config charmstore.ClientConfig
	// We use the default for URL and set HTTPClient later.
	config.VisitWebPage = httpbakery.OpenWebBrowser
	return &charmstoreSpec{
		config: config,
	}
}

// Connect implements CharmstoreSpec.
func (cs charmstoreSpec) Connect() (*charmstore.Client, error) {
	config, apiContext, err := cs.connect()
	if err != nil {
		return nil, errors.Trace(err)
	}
	csClient := charmstore.NewClient(config)
	csClient.Closer = apiContext
=======
	return &charmstoreSpec{}
}

// Connect implements CharmstoreSpec.
func (cs charmstoreSpec) Connect(ctx *cmd.Context) (CharmstoreClient, error) {
	visitWebPage := httpbakery.OpenWebBrowser
	if ctx != nil {
		filler := &form.IOFiller{
			In:  ctx.Stdin,
			Out: ctx.Stderr,
		}
		visitWebPage = ussologin.VisitWebPage(
			filler,
			&http.Client{},
			jujuclient.NewTokenStore(),
		)
	}
	apiContext, err := newAPIContext(visitWebPage)
	if err != nil {
		return nil, errors.Trace(err)
	}

	baseClient := csclient.New(csclient.Params{
		HTTPClient:   apiContext.HTTPClient(),
		VisitWebPage: visitWebPage,
	})

	csClient := &charmstoreClient{
		Client:     baseClient,
		apiContext: apiContext,
	}
>>>>>>> ba497253
	return csClient, nil
}

// TODO(ericsnow) Also add charmstoreSpec.Repo() -> charmrepo.Interface?

<<<<<<< HEAD
func (cs charmstoreSpec) connect() (charmstore.ClientConfig, *apiContext, error) {
	apiContext, err := newAPIContext()
	if err != nil {
		return charmstore.ClientConfig{}, nil, errors.Trace(err)
	}

	config := cs.config // a copy
	config.HTTPClient = apiContext.HTTPClient()
	return config, apiContext, nil
=======
///////////////////
// charmstoreClient is based loosely on cmd/juju/commands/common.go.

type charmstoreClient struct {
	*csclient.Client
	*apiContext
}

// Close implements io.Closer.
func (cs *charmstoreClient) Close() error {
	return cs.apiContext.Close()
>>>>>>> ba497253
}

///////////////////
// For the most part, apiContext is copied directly from cmd/envcmd/base.go.

// newAPIContext returns a new api context, which should be closed
// when done with.
func newAPIContext(visitWebPage func(*url.URL) error) (*apiContext, error) {
	jar, err := cookiejar.New(&cookiejar.Options{
		Filename: cookieFile(),
	})
	if err != nil {
		return nil, errors.Trace(err)
	}
	client := httpbakery.NewClient()
	client.Jar = jar
	client.VisitWebPage = visitWebPage

	return &apiContext{
		jar:    jar,
		client: client,
	}, nil
}

// apiContext is a convenience type that can be embedded wherever
// we need an API connection.
// It also stores a bakery bakery client allowing the API
// to be used using macaroons to authenticate. It stores
// obtained macaroons and discharges in a cookie jar file.
type apiContext struct {
	jar    *cookiejar.Jar
	client *httpbakery.Client
}

// Close saves the embedded cookie jar.
func (c *apiContext) Close() error {
	if err := c.jar.Save(); err != nil {
		return errors.Annotatef(err, "cannot save cookie jar")
	}
	return nil
}

// HTTPClient returns an http.Client that contains the loaded
// persistent cookie jar.
func (ctx *apiContext) HTTPClient() *http.Client {
	return ctx.client.Client
}

// cookieFile returns the path to the cookie used to store authorization
// macaroons. The returned value can be overridden by setting the
// JUJU_COOKIEFILE or GO_COOKIEFILE environment variables.
func cookieFile() string {
	if file := os.Getenv("JUJU_COOKIEFILE"); file != "" {
		return file
	}
	return cookiejar.DefaultCookieFile()
}<|MERGE_RESOLUTION|>--- conflicted
+++ resolved
@@ -12,17 +12,12 @@
 	"github.com/juju/errors"
 	"github.com/juju/idmclient/ussologin"
 	"github.com/juju/persistent-cookiejar"
-<<<<<<< HEAD
+	"gopkg.in/juju/charmrepo.v2-unstable"
+	"gopkg.in/juju/environschema.v1/form"
 	"gopkg.in/macaroon-bakery.v1/httpbakery"
 
 	"github.com/juju/juju/charmstore"
-=======
-	"gopkg.in/juju/charmrepo.v2-unstable/csclient"
-	"gopkg.in/juju/environschema.v1/form"
-	"gopkg.in/macaroon-bakery.v1/httpbakery"
-
 	"github.com/juju/juju/jujuclient"
->>>>>>> ba497253
 )
 
 // TODO(ericsnow) Factor out code from cmd/juju/commands/common.go and
@@ -36,46 +31,19 @@
 // store client.
 type CharmstoreSpec interface {
 	// Connect connects to the specified charm store.
-<<<<<<< HEAD
-	Connect() (*charmstore.Client, error)
-}
-
-type charmstoreSpec struct {
-	config charmstore.ClientConfig
-}
-=======
-	Connect(ctx *cmd.Context) (CharmstoreClient, error)
+	Connect(ctx *cmd.Context) (*charmstore.Client, error)
 }
 
 type charmstoreSpec struct{}
->>>>>>> ba497253
 
 // newCharmstoreSpec creates a new charm store spec with default
 // settings.
 func newCharmstoreSpec() CharmstoreSpec {
-<<<<<<< HEAD
-	var config charmstore.ClientConfig
-	// We use the default for URL and set HTTPClient later.
-	config.VisitWebPage = httpbakery.OpenWebBrowser
-	return &charmstoreSpec{
-		config: config,
-	}
-}
-
-// Connect implements CharmstoreSpec.
-func (cs charmstoreSpec) Connect() (*charmstore.Client, error) {
-	config, apiContext, err := cs.connect()
-	if err != nil {
-		return nil, errors.Trace(err)
-	}
-	csClient := charmstore.NewClient(config)
-	csClient.Closer = apiContext
-=======
 	return &charmstoreSpec{}
 }
 
 // Connect implements CharmstoreSpec.
-func (cs charmstoreSpec) Connect(ctx *cmd.Context) (CharmstoreClient, error) {
+func (cs charmstoreSpec) Connect(ctx *cmd.Context) (*charmstore.Client, error) {
 	visitWebPage := httpbakery.OpenWebBrowser
 	if ctx != nil {
 		filler := &form.IOFiller{
@@ -93,44 +61,15 @@
 		return nil, errors.Trace(err)
 	}
 
-	baseClient := csclient.New(csclient.Params{
-		HTTPClient:   apiContext.HTTPClient(),
-		VisitWebPage: visitWebPage,
+	client := charmstore.NewClient(charmstore.ClientConfig{
+		charmrepo.NewCharmStoreParams{
+			HTTPClient:   apiContext.HTTPClient(),
+			VisitWebPage: visitWebPage,
+		},
 	})
+	client.Closer = apiContext
 
-	csClient := &charmstoreClient{
-		Client:     baseClient,
-		apiContext: apiContext,
-	}
->>>>>>> ba497253
-	return csClient, nil
-}
-
-// TODO(ericsnow) Also add charmstoreSpec.Repo() -> charmrepo.Interface?
-
-<<<<<<< HEAD
-func (cs charmstoreSpec) connect() (charmstore.ClientConfig, *apiContext, error) {
-	apiContext, err := newAPIContext()
-	if err != nil {
-		return charmstore.ClientConfig{}, nil, errors.Trace(err)
-	}
-
-	config := cs.config // a copy
-	config.HTTPClient = apiContext.HTTPClient()
-	return config, apiContext, nil
-=======
-///////////////////
-// charmstoreClient is based loosely on cmd/juju/commands/common.go.
-
-type charmstoreClient struct {
-	*csclient.Client
-	*apiContext
-}
-
-// Close implements io.Closer.
-func (cs *charmstoreClient) Close() error {
-	return cs.apiContext.Close()
->>>>>>> ba497253
+	return client, nil
 }
 
 ///////////////////
