// Copyright 2016 Canonical Ltd.
// Licensed under the AGPLv3, see LICENCE file for details.

package commands

import (
	"bytes"
	"fmt"
	"sort"
	"strings"
	"text/tabwriter"

	"github.com/juju/errors"

	jujucloud "github.com/juju/juju/cloud"
	"github.com/juju/juju/cmd/juju/common"
	"github.com/juju/juju/internal/cmd"
	"github.com/juju/juju/jujuclient"
)

type cloudList struct {
	public   []string
	builtin  []string
	personal []string
}

func formatCloudDetailsTabular(ctx *cmd.Context, clouds cloudList, credStore jujuclient.CredentialStore) ([]byte, error) {
	var out bytes.Buffer
	const (
		// To format things into columns.
		minwidth = 0
		tabwidth = 1
		padding  = 2
		padchar  = ' '
		flags    = 0
	)
	tw := tabwriter.NewWriter(&out, minwidth, tabwidth, padding, padchar, flags)
	p := func(values ...string) {
		text := strings.Join(values, "\t")
		fmt.Fprintln(tw, text)
	}
	p("Cloud\tCredentials\tDefault Region")
	printClouds := func(cloudNames []string) error {
		sort.Strings(cloudNames)
		for _, name := range cloudNames {
			cred, err := credStore.CredentialForCloud(name)
			if err != nil && !errors.Is(err, errors.NotFound) {
				ctx.Warningf("error loading credential for cloud %v: %v", name, err)
				continue
			}
			if err != nil || len(cred.AuthCredentials) == 0 {
				p(name, "", "")
				continue
			}
			var sortedCredNames []string
			for credName := range cred.AuthCredentials {
				sortedCredNames = append(sortedCredNames, credName)
			}
			sort.Strings(sortedCredNames)
			for i, credName := range sortedCredNames {
				if i == 0 {
					p(name, credName, cred.DefaultRegion)
				} else {
					p("", credName, "")
				}
			}
		}
		return nil
	}
	if err := printClouds(clouds.public); err != nil {
		return nil, err
	}
	if err := printClouds(clouds.builtin); err != nil {
		return nil, err
	}
	if err := printClouds(clouds.personal); err != nil {
		return nil, err
	}

	tw.Flush()
	return out.Bytes(), nil
}

func printClouds(ctx *cmd.Context, credStore jujuclient.CredentialStore) error {
	publicClouds, _, err := jujucloud.PublicCloudMetadata(jujucloud.JujuPublicCloudsPath())
	if err != nil {
		return err
	}

	personalClouds, err := jujucloud.PersonalCloudMetadata()
	if err != nil {
		return err
	}

	fmt.Fprintln(ctx.Stdout, "You can bootstrap on these clouds. See '--regions <cloud>' for all regions.")
	clouds := cloudList{}
	for name := range publicClouds {
		clouds.public = append(clouds.public, name)
	}
	// Add in built in clouds like localhost (lxd).
	builtin, err := common.BuiltInClouds()
	if err != nil {
		return errors.Trace(err)
	}
	for name := range builtin {
		clouds.builtin = append(clouds.builtin, name)
	}
	for name := range personalClouds {
		clouds.personal = append(clouds.personal, name)
	}
	out, err := formatCloudDetailsTabular(ctx, clouds, credStore)
	if err != nil {
		return err
	}
	fmt.Fprintln(ctx.Stdout, string(out))
	credHelpText := `
You will need to have a credential if you want to bootstrap on a cloud, see
'juju autoload-credentials' and 'juju add-credential'. The first credential
listed is the default. Add more clouds with 'juju add-cloud'.
`
<<<<<<< HEAD
	fmt.Fprintf(ctx.Stdout, "%s", credHelpText[1:])
=======
	fmt.Fprint(ctx.Stdout, credHelpText[1:])
>>>>>>> d7a40b3e
	return nil
}

func printCloudRegions(ctx *cmd.Context, cloudName string) error {
	cloud, err := common.CloudByName(cloudName)
	if err != nil {
		return errors.Trace(err)
	}
	fmt.Fprintf(ctx.Stdout, "Showing regions for %s:\n", cloudName)
	for _, region := range cloud.Regions {
		fmt.Fprintln(ctx.Stdout, region.Name)
	}
	return nil
}<|MERGE_RESOLUTION|>--- conflicted
+++ resolved
@@ -118,11 +118,7 @@
 'juju autoload-credentials' and 'juju add-credential'. The first credential
 listed is the default. Add more clouds with 'juju add-cloud'.
 `
-<<<<<<< HEAD
-	fmt.Fprintf(ctx.Stdout, "%s", credHelpText[1:])
-=======
 	fmt.Fprint(ctx.Stdout, credHelpText[1:])
->>>>>>> d7a40b3e
 	return nil
 }
 
