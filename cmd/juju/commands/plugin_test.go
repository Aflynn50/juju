// Copyright 2012, 2013 Canonical Ltd.
// Licensed under the AGPLv3, see LICENCE file for details.

package commands

import (
	"bytes"
	"fmt"
	"io/ioutil"
	"os"
	"runtime"
	"text/template"
	"time"

	"github.com/juju/cmd"
	"github.com/juju/cmd/cmdtesting"
	gitjujutesting "github.com/juju/testing"
	jc "github.com/juju/testing/checkers"
	gc "gopkg.in/check.v1"

	"github.com/juju/juju/jujuclient"
	"github.com/juju/juju/jujuclient/jujuclienttesting"
	"github.com/juju/juju/testing"
)

type PluginSuite struct {
	testing.FakeJujuXDGDataHomeSuite
	oldPath string
}

var _ = gc.Suite(&PluginSuite{})

func (suite *PluginSuite) SetUpTest(c *gc.C) {
	//TODO(bogdanteleaga): Fix bash tests
	if runtime.GOOS == "windows" {
		c.Skip("bug 1403084: tests use bash scrips, will be rewritten for windows")
	}
	suite.FakeJujuXDGDataHomeSuite.SetUpTest(c)
	suite.oldPath = os.Getenv("PATH")
	os.Setenv("PATH", "/bin:"+gitjujutesting.HomePath())
	jujuclienttesting.SetupMinimalFileStore(c)
}

func (suite *PluginSuite) TearDownTest(c *gc.C) {
	os.Setenv("PATH", suite.oldPath)
	suite.FakeJujuXDGDataHomeSuite.TearDownTest(c)
}

func (*PluginSuite) TestFindPlugins(c *gc.C) {
	plugins := findPlugins()
	c.Assert(plugins, gc.DeepEquals, []string{})
}

func (suite *PluginSuite) TestFindPluginsOrder(c *gc.C) {
	suite.makeWorkingPlugin("foo", 0744)
	suite.makeWorkingPlugin("bar", 0654)
	suite.makeWorkingPlugin("baz", 0645)
	plugins := findPlugins()
	c.Assert(plugins, gc.DeepEquals, []string{"juju-bar", "juju-baz", "juju-foo"})
}

func (suite *PluginSuite) TestFindPluginsBadNames(c *gc.C) {
	suite.makePlugin("juju-1foo", "", 0755)
	suite.makePlugin("juju--foo", "", 0755)
	suite.makePlugin("ajuju-foo", "", 0755)
	plugins := findPlugins()
	c.Assert(plugins, gc.DeepEquals, []string{})
}

func (suite *PluginSuite) TestFindPluginsIgnoreNotExec(c *gc.C) {
	suite.makeWorkingPlugin("foo", 0644)
	suite.makeWorkingPlugin("bar", 0666)
	plugins := findPlugins()
	c.Assert(plugins, gc.DeepEquals, []string{})
}

func (suite *PluginSuite) TestRunPluginExising(c *gc.C) {
	suite.makeWorkingPlugin("foo", 0755)
	ctx := cmdtesting.Context(c)
	err := RunPlugin(func(ctx *cmd.Context, subcommand string, args []string) error {
		c.Fatal("failed if called")
		return nil
	})(ctx, "foo", []string{"some params"})
	c.Assert(err, jc.ErrorIsNil)
	c.Assert(cmdtesting.Stdout(ctx), gc.Equals, "foo some params\n")
	c.Assert(cmdtesting.Stderr(ctx), gc.Equals, "")
}

func (suite *PluginSuite) TestRunPluginWithFailing(c *gc.C) {
	suite.makeFailingPlugin("foo", 2)
	ctx := cmdtesting.Context(c)
	err := RunPlugin(func(ctx *cmd.Context, subcommand string, args []string) error {
		c.Fatal("failed if called")
		return nil
	})(ctx, "foo", []string{"some params"})
	c.Assert(err, gc.ErrorMatches, "subprocess encountered error code 2")
	c.Assert(err, jc.Satisfies, cmd.IsRcPassthroughError)
	c.Assert(cmdtesting.Stdout(ctx), gc.Equals, "failing\n")
	c.Assert(cmdtesting.Stderr(ctx), gc.Equals, "")
}

func (suite *PluginSuite) TestGatherDescriptionsInParallel(c *gc.C) {
	// Make plugins that will deadlock if we don't start them in parallel.
	// Each plugin depends on another one being started before they will
	// complete. They make a full loop, so no sequential ordering will ever
	// succeed.
	suite.makeFullPlugin(PluginParams{Name: "foo", Creates: "foo", DependsOn: "bar"})
	suite.makeFullPlugin(PluginParams{Name: "bar", Creates: "bar", DependsOn: "baz"})
	suite.makeFullPlugin(PluginParams{Name: "baz", Creates: "baz", DependsOn: "error"})
	suite.makeFullPlugin(PluginParams{Name: "error", ExitStatus: 1, Creates: "error", DependsOn: "foo"})

	// If the code was wrong, GetPluginDescriptions would deadlock,
	// so timeout after a short while
	resultChan := make(chan []PluginDescription)
	go func() {
		resultChan <- GetPluginDescriptions()
	}()
	// 10 seconds is arbitrary but should always be generously long. Test
	// actually only takes about 15ms in practice. But 10s allows for system hiccups, etc.
	waitTime := 10 * time.Second
	var results []PluginDescription
	select {
	case results = <-resultChan:
		break
	case <-time.After(waitTime):
		c.Fatalf("took longer than %fs to complete.", waitTime.Seconds())
	}

	c.Assert(results, gc.HasLen, 4)
	c.Assert(results[0].name, gc.Equals, "bar")
	c.Assert(results[0].description, gc.Equals, "bar description")
	c.Assert(results[1].name, gc.Equals, "baz")
	c.Assert(results[1].description, gc.Equals, "baz description")
	c.Assert(results[2].name, gc.Equals, "error")
	c.Assert(results[2].description, gc.Equals, "error occurred running 'juju-error --description'")
	c.Assert(results[3].name, gc.Equals, "foo")
	c.Assert(results[3].description, gc.Equals, "foo description")
}

func (suite *PluginSuite) TestHelpPluginName(c *gc.C) {
	suite.makeFullPlugin(PluginParams{Name: "foo"})
	output := badrun(c, 0, "help", "foo")
	expectedHelp := `foo longer help

something useful
`
	c.Assert(output, gc.Matches, expectedHelp)
}

func (suite *PluginSuite) TestHelpPluginNameNotAPlugin(c *gc.C) {
	output := badrun(c, 0, "help", "foo")
	expectedHelp := `ERROR juju: "foo" is not a juju command. See "juju --help".

Did you mean:
<<<<<<< HEAD
	run
=======
	find
>>>>>>> 893ab973
`
	c.Assert(output, gc.Matches, expectedHelp)
}

func (suite *PluginSuite) TestHelpPluginNameAsPathIsNotAPlugin(c *gc.C) {
	output := badrun(c, 0, "help", "/foo")
	expectedHelp := `ERROR juju: "/foo" is not a juju command. See "juju --help".

Did you mean:
	info
`
	c.Assert(output, gc.Matches, expectedHelp)
}

func (suite *PluginSuite) TestHelpPluginNameWithSpecialPrefixWhichIsNotAPathAndPlugin(c *gc.C) {
	output := badrun(c, 0, "help", ".foo")
	expectedHelp := `ERROR juju: ".foo" is not a juju command. See "juju --help".

Did you mean:
	info
`
	c.Assert(output, gc.Matches, expectedHelp)
}

func (suite *PluginSuite) TestHelpAsArg(c *gc.C) {
	suite.makeFullPlugin(PluginParams{Name: "foo"})
	output := badrun(c, 0, "foo", "--help")
	expectedHelp := `foo longer help

something useful
`
	c.Assert(output, gc.Matches, expectedHelp)
}

func (suite *PluginSuite) TestDebugAsArg(c *gc.C) {
	suite.makeFullPlugin(PluginParams{Name: "foo"})
	output := badrun(c, 0, "foo", "--debug")
	expectedDebug := "some debug\n"
	c.Assert(output, gc.Matches, expectedDebug)
}

func (suite *PluginSuite) setupClientStore(c *gc.C) {
	// Plugins are run as either controller or model commands,
	// and so require a current controller or account and model.
	store := jujuclient.NewFileClientStore()
	err := store.AddController("myctrl", jujuclient.ControllerDetails{
		ControllerUUID: testing.ControllerTag.Id(),
		CACert:         "fake",
	})
	c.Assert(err, jc.ErrorIsNil)
	err = store.SetCurrentController("myctrl")
	c.Assert(err, jc.ErrorIsNil)
	err = store.UpdateAccount("myctrl", jujuclient.AccountDetails{
		User:     "admin",
		Password: "hunter2",
	})
	c.Assert(err, jc.ErrorIsNil)
}

func (suite *PluginSuite) TestJujuModelEnvVars(c *gc.C) {
	suite.setupClientStore(c)
	suite.makeFullPlugin(PluginParams{Name: "foo"})
	output := badrun(c, 0, "foo", "-m", "mymodel", "-p", "pluginarg")
	expectedDebug := "foo -m mymodel -p pluginarg\nmodel is:  mymodel\n"
	c.Assert(output, gc.Matches, expectedDebug)
}

func (suite *PluginSuite) TestJujuControllerEnvVars(c *gc.C) {
	suite.setupClientStore(c)
	suite.makeFullPlugin(PluginParams{Name: "foo"})
	output := badrun(c, 0, "foo", "-c", "myctrl", "-p", "pluginarg")
	expectedDebug := "foo -c myctrl -p pluginarg\ncontroller is:  myctrl\n"
	c.Assert(output, gc.Matches, expectedDebug)
}

func (suite *PluginSuite) makePlugin(fullName, script string, perm os.FileMode) {
	filename := gitjujutesting.HomePath(fullName)
	content := fmt.Sprintf("#!/bin/bash --norc\n%s", script)
	ioutil.WriteFile(filename, []byte(content), perm)
}

func (suite *PluginSuite) makeWorkingPlugin(name string, perm os.FileMode) {
	script := fmt.Sprintf("echo %s $*", name)
	suite.makePlugin(JujuPluginPrefix+name, script, perm)
}

func (suite *PluginSuite) makeFailingPlugin(name string, exitStatus int) {
	script := fmt.Sprintf("echo failing\nexit %d", exitStatus)
	suite.makePlugin(JujuPluginPrefix+name, script, 0755)
}

type PluginParams struct {
	Name       string
	ExitStatus int
	Creates    string
	DependsOn  string
}

const pluginTemplate = `#!/bin/bash --norc

if [ "$1" = "--description" ]; then
  if [ -n "{{.Creates}}" ]; then
    touch "{{.Creates}}"
  fi
  if [ -n "{{.DependsOn}}" ]; then
    # Sleep 10ms while waiting to allow other stuff to do work
    while [ ! -e "{{.DependsOn}}" ]; do sleep 0.010; done
  fi
  echo "{{.Name}} description"
  exit {{.ExitStatus}}
fi

if [ "$1" = "--help" ]; then
  echo "{{.Name}} longer help"
  echo ""
  echo "something useful"
  exit {{.ExitStatus}}
fi

if [ "$1" = "--debug" ]; then
  echo "some debug"
  exit {{.ExitStatus}}
fi

echo {{.Name}} $*
if [ -n "$JUJU_MODEL" ]; then
  echo "model is: " $JUJU_MODEL
fi
if [ -n "$JUJU_CONTROLLER" ]; then
  echo "controller is: " $JUJU_CONTROLLER
fi
exit {{.ExitStatus}}
`

func (suite *PluginSuite) makeFullPlugin(params PluginParams) {
	// Create a new template and parse the plugin into it.
	t := template.Must(template.New("plugin").Parse(pluginTemplate))
	content := &bytes.Buffer{}
	filename := gitjujutesting.HomePath("juju-" + params.Name)
	// Create the files in the temp dirs, so we don't pollute the working space
	if params.Creates != "" {
		params.Creates = gitjujutesting.HomePath(params.Creates)
	}
	if params.DependsOn != "" {
		params.DependsOn = gitjujutesting.HomePath(params.DependsOn)
	}
	t.Execute(content, params)
	ioutil.WriteFile(filename, content.Bytes(), 0755)
}<|MERGE_RESOLUTION|>--- conflicted
+++ resolved
@@ -152,11 +152,7 @@
 	expectedHelp := `ERROR juju: "foo" is not a juju command. See "juju --help".
 
 Did you mean:
-<<<<<<< HEAD
-	run
-=======
 	find
->>>>>>> 893ab973
 `
 	c.Assert(output, gc.Matches, expectedHelp)
 }
