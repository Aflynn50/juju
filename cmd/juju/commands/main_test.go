// Copyright 2012, 2013 Canonical Ltd.
// Licensed under the AGPLv3, see LICENCE file for details.

package commands

import (
	"bytes"
	"fmt"
	"io/ioutil"
	"os"
	"path/filepath"
	"runtime"
	"sort"
	"strings"

	"github.com/juju/cmd/v3"
	"github.com/juju/collections/set"
	"github.com/juju/featureflag"
	"github.com/juju/gnuflag"
	jujutesting "github.com/juju/testing"
	jc "github.com/juju/testing/checkers"
	gc "gopkg.in/check.v1"

	jujucloud "github.com/juju/juju/cloud"
	jujucmd "github.com/juju/juju/cmd"
	"github.com/juju/juju/cmd/juju/application"
	"github.com/juju/juju/cmd/juju/cloud"
	"github.com/juju/juju/cmd/modelcmd"
	jujuos "github.com/juju/juju/core/os"
	"github.com/juju/juju/feature"
	"github.com/juju/juju/juju/osenv"
	"github.com/juju/juju/jujuclient/jujuclienttesting"
	"github.com/juju/juju/testing"
)

type MainSuite struct {
	testing.FakeJujuXDGDataHomeSuite
	jujutesting.PatchExecHelper
}

var _ = gc.Suite(&MainSuite{})

func helpText(command cmd.Command, name string) string {
	buff := &bytes.Buffer{}
	info := command.Info()
	info.Name = name
	f := gnuflag.NewFlagSetWithFlagKnownAs(info.Name, gnuflag.ContinueOnError, cmd.FlagAlias(command, "option"))
	command.SetFlags(f)

	superJuju := jujucmd.NewSuperCommand(cmd.SuperCommandParams{
		Name:        "juju",
		FlagKnownAs: "option",
		Log:         jujucmd.DefaultLog,
	})
	superF := gnuflag.NewFlagSetWithFlagKnownAs("juju", gnuflag.ContinueOnError, "option")
	superJuju.SetFlags(superF)

	buff.Write(info.HelpWithSuperFlags(superF, f))
	return buff.String()
}

func deployHelpText() string {
	return helpText(application.NewDeployCommand(), "juju deploy")
}
func configHelpText() string {
	return helpText(application.NewConfigCommand(), "juju config")
}

func syncToolsHelpText() string {
	return helpText(newSyncToolsCommand(), "juju sync-agent-binaries")
}

func (s *MainSuite) TestRunMain(c *gc.C) {
	jujuclienttesting.SetupMinimalFileStore(c)

	missingCommandMessage := func(wanted, actual string) string {
		return fmt.Sprintf("ERROR %s\n", NotFoundCommand{
			ArgName:  wanted,
			CmdName:  actual,
			HelpHint: `See "juju --help"`,
		}.Error())
	}

	// The test array structure needs to be inline here as some of the
	// expected values below use deployHelpText().  This constructs the deploy
	// command and runs gets the help for it.  When the deploy command is
	// setting the flags (which is needed for the help text) it is accessing
	// osenv.JujuXDGDataHome(), which panics if SetJujuXDGDataHome has not been called.
	// The FakeHome from testing does this.
	for i, t := range []struct {
		summary string
		args    []string
		code    int
		out     string
	}{{
		summary: "juju help foo doesn't exist",
		args:    []string{"help", "foo"},
		code:    1,
		out:     missingCommandMessage("foo", "find"),
	}, {
		summary: "juju help deploy shows the default help without global options",
		args:    []string{"help", "deploy"},
		code:    0,
		out:     deployHelpText(),
	}, {
		summary: "juju --help deploy shows the same help as 'help deploy'",
		args:    []string{"--help", "deploy"},
		code:    0,
		out:     deployHelpText(),
	}, {
		summary: "juju deploy --help shows the same help as 'help deploy'",
		args:    []string{"deploy", "--help"},
		code:    0,
		out:     deployHelpText(),
	}, {
		summary: "juju --help config shows the same help as 'help config'",
		args:    []string{"--help", "config"},
		code:    0,
		out:     configHelpText(),
	}, {
		summary: "juju config --help shows the same help as 'help config'",
		args:    []string{"config", "--help"},
		code:    0,
		out:     configHelpText(),
	}, {
		summary: "unknown command with match",
		args:    []string{"discombobulate"},
		code:    1,
		out:     missingCommandMessage("discombobulate", "dashboard"),
	}, {
		summary: "unknown command",
		args:    []string{"pseudopseudohypoparathyroidism"},
		code:    1,
		out:     "ERROR unrecognized command: juju pseudopseudohypoparathyroidism\n",
	}, {
		summary: "unknown option before command",
		args:    []string{"--cheese", "bootstrap"},
		code:    2,
		out:     "ERROR option provided but not defined: --cheese\n",
	}, {
		summary: "unknown option after command",
		args:    []string{"bootstrap", "--cheese"},
		code:    2,
		out:     "ERROR option provided but not defined: --cheese\n",
	}, {
		summary: "known option, but specified before command",
		args:    []string{"--model", "blah", "bootstrap"},
		code:    2,
		out:     "ERROR option provided but not defined: --model\n",
	}, {
		summary: "juju sync-agent-binaries registered properly",
		args:    []string{"sync-agent-binaries", "--help"},
		code:    0,
		out:     syncToolsHelpText(),
	}, {
		summary: "check version command returns a fully qualified version string",
		args:    []string{"version"},
		code:    0,
		out:     testing.CurrentVersion(c).String() + "\n",
	}, {
		summary: "check --version command returns a fully qualified version string",
		args:    []string{"--version"},
		code:    0,
		out:     testing.CurrentVersion(c).String() + "\n",
	}} {
		c.Logf("test %d: %s", i, t.summary)
		out := badrun(c, t.code, t.args...)
		c.Assert(out, gc.Equals, t.out)
	}
}

func (s *MainSuite) TestActualRunJujuArgOrder(c *gc.C) {
	//TODO(bogdanteleaga): cannot read the env file because of some suite
	//problems. The juju home, when calling something from the command line is
	//not the same as in the test suite.
	if runtime.GOOS == "windows" {
		c.Skip("bug 1403084: cannot read env file on windows because of suite problems")
	}
	s.PatchEnvironment(osenv.JujuControllerEnvKey, "current-controller")
	s.PatchEnvironment(osenv.JujuModelEnvKey, "current")
	logpath := filepath.Join(c.MkDir(), "log")
	tests := [][]string{
		{"--log-file", logpath, "--debug", "help"}, // global flags before
		{"help", "--log-file", logpath, "--debug"}, // after
		{"--log-file", logpath, "help", "--debug"}, // mixed
	}
	for i, test := range tests {
		c.Logf("test %d: %v", i, test)
		badrun(c, 0, test...)
		content, err := ioutil.ReadFile(logpath)
		c.Assert(err, jc.ErrorIsNil)
		c.Assert(string(content), gc.Matches, "(.|\n)*running juju(.|\n)*command finished(.|\n)*")
		err = os.Remove(logpath)
		c.Assert(err, jc.ErrorIsNil)
	}
}

func (s *MainSuite) TestNoWarn2xFirstRun(c *gc.C) {
	// Code should only rnu on ubuntu series, so patch out the series for
	// when non-ubuntu OSes run this test.
	s.PatchValue(&jujuos.HostOS, func() jujuos.OSType { return jujuos.Ubuntu })

	argChan := make(chan []string, 1)
	// we shouldn't actually be running anything, but if we do, this will
	// provide some consistent results.
	execCommand := s.GetExecCommand(jujutesting.PatchExecConfig{
		Stdout: "1.25.0-trusty-amd64",
		Args:   argChan,
	})
	stub := &jujutesting.Stub{}
	s.PatchValue(&cloud.NewUpdatePublicCloudsCommand, func() cmd.Command {
		return &stubCommand{stub: stub}
	})

	// remove the new juju-home.
	err := os.RemoveAll(osenv.JujuXDGDataHomeDir())
	c.Assert(err, jc.ErrorIsNil)

	// create fake (empty) old juju home.
	path := c.MkDir()
	s.PatchEnvironment("JUJU_HOME", path)

	var code int
	stdout, stderr := jujutesting.CaptureOutput(c, func() {
		code = jujuMain{
			execCommand: execCommand,
		}.Run([]string{"juju", "version"})
	})

	c.Assert(code, gc.Equals, 0)

	assertNoArgs(c, argChan)
	c.Check(string(stderr), gc.Equals, `
Since Juju 3 is being run for the first time, it has downloaded the latest public cloud information.`[1:]+"\n")
	checkVersionOutput(c, string(stdout))
}

func (s *MainSuite) assertRunUpdateCloud(c *gc.C, expectedCalled bool) {
	argChan := make(chan []string, 1)
	execCommand := s.GetExecCommand(jujutesting.PatchExecConfig{
		Stdout: "1.25.0-trusty-amd64",
		Args:   argChan,
	})

	called := false
	s.PatchValue(&cloud.FetchAndMaybeUpdatePublicClouds,
		func(access cloud.PublicCloudsAccessDetails, updateClient bool) (map[string]jujucloud.Cloud, string, error) {
			called = true
			return nil, "", nil
		})
	var code int
	jujutesting.CaptureOutput(c, func() {
		code = jujuMain{
			execCommand: execCommand,
		}.Run([]string{"juju", "version"})
	})
	c.Assert(code, gc.Equals, 0)
	c.Assert(called, gc.Equals, expectedCalled)
}

func (s *MainSuite) TestFirstRunUpdateCloud(c *gc.C) {
	// remove the juju-home.
	err := os.RemoveAll(osenv.JujuXDGDataHomeDir())
	c.Assert(err, jc.ErrorIsNil)
	s.assertRunUpdateCloud(c, true)
}

func (s *MainSuite) TestRunNoUpdateCloud(c *gc.C) {
	s.assertRunUpdateCloud(c, false)
}

func checkVersionOutput(c *gc.C, output string) {
	ver := testing.CurrentVersion(c)
	c.Check(output, gc.Equals, ver.String()+"\n")
}

func assertNoArgs(c *gc.C, argChan <-chan []string) {
	select {
	case args := <-argChan:
		c.Fatalf("Exec function called when it shouldn't have been (with args %q).", args)
	default:
		// this is the good path - there shouldn't be any args, which indicates
		// the executable was not called.
	}
}

var commandNames = []string{
	"actions",
	"add-cloud",
	"add-credential",
	"add-k8s",
	"add-machine",
	"add-model",
	"add-relation",
	"add-space",
	"add-ssh-key",
	"add-storage",
	"add-subnet",
	"add-unit",
	"add-user",
	"agree",
	"agreements",
	"attach",
	"attach-resource",
	"attach-storage",
	"autoload-credentials",
	"bind",
	"bootstrap",
	"budget",
	"cached-images",
	"cancel-task",
	"change-user-password",
	"charm-resources",
	"clouds",
	"collect-metrics",
	"config",
	"consume",
	"controller-config",
	"controllers",
	"create-backup",
	"create-storage-pool",
	"create-wallet",
	"credentials",
	"dashboard",
	"debug-code",
	"debug-hook",
	"debug-hooks",
	"debug-log",
	"default-credential",
	"default-region",
	"deploy",
	"destroy-controller",
	"destroy-model",
	"detach-storage",
	"diff-bundle",
	"disable-command",
	"disable-user",
	"disabled-commands",
	"download",
	"download-backup",
	"enable-command",
	"enable-destroy-controller",
	"enable-ha",
	"enable-user",
	"exec",
	"export-bundle",
	"expose",
	"find",
	"find-offers",
	"firewall-rules",
	"get-constraints",
	"get-model-constraints",
	"grant",
	"grant-cloud",
	"help",
	"help-tool",
	"hook-tool",
	"hook-tools",
	"import-filesystem",
	"import-ssh-key",
	"info",
	"kill-controller",
	"list-actions",
	"list-agreements",
	"list-cached-images",
	"list-charm-resources",
	"list-clouds",
	"list-controllers",
	"list-credentials",
	"list-disabled-commands",
	"list-firewall-rules",
	"list-machines",
	"list-models",
	"list-offers",
	"list-operations",
	"list-payloads",
	"list-plans",
	"list-regions",
	"list-resources",
	"list-spaces",
	"list-ssh-keys",
	"list-storage",
	"list-storage-pools",
	"list-subnets",
	"list-users",
	"list-wallets",
	"login",
	"logout",
	"machines",
	"metrics",
	"migrate",
	"model-config",
	"model-default",
	"model-defaults",
	"models",
	"move-to-space",
	"offer",
	"offers",
	"operations",
	"payloads",
	"plans",
	"refresh",
	"regions",
	"register",
	"relate", //alias for add-relation
	"reload-spaces",
	"remove-application",
	"remove-cached-images",
	"remove-cloud",
	"remove-consumed-application",
	"remove-credential",
	"remove-k8s",
	"remove-machine",
	"remove-offer",
	"remove-relation",
	"remove-saas",
	"remove-space",
	"remove-ssh-key",
	"remove-storage",
	"remove-storage-pool",
	"remove-unit",
	"remove-user",
	"rename-space",
	"resolved",
	"resolve",
	"resources",
	"resume-relation",
	"retry-provisioning",
	"revoke",
	"revoke-cloud",
	"run",
	"scale-application",
	"scp",
	"set-credential",
	"set-constraints",
	"set-default-credential",
	"set-default-region",
	"set-firewall-rule",
	"set-meter-status",
	"set-model-constraints",
	"set-plan",
	"set-series",
	"set-wallet",
	"show-action",
	"show-application",
	"show-cloud",
	"show-controller",
	"show-credential",
	"show-credentials",
	"show-machine",
	"show-model",
	"show-offer",
	"show-operation",
	"show-status",
	"show-status-log",
	"show-storage",
	"show-space",
	"show-task",
	"show-unit",
	"show-user",
	"show-wallet",
	"sla",
	"spaces",
	"ssh",
	"ssh-keys",
	"status",
	"storage",
	"storage-pools",
	"subnets",
	"suspend-relation",
	"switch",
	"sync-agent-binaries",
	"sync-tools",
	"trust",
	"unexpose",
	"unregister",
	"update-cloud",
	"update-k8s",
	"update-public-clouds",
	"update-credential",
	"update-credentials",
	"update-storage-pool",
	"upgrade-charm",
	"upgrade-controller",
	"upgrade-juju",
	"upgrade-model",
	"upgrade-series",
	"users",
	"version",
	"wallets",
	"whoami",
}

// optionalFeatures are feature flags that impact registration of commands.
var optionalFeatures = []string{
	feature.ActionsV2,
	feature.Secrets,
}

// These are the commands that are behind the `devFeatures`.
var commandNamesBehindFlags = set.NewStrings(
	"run", "show-task", "operations", "list-operations", "show-operation",
	"list-secrets", "secrets",
)

func (s *MainSuite) TestHelpCommands(c *gc.C) {
	// Check that we have correctly registered all the commands
	// by checking the help output.
	// First check default commands, and then check commands that are
	// activated by feature flags.

	// remove features behind dev_flag for the first test
	// since they are not enabled.
	// NB there are no such commands as of now, but leave this step
	// for when we add some again.
	cmdSet := set.NewStrings(commandNames...)

	// 1. Default Commands. Disable all features.
	setFeatureFlags("")
	// Use sorted values here so we can better see what is wrong.
	registered := getHelpCommandNames(c)
	unknown := registered.Difference(cmdSet)
	c.Assert(unknown, jc.DeepEquals, set.NewStrings())
	missing := cmdSet.Difference(registered)
	c.Assert(missing, jc.DeepEquals, set.NewStrings())

	// 2. Enable development features, and test again.
	cmdSet = cmdSet.Union(commandNamesBehindFlags)
	setFeatureFlags(strings.Join(optionalFeatures, ","))
	registered = getHelpCommandNames(c)
	unknown = registered.Difference(cmdSet)
	c.Assert(unknown, jc.DeepEquals, set.NewStrings())
	missing = cmdSet.Difference(registered)
	c.Assert(missing.IsEmpty(), jc.IsTrue)
}

func getHelpCommandNames(c *gc.C) set.Strings {
	out := badrun(c, 0, "help", "commands")
	lines := strings.Split(out, "\n")
	names := set.NewStrings()
	for _, line := range lines {
		f := strings.Fields(line)
		if len(f) == 0 {
			continue
		}
		names.Add(f[0])
	}
	return names
}

func setFeatureFlags(flags string) {
	if err := os.Setenv(osenv.JujuFeatureFlagEnvKey, flags); err != nil {
		panic(err)
	}
	featureflag.SetFlagsFromEnvironment(osenv.JujuFeatureFlagEnvKey)
}

var globalFlags = []string{
	"--debug .*",
	"--description .*",
	"-h, --help .*",
	"--log-file .*",
	"--logging-config .*",
	"-q, --quiet .*",
	"--show-log .*",
	"-v, --verbose .*",
}

func (s *MainSuite) TestHelpGlobalOptions(c *gc.C) {
	// Check that we have correctly registered all the topics
	// by checking the help output.
	out := badrun(c, 0, "help", "global-options")
	c.Assert(out, gc.Matches, `Global Options

These options may be used with any command, and may appear in front of any
command\.(.|\n)*`)
	lines := strings.Split(out, "\n")
	var flags []string
	for _, line := range lines {
		f := strings.Fields(line)
		if len(f) == 0 || line[0] != '-' {
			continue
		}
		flags = append(flags, line)
	}
	c.Assert(len(flags), gc.Equals, len(globalFlags))
	for i, line := range flags {
		c.Assert(line, gc.Matches, globalFlags[i])
	}
}

func (s *MainSuite) TestRegisterCommands(c *gc.C) {
	stub := &jujutesting.Stub{}

	registry := &stubRegistry{stub: stub}
	registry.names = append(registry.names, "help") // implicit
	registerCommands(registry)
	sort.Strings(registry.names)

	expected := make([]string, len(commandNames))
	copy(expected, commandNames)
<<<<<<< HEAD
	expected = append(expected, extraNames...)
=======
	if !featureflag.Enabled(feature.ActionsV2) {
		expected = append(expected, "cancel-action", "run-action", "show-action-status", "show-action-output")
	}
>>>>>>> 0f2ce8e5
	sort.Strings(expected)
	c.Check(registry.names, jc.DeepEquals, expected)
}

func (s *MainSuite) TestRegisterCommandsWhitelist(c *gc.C) {
	stubRegistry := &stubRegistry{stub: &jujutesting.Stub{}}
	registry := jujuCommandRegistry{
		commandRegistry: stubRegistry,
		whitelist:       set.NewStrings("show-status"),
		excluded:        set.NewStrings(),
	}
	registerCommands(registry)
	c.Assert(stubRegistry.names, jc.SameContents, []string{"show-status", "status"})
}

func (s *MainSuite) TestRegisterCommandsEmbedded(c *gc.C) {
	store := jujuclienttesting.MinimalStore()
	stubRegistry := &stubRegistry{stub: &jujutesting.Stub{}}
	registry := jujuCommandRegistry{
		commandRegistry: stubRegistry,
		embedded:        true,
		store:           store,
		excluded:        set.NewStrings(),
	}
	stubCmd := &stubCommand{
		stub: &jujutesting.Stub{},
		info: &cmd.Info{
			Name: "test",
		},
	}
	registry.Register(stubCmd)
	c.Assert(stubRegistry.names, jc.SameContents, []string{"test"})
	c.Assert(stubCmd.Embedded, jc.IsTrue)
	c.Assert(stubCmd.ClientStore(), jc.DeepEquals, store)
}

type commands []cmd.Command

func (r *commands) Register(c cmd.Command) {
	*r = append(*r, c)
}

func (r *commands) RegisterDeprecated(c cmd.Command, check cmd.DeprecationCheck) {
	if !check.Obsolete() {
		*r = append(*r, c)
	}
}

func (r *commands) RegisterSuperAlias(name, super, forName string, check cmd.DeprecationCheck) {
	// Do nothing.
}

func (s *MainSuite) TestModelCommands(c *gc.C) {
	var commands commands
	registerCommands(&commands)
	// There should not be any ModelCommands registered.
	// ModelCommands must be wrapped using modelcmd.Wrap.
	for _, command := range commands {
		c.Logf("%v", command.Info().Name)
		c.Check(command, gc.Not(gc.FitsTypeOf), modelcmd.ModelCommand(&bootstrapCommand{}))
	}
}

func (s *MainSuite) TestAllCommandsPurpose(c *gc.C) {
	// Verify each command that:
	// - the Purpose field is not empty.
	// - the Purpose ends with a full stop.
	// - if set, the Doc field either begins with the name of the
	// command or and uppercase letter.
	//
	// This:
	// - makes Purpose a required documentation.
	// - Standardises Purpose formatting across all commands.
	// - Brings "help commands"'s output in line with "help <cmd>"'s header.
	// - Makes the Doc content either start like a sentence, or start
	//   godoc-like by using the command's name in lowercase.
	var commands commands
	registerCommands(&commands)
	for _, command := range commands {
		info := command.Info()
		purpose := strings.TrimSpace(info.Purpose)
		doc := strings.TrimSpace(info.Doc)
		comment := func(message string) interface{} {
			return gc.Commentf("command %q %s", info.Name, message)
		}

		c.Check(purpose, gc.Not(gc.Equals), "", comment("has empty Purpose"))
		if purpose != "" {
			prefix := string(purpose[0])
			c.Check(prefix, gc.Equals, strings.ToUpper(prefix),
				comment("expected uppercase first-letter Purpose"))
			c.Check(strings.HasSuffix(purpose, "."), jc.IsTrue,
				comment("is missing full stop in Purpose"))
		}
		if doc != "" && !strings.HasPrefix(doc, info.Name) {
			prefix := string(doc[0])
			c.Check(prefix, gc.Equals, strings.ToUpper(prefix),
				comment("expected uppercase first-letter Doc"),
			)
		}
	}
}<|MERGE_RESOLUTION|>--- conflicted
+++ resolved
@@ -599,13 +599,6 @@
 
 	expected := make([]string, len(commandNames))
 	copy(expected, commandNames)
-<<<<<<< HEAD
-	expected = append(expected, extraNames...)
-=======
-	if !featureflag.Enabled(feature.ActionsV2) {
-		expected = append(expected, "cancel-action", "run-action", "show-action-status", "show-action-output")
-	}
->>>>>>> 0f2ce8e5
 	sort.Strings(expected)
 	c.Check(registry.names, jc.DeepEquals, expected)
 }
