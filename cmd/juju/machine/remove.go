// Copyright 2013 Canonical Ltd.
// Licensed under the AGPLv3, see LICENCE file for details.

package machine

import (
	"fmt"

	"github.com/juju/cmd"
	"github.com/juju/names"
	"launchpad.net/gnuflag"

	"github.com/juju/juju/cmd/juju/block"
	"github.com/juju/juju/cmd/modelcmd"
)

<<<<<<< HEAD
func newRemoveCommand() cmd.Command {
=======
// NewRemoveCommand returns a command used to remove a specified machine.
func NewRemoveCommand() cmd.Command {
>>>>>>> 1cd7ac8c
	return modelcmd.Wrap(&removeCommand{})
}

// removeCommand causes an existing machine to be destroyed.
type removeCommand struct {
	modelcmd.ModelCommandBase
	api        RemoveMachineAPI
	MachineIds []string
	Force      bool
}

const destroyMachineDoc = `
Machines that are responsible for the model cannot be removed. Machines
running units or containers can only be removed with the --force flag; doing
so will also remove all those units and containers without giving them any
opportunity to shut down cleanly.

Examples:
	# Remove machine number 5 which has no running units or containers
	$ juju remove-machine 5

	# Remove machine 6 and any running units or containers
	$ juju remove-machine 6 --force
`

// Info implements Command.Info.
func (c *removeCommand) Info() *cmd.Info {
	return &cmd.Info{
<<<<<<< HEAD
		Name:    "remove",
		Args:    "<machine> ...",
=======
		Name:    "remove-machine",
		Args:    "<machineID[s]> ...",
>>>>>>> 1cd7ac8c
		Purpose: "remove machines from the model",
		Doc:     destroyMachineDoc,
		Aliases: []string{"remove-machines"},
	}
}

// SetFlags implements Command.SetFlags.
func (c *removeCommand) SetFlags(f *gnuflag.FlagSet) {
	f.BoolVar(&c.Force, "force", false, "completely remove machine and all dependencies")
}

func (c *removeCommand) Init(args []string) error {
	if len(args) == 0 {
		return fmt.Errorf("no machines specified")
	}
	for _, id := range args {
		if !names.IsValidMachine(id) {
			return fmt.Errorf("invalid machine id %q", id)
		}
	}
	c.MachineIds = args
	return nil
}

type RemoveMachineAPI interface {
	DestroyMachines(machines ...string) error
	ForceDestroyMachines(machines ...string) error
	Close() error
}

func (c *removeCommand) getRemoveMachineAPI() (RemoveMachineAPI, error) {
	if c.api != nil {
		return c.api, nil
	}
	return c.NewAPIClient()
}

// Run implements Command.Run.
func (c *removeCommand) Run(_ *cmd.Context) error {
	client, err := c.getRemoveMachineAPI()
	if err != nil {
		return err
	}
	defer client.Close()
	if c.Force {
		err = client.ForceDestroyMachines(c.MachineIds...)
	} else {
		err = client.DestroyMachines(c.MachineIds...)
	}
	return block.ProcessBlockedError(err, block.BlockRemove)
}<|MERGE_RESOLUTION|>--- conflicted
+++ resolved
@@ -14,12 +14,8 @@
 	"github.com/juju/juju/cmd/modelcmd"
 )
 
-<<<<<<< HEAD
-func newRemoveCommand() cmd.Command {
-=======
 // NewRemoveCommand returns a command used to remove a specified machine.
 func NewRemoveCommand() cmd.Command {
->>>>>>> 1cd7ac8c
 	return modelcmd.Wrap(&removeCommand{})
 }
 
@@ -48,13 +44,8 @@
 // Info implements Command.Info.
 func (c *removeCommand) Info() *cmd.Info {
 	return &cmd.Info{
-<<<<<<< HEAD
-		Name:    "remove",
-		Args:    "<machine> ...",
-=======
 		Name:    "remove-machine",
 		Args:    "<machineID[s]> ...",
->>>>>>> 1cd7ac8c
 		Purpose: "remove machines from the model",
 		Doc:     destroyMachineDoc,
 		Aliases: []string{"remove-machines"},
