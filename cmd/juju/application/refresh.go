--- conflicted
+++ resolved
@@ -552,15 +552,9 @@
 func newCharmAdder(
 	conn api.Connection,
 ) store.CharmAdder {
-<<<<<<< HEAD
 	adder := &charmAdderShim{
-		api:    &apiClient{Client: api.Client()},
-		charms: &charmsClient{Client: apicharms.NewClient(api)},
-=======
-	adder := &charmAdderShim{api: &apiClient{Client: api.NewClient(conn)}}
-	if conn.BestFacadeVersion("Charms") > 2 {
-		adder.charms = &charmsClient{Client: apicharms.NewClient(conn)}
->>>>>>> 077a06bf
+		api:    &apiClient{Client: api.NewClient(conn)},
+		charms: &charmsClient{Client: apicharms.NewClient(conn)},
 	}
 	return adder
 }
