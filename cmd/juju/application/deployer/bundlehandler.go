--- conflicted
+++ resolved
@@ -990,13 +990,8 @@
 	return deviceConstraints, nil
 }
 
-<<<<<<< HEAD
-func (h *bundleHandler) selectedSeries(ch charm.CharmMeta, chID application.CharmID, curl *charm.URL, chSeries string) (string, error) {
-	supportedSeries, err := corecharm.ComputedSeries(ch)
-=======
 func (h *bundleHandler) selectedBase(ch charm.CharmMeta, chBase series.Base) (series.Base, error) {
 	supportedBases, err := corecharm.ComputedBases(ch)
->>>>>>> 1e5d0843
 	if err != nil {
 		return series.Base{}, errors.Trace(err)
 	}
