--- conflicted
+++ resolved
@@ -176,11 +176,7 @@
 k8s models do not support removing named units.
 Instead specify an application with --num-units.
 `[1:]
-<<<<<<< HEAD
-		return errors.Errorf("%s", msg)
-=======
 		return errors.New(msg)
->>>>>>> d7a40b3e
 	}
 	if !names.IsValidApplication(c.EntityNames[0]) {
 		return errors.NotValidf("application name %q", c.EntityNames[0])
