--- conflicted
+++ resolved
@@ -201,7 +201,7 @@
 		logger:          fakeLogger{},
 	}
 	_, _, err := refresher.ResolveCharm()
-	c.Assert(err, gc.ErrorMatches, `cannot upgrade from single series "ubuntu/18.04" charm to a charm supporting \["focal"\]. Use --force-series to override.`)
+	c.Assert(err, gc.ErrorMatches, `cannot upgrade from single series "bionic" charm to a charm supporting \["focal"\]. Use --force-series to override.`)
 }
 
 func (s *baseRefresherSuite) TestResolveCharmWithNoCharmURL(c *gc.C) {
@@ -439,10 +439,6 @@
 	newCurl := charm.MustParseURL(fmt.Sprintf("%s-1", ref))
 	origin := commoncharm.Origin{
 		Source:  commoncharm.OriginCharmHub,
-<<<<<<< HEAD
-=======
-		Series:  "bionic",
->>>>>>> 22891297
 		OS:      "ubuntu",
 		Channel: "18.04",
 	}
@@ -455,11 +451,7 @@
 	charmResolver := NewMockCharmResolver(ctrl)
 	charmResolver.EXPECT().ResolveCharm(curl, origin, false).Return(newCurl, origin, []string{}, nil)
 
-<<<<<<< HEAD
 	cfg := refresherConfigWithOrigin(curl, ref, series.Base{Name: "ubuntu", Channel: "18.04"})
-=======
-	cfg := refresherConfigWithOrigin(curl, ref, "18.04")
->>>>>>> 22891297
 	cfg.DeployedBase = series.Base{Name: "ubuntu", Channel: "18.04"}
 
 	refresher := (&factory{}).maybeCharmHub(charmAdder, charmResolver)
@@ -483,10 +475,6 @@
 	newCurl := charm.MustParseURL(fmt.Sprintf("%s-1", ref))
 	origin := commoncharm.Origin{
 		Source:  commoncharm.OriginCharmHub,
-<<<<<<< HEAD
-=======
-		Series:  "bionic",
->>>>>>> 22891297
 		OS:      "ubuntu",
 		Channel: "18.04",
 	}
@@ -497,11 +485,7 @@
 	charmResolver := NewMockCharmResolver(ctrl)
 	charmResolver.EXPECT().ResolveCharm(curl, origin, false).Return(newCurl, origin, []string{}, nil)
 
-<<<<<<< HEAD
 	cfg := refresherConfigWithOrigin(curl, ref, series.Base{Name: "ubuntu", Channel: "18.04"})
-=======
-	cfg := refresherConfigWithOrigin(curl, ref, "18.04")
->>>>>>> 22891297
 	cfg.DeployedBase = series.Base{Name: "ubuntu", Channel: "18.04"}
 
 	refresher := (&factory{}).maybeCharmHub(charmAdder, charmResolver)
@@ -649,11 +633,7 @@
 	charmAdder := NewMockCharmAdder(ctrl)
 	charmResolver := NewMockCharmResolver(ctrl)
 
-<<<<<<< HEAD
 	cfg := refresherConfigWithOrigin(curl, ref, series.Base{})
-=======
-	cfg := refresherConfigWithOrigin(curl, ref, "")
->>>>>>> 22891297
 	cfg.DeployedBase = series.Base{Name: "ubuntu", Channel: "18.04"}
 
 	refresher := (&factory{}).maybeCharmHub(charmAdder, charmResolver)
@@ -677,11 +657,7 @@
 
 	charmResolver := NewMockCharmResolver(ctrl)
 
-<<<<<<< HEAD
 	cfg := refresherConfigWithOrigin(curl, ref, series.Base{})
-=======
-	cfg := refresherConfigWithOrigin(curl, ref, "")
->>>>>>> 22891297
 	cfg.DeployedBase = series.Base{Name: "ubuntu", Channel: "18.04"}
 	cfg.Switch = true
 
@@ -706,11 +682,7 @@
 
 	charmResolver := NewMockCharmResolver(ctrl)
 
-<<<<<<< HEAD
 	cfg := refresherConfigWithOrigin(curl, ref, series.Base{})
-=======
-	cfg := refresherConfigWithOrigin(curl, ref, "")
->>>>>>> 22891297
 	cfg.DeployedBase = series.Base{Name: "ubuntu", Channel: "18.04"}
 	cfg.Switch = true
 
@@ -794,9 +766,6 @@
 			Channel: base.Channel,
 		},
 	}
-	if channel != "" {
-		rc.CharmOrigin.Platform.OS = "ubuntu"
-	}
 	return rc
 }
 
