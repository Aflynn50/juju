// Copyright 2016 Canonical Ltd.
// Licensed under the AGPLv3, see LICENCE file for details.

package cloud

import (
	"context"
	"fmt"

	"github.com/juju/errors"
	"github.com/juju/gnuflag"

	cloudapi "github.com/juju/juju/api/client/cloud"
	"github.com/juju/juju/cloud"
	jujucmd "github.com/juju/juju/cmd"
	"github.com/juju/juju/cmd/modelcmd"
	"github.com/juju/juju/internal/cmd"
	"github.com/juju/juju/jujuclient"
)

var usageRemoveCloudSummary = `
Removes a cloud from Juju.`[1:]

var usageRemoveCloudDetails = `
Remove a cloud from Juju.

If --controller is used, also remove the cloud from the specified controller,
if it is not in use.

If --client is specified, Juju removes the cloud from this client.

`

const usageRemoveCloudExamples = `
    juju remove-cloud mycloud
    juju remove-cloud mycloud --client
    juju remove-cloud mycloud --controller mycontroller
`

type removeCloudCommand struct {
	modelcmd.OptionalControllerCommand

	// Cloud is the name fo the cloud to remove.
	Cloud string

	// Used when querying a controller for its cloud details
<<<<<<< HEAD
	removeCloudAPIFunc func(ctx context.Context) (RemoveCloudAPI, error)
=======
	removeCloudAPIFunc func() (RemoveCloudAPI, error)

	// targetController holds a controller name when removing
	// a cloud from a controller managed by JAAS.
	targetController string
>>>>>>> 8686540f
}

type RemoveCloudAPI interface {
	RemoveCloud(ctx context.Context, cloud string) error
	Close() error
}

// NewRemoveCloudCommand returns a command to remove cloud information.
func NewRemoveCloudCommand() cmd.Command {
	store := jujuclient.NewFileClientStore()
	c := &removeCloudCommand{
		OptionalControllerCommand: modelcmd.OptionalControllerCommand{
			Store: store,
		},
	}
	c.removeCloudAPIFunc = c.cloudAPI
	return modelcmd.WrapBase(c)
}

func (c *removeCloudCommand) cloudAPI(ctx context.Context) (RemoveCloudAPI, error) {
	root, err := c.NewAPIRoot(ctx, c.Store, c.ControllerName, "")
	if err != nil {
		return nil, errors.Trace(err)
	}
	return cloudapi.NewClient(root), nil
}

func (c *removeCloudCommand) Info() *cmd.Info {
	return jujucmd.Info(&cmd.Info{
		Name:     "remove-cloud",
		Args:     "<cloud name>",
		Purpose:  usageRemoveCloudSummary,
		Doc:      usageRemoveCloudDetails,
		Examples: usageRemoveCloudExamples,
		SeeAlso: []string{
			"add-cloud",
			"update-cloud",
			"clouds",
		},
	})
}

// SetFlags initializes the flags supported by the command.
func (c *removeCloudCommand) SetFlags(f *gnuflag.FlagSet) {
	c.OptionalControllerCommand.SetFlags(f)
	f.StringVar(&c.targetController, "target-controller", "", "The name of a JAAS managed controller to remove a cloud from")
}

func (c *removeCloudCommand) Init(args []string) (err error) {
	if c.targetController != "" {
		return cmd.ErrCommandMissing
	}

	if err := c.OptionalControllerCommand.Init(args); err != nil {
		return err
	}
	if len(args) < 1 {
		return errors.New("Usage: juju remove-cloud <cloud name>")
	}
	c.Cloud = args[0]
	return cmd.CheckEmpty(args[1:])
}

func (c *removeCloudCommand) Run(ctxt *cmd.Context) error {
	if err := c.MaybePrompt(ctxt, fmt.Sprintf("remove cloud %v from", c.Cloud)); err != nil {
		return errors.Trace(err)
	}
	var returnErr error
	if c.Client {
		if err := c.removeLocalCloud(ctxt); err != nil {
			ctxt.Infof("ERROR %v", err)
			returnErr = cmd.ErrSilent
		}
	}
	if c.ControllerName != "" {
		if err := c.removeControllerCloud(ctxt); err != nil {
			if errors.Is(err, errors.NotFound) {
				ctxt.Infof("No cloud called %q exists on controller %q", c.Cloud, c.ControllerName)
			} else {
				ctxt.Infof("ERROR %v", err)
				returnErr = cmd.ErrSilent
			}
		}
	}
	return returnErr
}

func (c *removeCloudCommand) removeLocalCloud(ctxt *cmd.Context) error {
	cloudDetails, err := listLocalCloudDetails(c.Store)
	if err != nil {
		return err
	}
	if _, ok := cloudDetails.personal[c.Cloud]; ok {
		return c.removeLocalPersonalCloud(ctxt)
	}
	if _, ok := cloudDetails.builtin[c.Cloud]; ok {
		ctxt.Infof("Cannot remove built-in cloud %q from client", c.Cloud)
		return nil
	}
	if cloudDetails, ok := cloudDetails.public[c.Cloud]; ok {
		ctxt.Infof("Cannot remove public cloud %q from client", c.Cloud)
		if cloudDetails.CredentialCount != 0 {
			ctxt.Infof("To hide this cloud, remove it's credentials with `juju remove-credential`")
		}
		return nil
	}
	ctxt.Infof("No cloud called %q exists on this client", c.Cloud)
	return nil
}

func (c *removeCloudCommand) removeLocalPersonalCloud(ctxt *cmd.Context) error {
	personalClouds, err := cloud.PersonalCloudMetadata()
	if err != nil {
		return err
	}
	if _, ok := personalClouds[c.Cloud]; !ok {
		ctxt.Infof("No local cloud called %q exists on this client", c.Cloud)
		return nil
	}
	delete(personalClouds, c.Cloud)
	if err := cloud.WritePersonalCloudMetadata(personalClouds); err != nil {
		return errors.Trace(err)
	}
	ctxt.Infof("Removed details of cloud %q from this client", c.Cloud)
	return nil
}

func (c *removeCloudCommand) removeControllerCloud(ctxt *cmd.Context) error {
	api, err := c.removeCloudAPIFunc(ctxt)
	if err != nil {
		return err
	}
	defer api.Close()
	err = api.RemoveCloud(ctxt, c.Cloud)
	if err != nil {
		return err
	}
	ctxt.Infof("Removed details of cloud %q from controller %q", c.Cloud, c.ControllerName)
	return nil
}<|MERGE_RESOLUTION|>--- conflicted
+++ resolved
@@ -44,15 +44,11 @@
 	Cloud string
 
 	// Used when querying a controller for its cloud details
-<<<<<<< HEAD
 	removeCloudAPIFunc func(ctx context.Context) (RemoveCloudAPI, error)
-=======
-	removeCloudAPIFunc func() (RemoveCloudAPI, error)
 
 	// targetController holds a controller name when removing
 	// a cloud from a controller managed by JAAS.
 	targetController string
->>>>>>> 8686540f
 }
 
 type RemoveCloudAPI interface {
