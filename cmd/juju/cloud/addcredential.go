--- conflicted
+++ resolved
@@ -91,10 +91,6 @@
 
 Use --client option to add a credential to the current client.
 
-<<<<<<< HEAD
-
-=======
->>>>>>> 2399896d
 `
 
 const usageAddCredentialExamples = `
