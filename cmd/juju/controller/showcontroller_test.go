--- conflicted
+++ resolved
@@ -4,7 +4,6 @@
 package controller_test
 
 import (
-	"context"
 	"regexp"
 
 	"github.com/juju/cmd/v4"
@@ -639,15 +638,7 @@
 	return c.access, nil
 }
 
-<<<<<<< HEAD
-func (*fakeController) ModelConfig() (map[string]interface{}, error) {
-	return map[string]interface{}{"agent-version": "999.99.99"}, nil
-}
-
-func (c *fakeController) ModelStatus(_ context.Context, models ...names.ModelTag) (result []base.ModelStatus, _ error) {
-=======
 func (c *fakeController) ModelStatus(models ...names.ModelTag) (result []base.ModelStatus, _ error) {
->>>>>>> 0f09c39f
 	if c.emptyModelStatus {
 		return result, nil
 	}
