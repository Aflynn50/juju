--- conflicted
+++ resolved
@@ -62,11 +62,7 @@
 	DestroyController(destroyEnvs bool) error
 	ListBlockedModels() ([]params.ModelBlockInfo, error)
 	ModelStatus(envs ...names.EnvironTag) ([]base.ModelStatus, error)
-<<<<<<< HEAD
-	AllEnvironments() ([]base.UserModel, error)
-=======
 	AllModels() ([]base.UserModel, error)
->>>>>>> 91cf46bd
 }
 
 // destroyClientAPI defines the methods on the client API endpoint that the
