--- conflicted
+++ resolved
@@ -45,16 +45,18 @@
 		"authenticationworker",
 		"deployer",
 		"disk-manager",
+		"identity-file-writer",
 		"log-sender",
 		"logging-config-updater",
 		"machiner",
-<<<<<<< HEAD
 		"proxy-config-updater",
 		"reboot",
+		"resumer",
 		"serving-info-setter",
 		"state",
 		"state-config-watcher",
 		"stateworkers",
+		"storage-provisioner-machine",
 		"termination",
 		"uninstaller",
 		"upgrade-check-gate",
@@ -62,13 +64,6 @@
 		"upgrader",
 		"upgradesteps",
 		"upgradewaiter",
-=======
-		"deployer",
-		"authenticationworker",
-		"storage-provisioner-machine",
-		"resumer",
-		"identity-file-writer",
->>>>>>> 2564190a
 	}
 	c.Assert(keys, jc.SameContents, expectedKeys)
 }
