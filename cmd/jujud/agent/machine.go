--- conflicted
+++ resolved
@@ -821,14 +821,6 @@
 // in use. Why can't upgradesteps depend on the main state connection?
 func (a *MachineAgent) openStateForUpgrade() (*state.StatePool, upgradesteps.SystemState, error) {
 	agentConfig := a.CurrentConfig()
-<<<<<<< HEAD
-	if !a.isCaasAgent {
-		if err := cmdutil.EnsureMongoServerStarted(agentConfig.JujuDBSnapChannel()); err != nil {
-			return nil, nil, errors.Trace(err)
-		}
-	}
-=======
->>>>>>> f3c2ea85
 	info, ok := agentConfig.MongoInfo()
 	if !ok {
 		return nil, nil, errors.New("no state info available")
