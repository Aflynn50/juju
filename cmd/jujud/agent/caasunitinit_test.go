// Copyright 2019 Canonical Ltd.
// Licensed under the AGPLv3, see LICENCE file for details.

package agent

import (
	"bytes"
	"fmt"
	"math/rand"
	"net"
	"os"
	"os/exec"
	"runtime"
	"strconv"
	"sync"
	"time"

	jc "github.com/juju/testing/checkers"
	gc "gopkg.in/check.v1"

	"github.com/juju/cmd/cmdtesting"
	"github.com/juju/juju/juju/sockets"
	coretesting "github.com/juju/juju/testing"
	"github.com/juju/juju/worker/uniter/runner/jujuc"
	"github.com/juju/testing"
)

type CAASUnitInitSuite struct {
	coretesting.BaseSuite

	rootDir string
}

var _ = gc.Suite(&CAASUnitInitSuite{})

func (s *CAASUnitInitSuite) SetUpTest(c *gc.C) {
	if runtime.GOOS == "windows" {
		c.Skip("unsupported")
	}
	s.BaseSuite.SetUpTest(c)
}

func (s *CAASUnitInitSuite) newCommand(c *gc.C, st *testing.Stub) *CAASUnitInitCommand {
	cmd := NewCAASUnitInitCommand()
	cmd.copyFunc = func(src, dst string) error {
		st.AddCall("Copy", src, dst)
		return st.NextErr()
	}
	cmd.symlinkFunc = func(src, dst string) error {
		st.AddCall("Symlink", src, dst)
		return st.NextErr()
	}
	cmd.removeAllFunc = func(path string) error {
		st.AddCall("RemoveAll", path)
		return st.NextErr()
	}
	cmd.mkdirAllFunc = func(path string, mode os.FileMode) error {
		st.AddCall("MkdirAll", path, mode)
		return st.NextErr()
	}
	cmd.statFunc = func(path string) (os.FileInfo, error) {
		st.AddCall("Stat", path)
		return nil, st.NextErr()
	}
	cmd.waitForPIDFunc = func(pid int) {
		st.AddCall("waitForPID", pid)
	}
	return cmd
}

func (s *CAASUnitInitSuite) checkCommand(c *gc.C, cmd *CAASUnitInitCommand, args []string,
	unit string, operatorFile string,
	operatorCACertFile string, charmDir string,
) []testing.StubCall {
	ctx, err := cmdtesting.RunCommand(c, cmd, args...)
	c.Assert(err, jc.ErrorIsNil)
	c.Assert(ctx, gc.NotNil)

	toolsPath := "/var/lib/juju/tools/" + unit
	agentPath := "/var/lib/juju/agents/" + unit

	// Directory setup
	calls := []testing.StubCall{
		{FuncName: "Stat", Args: []interface{}{"/var/lib/juju/tools/jujuc"}},
		{FuncName: "RemoveAll", Args: []interface{}{toolsPath}},
		{FuncName: "MkdirAll", Args: []interface{}{toolsPath, os.FileMode(0775)}},
	}

	calls = append(calls,
		testing.StubCall{FuncName: "RemoveAll", Args: []interface{}{agentPath}},
		testing.StubCall{FuncName: "MkdirAll", Args: []interface{}{agentPath, os.FileMode(0775)}},
	)

	// Symlinks
	calls = append(calls,
		testing.StubCall{FuncName: "Symlink", Args: []interface{}{"/var/lib/juju/tools/jujud", toolsPath + "/jujud"}},
	)
	for _, cmdName := range jujuc.CommandNames() {
		_ = cmdName
		calls = append(calls,
			testing.StubCall{FuncName: "Symlink", Args: []interface{}{"/var/lib/juju/tools/jujuc", toolsPath + "/" + cmdName}})
	}

	// Copies
	if operatorFile != "" {
		calls = append(calls,
			testing.StubCall{FuncName: "Copy", Args: []interface{}{operatorFile, agentPath + "/operator-client.yaml"}},
		)
	}
	if operatorCACertFile != "" {
		calls = append(calls,
			testing.StubCall{FuncName: "Copy", Args: []interface{}{operatorCACertFile, agentPath + "/ca.crt"}},
		)
	}
	if charmDir != "" {
		calls = append(calls,
			testing.StubCall{FuncName: "Copy", Args: []interface{}{charmDir, agentPath + "/charm"}},
		)
	}

	return calls
}

func (s *CAASUnitInitSuite) TestInitUnit(c *gc.C) {
	args := []string{"--unit", "unit-wow-0",
		"--operator-file", "operator/file/path",
		"--operator-ca-cert-file", "operator/cert/file/path",
		"--charm-dir", "charm/dir"}
	st := &testing.Stub{}
	cmd := s.newCommand(c, st)
	calls := s.checkCommand(c, cmd, args, "unit-wow-0",
		"operator/file/path", "operator/cert/file/path", "charm/dir")
	st.CheckCalls(c, calls)
}

func (s *CAASUnitInitSuite) TestInitUnitWaitSend(c *gc.C) {
<<<<<<< HEAD
	socketName := "@" + strconv.FormatInt(rand.Int63(), 10)
=======
	socketName := fmt.Sprintf("@%d", rand.Int63())
>>>>>>> bbf04165
	listening := make(chan struct{})
	wg := sync.WaitGroup{}
	wg.Add(1)
	go func() {
		defer wg.Done()
		st := &testing.Stub{}
		cmd := s.newCommand(c, st)
		cmd.socketName = socketName
		cmd.listenFunc = func(s sockets.Socket) (net.Listener, error) {
			l, err := sockets.Listen(s)
			close(listening)
			return l, err
		}
		calls := s.checkCommand(c, cmd, []string{"--wait"}, "unit-wow-0",
			"operator/file/path", "operator/cert/file/path", "charm/dir")
		calls = append(calls,
			testing.StubCall{FuncName: "waitForPID", Args: []interface{}{os.Getpid()}})
		st.CheckCalls(c, calls)
	}()

	select {
	case <-listening:
	case <-time.After(coretesting.LongWait):
		c.Fatal("failed to listen")
	}

	stdErr := &bytes.Buffer{}
	args := []string{"--send", "--unit", "unit-wow-0",
		"--operator-file", "operator/file/path",
		"--operator-ca-cert-file", "operator/cert/file/path",
		"--charm-dir", "charm/dir"}
	st := &testing.Stub{}
	cmd := s.newCommand(c, st)
	cmd.stdErr = stdErr
	cmd.socketName = socketName
	ctx, err := cmdtesting.RunCommand(c, cmd, args...)
	c.Assert(err, jc.ErrorIsNil)
	c.Assert(ctx, gc.NotNil)
	c.Assert(stdErr.Bytes(), gc.Not(gc.HasLen), 0)

	wg.Wait()
}

func (s *CAASUnitInitSuite) TestWaitPID(c *gc.C) {
	var cmd *exec.Cmd
	pid := 0
	if runtime.GOOS == "windows" {
		cmd = exec.Command("ping", "127.0.0.1", "-n", "3")
	} else {
		cmd = exec.Command("sleep", "2")
	}
	err := cmd.Start()
	c.Assert(err, jc.ErrorIsNil)
	pid = cmd.Process.Pid
	go func() {
		// Need this to reap the zombie process.
		_ = cmd.Wait()
	}()
	c.Assert(pid, gc.Not(gc.Equals), 0)
	waitChan := make(chan struct{})
	go func() {
		defer close(waitChan)
		waitForPID(pid)
	}()
	select {
	case _, _ = <-waitChan:
	case <-time.After(testing.LongWait):
		c.Errorf("waited too long for waitForPID")
	}
}<|MERGE_RESOLUTION|>--- conflicted
+++ resolved
@@ -11,7 +11,6 @@
 	"os"
 	"os/exec"
 	"runtime"
-	"strconv"
 	"sync"
 	"time"
 
@@ -134,11 +133,7 @@
 }
 
 func (s *CAASUnitInitSuite) TestInitUnitWaitSend(c *gc.C) {
-<<<<<<< HEAD
-	socketName := "@" + strconv.FormatInt(rand.Int63(), 10)
-=======
 	socketName := fmt.Sprintf("@%d", rand.Int63())
->>>>>>> bbf04165
 	listening := make(chan struct{})
 	wg := sync.WaitGroup{}
 	wg.Add(1)
