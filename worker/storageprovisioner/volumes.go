--- conflicted
+++ resolved
@@ -532,19 +532,12 @@
 	for i, v := range in {
 		out[i] = params.Volume{
 			v.Tag.String(),
-<<<<<<< HEAD
-			v.VolumeId,
-			v.HardwareId,
-			v.Size,
-			v.Persistent,
-=======
 			params.VolumeInfo{
 				v.VolumeId,
 				v.HardwareId,
 				v.Size,
 				v.Persistent,
 			},
->>>>>>> 53bad816
 		}
 	}
 	return out
@@ -572,19 +565,12 @@
 	}
 	return storage.Volume{
 		volumeTag,
-<<<<<<< HEAD
-		in.VolumeId,
-		in.HardwareId,
-		in.Size,
-		in.Persistent,
-=======
 		storage.VolumeInfo{
 			in.Info.VolumeId,
 			in.Info.HardwareId,
 			in.Info.Size,
 			in.Info.Persistent,
 		},
->>>>>>> 53bad816
 	}, nil
 }
 
