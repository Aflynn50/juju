--- conflicted
+++ resolved
@@ -287,7 +287,7 @@
 	return nil
 }
 
-func (w *remoteApplicationWorker) processRelationSuspended(key string, relLife params.Life, relations map[string]*relation) error {
+func (w *remoteApplicationWorker) processRelationSuspended(key string, relLife life.Value, relations map[string]*relation) error {
 	w.logger.Debugf("(%v) relation %v suspended", relLife, key)
 	relation, ok := relations[key]
 	if !ok {
@@ -296,7 +296,7 @@
 
 	// Only stop the watchers for relation unit changes if relation is alive,
 	// as we need to always deal with units leaving scope etc if the relation is dying.
-	if relLife != params.Alive {
+	if relLife != life.Alive {
 		return nil
 	}
 
@@ -415,11 +415,7 @@
 		if localRelationInfo.Suspended {
 			return w.processRelationSuspended(key, localRelationInfo.Life, relations)
 		}
-<<<<<<< HEAD
-		if !wasSuspended && remoteRelation.Life == life.Alive {
-=======
-		if !wasSuspended && localRelationInfo.Life == params.Alive {
->>>>>>> 89c2205d
+		if !wasSuspended && localRelationInfo.Life == life.Alive {
 			// Nothing to do, we have previously started the watcher.
 			return nil
 		}
