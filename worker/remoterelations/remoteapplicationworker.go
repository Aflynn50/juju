// Copyright 2017 Canonical Ltd.
// Licensed under the AGPLv3, see LICENCE file for details.

package remoterelations

import (
	"fmt"
	"sync"

	"github.com/go-macaroon-bakery/macaroon-bakery/v3/bakery"
	"github.com/juju/errors"
	"github.com/juju/names/v5"
	"github.com/juju/worker/v3"
	"github.com/juju/worker/v3/catacomb"
	"gopkg.in/macaroon.v2"

	"github.com/juju/juju/api"
	"github.com/juju/juju/core/crossmodel"
	"github.com/juju/juju/core/life"
	"github.com/juju/juju/core/network"
	"github.com/juju/juju/core/status"
	"github.com/juju/juju/core/watcher"
	"github.com/juju/juju/rpc/params"
)

// remoteApplicationWorker listens for localChanges to relations
// involving a remote application, and publishes change to
// local relation units to the remote model. It also watches for
// changes originating from the offering model and consumes those
// in the local model.
type remoteApplicationWorker struct {
	catacomb catacomb.Catacomb

	mu sync.Mutex

	// These attributes are relevant to dealing with a specific
	// remote application proxy.
	offerUUID                 string
	applicationName           string // name of the remote application proxy in the local model
	localModelUUID            string // uuid of the model hosting the local application
	remoteModelUUID           string // uuid of the model hosting the remote offer
	isConsumerProxy           bool
	consumeVersion            int
	localRelationUnitChanges  chan RelationUnitChangeEvent
	remoteRelationUnitChanges chan RelationUnitChangeEvent
	secretChangesWatcher      watcher.SecretsRevisionWatcher
	secretChanges             watcher.SecretRevisionChannel

	// relations is stored here for the engine report.
	relations map[string]*relation

	// offerMacaroon is used to confirm that permission has been granted to consume
	// the remote application to which this worker pertains.
	offerMacaroon *macaroon.Macaroon

	// localModelFacade interacts with the local (consuming) model.
	localModelFacade RemoteRelationsFacade
	// remoteModelFacade interacts with the remote (offering) model.
	remoteModelFacade RemoteModelRelationsFacadeCloser

	newRemoteModelRelationsFacadeFunc newRemoteRelationsFacadeFunc

	logger Logger
}

// relation holds attributes relevant to a particular
// relation between a local app and a remote offer.
type relation struct {
	relationId     int
	localDead      bool
	suspended      bool
	localUnitCount int
	localRuw       *relationUnitsWorker
	remoteRuw      *relationUnitsWorker
	remoteRrw      *remoteRelationsWorker

	applicationToken   string // token for app in local model
	relationToken      string // token for relation in local model
	localEndpoint      params.RemoteEndpoint
	remoteEndpointName string
	macaroon           *macaroon.Macaroon
}

// Kill is defined on worker.Worker
func (w *remoteApplicationWorker) Kill() {
	w.catacomb.Kill(nil)
}

// Wait is defined on worker.Worker
func (w *remoteApplicationWorker) Wait() error {
	err := w.catacomb.Wait()
	if err != nil {
		w.logger.Errorf("error in remote application worker for %v: %v", w.applicationName, err)
	}
	return err
}

func (w *remoteApplicationWorker) checkOfferPermissionDenied(err error, appToken, relationToken string) {
	// If consume permission has been revoked for the offer, set the
	// status of the local remote application entity.
	if params.ErrCode(err) == params.CodeDischargeRequired {
		if err := w.localModelFacade.SetRemoteApplicationStatus(w.applicationName, status.Error, err.Error()); err != nil {
			w.logger.Errorf(
				"updating remote application %v status from remote model %v: %v",
				w.applicationName, w.remoteModelUUID, err)
		}
		w.logger.Debugf("discharge required error: app token: %v rel token: %v", appToken, relationToken)
		// If we know a specific relation, update that too.
		if relationToken != "" {
			suspended := true
			event := params.RemoteRelationChangeEvent{
				RelationToken:    relationToken,
				ApplicationToken: appToken,
				Suspended:        &suspended,
				SuspendedReason:  "offer permission revoked",
			}
			if err := w.localModelFacade.ConsumeRemoteRelationChange(event); err != nil {
				w.logger.Errorf("updating relation status: %v", err)
			}
		}
	}
}

func (w *remoteApplicationWorker) remoteOfferRemoved() error {
	w.logger.Debugf("remote offer for %s has been removed", w.applicationName)
	if err := w.localModelFacade.SetRemoteApplicationStatus(w.applicationName, status.Terminated, "offer has been removed"); err != nil {
		return errors.Annotatef(err, "updating remote application %v status from remote model %v", w.applicationName, w.remoteModelUUID)
	}
	return nil
}

// isNotFound allows either type of not found error
// to be correctly handled.
// TODO(wallyworld) - remove when all api facades are fixed
func isNotFound(err error) bool {
	if err == nil {
		return false
	}
	return errors.IsNotFound(err) || params.IsCodeNotFound(err)
}

func (w *remoteApplicationWorker) loop() (err error) {
	// Watch for changes to any local relations to the remote application.
	relationsWatcher, err := w.localModelFacade.WatchRemoteApplicationRelations(w.applicationName)
	if err != nil && isNotFound(err) {
		return nil
	} else if err != nil {
		return errors.Annotatef(err, "watching relations for remote application %q", w.applicationName)
	}
	if err := w.catacomb.Add(relationsWatcher); err != nil {
		return errors.Trace(err)
	}

	// On the consuming side, watch for status changes to the offer.
	var (
		offerStatusWatcher watcher.OfferStatusWatcher
		offerStatusChanges watcher.OfferStatusChannel
	)
	if !w.isConsumerProxy {
		if err := w.newRemoteRelationsFacadeWithRedirect(); err != nil {
			msg := fmt.Sprintf("cannot connect to external controller: %v", err.Error())
			if err := w.localModelFacade.SetRemoteApplicationStatus(w.applicationName, status.Error, msg); err != nil {
				return errors.Annotatef(err, "updating remote application %v status from remote model %v", w.applicationName, w.remoteModelUUID)
			}
			return errors.Annotate(err, "cannot connect to external controller")
		}
		defer func() {
			if err := w.remoteModelFacade.Close(); err != nil {
				w.logger.Errorf("error closing remote-relations facade: %s", err)
			}
		}()

		arg := params.OfferArg{
			OfferUUID: w.offerUUID,
		}
		if w.offerMacaroon != nil {
			arg.Macaroons = macaroon.Slice{w.offerMacaroon}
			arg.BakeryVersion = bakery.LatestVersion
		}

		offerStatusWatcher, err = w.remoteModelFacade.WatchOfferStatus(arg)
		if err != nil {
			w.checkOfferPermissionDenied(err, "", "")
			if isNotFound(err) {
				return w.remoteOfferRemoved()
			}
			return errors.Annotate(err, "watching status for offer")
		}
		if err := w.catacomb.Add(offerStatusWatcher); err != nil {
			return errors.Trace(err)
		}
		offerStatusChanges = offerStatusWatcher.Changes()
	}

	w.mu.Lock()
	w.relations = make(map[string]*relation)
	w.mu.Unlock()
	for {
		select {
		case <-w.catacomb.Dying():
			return w.catacomb.ErrDying()
		case change, ok := <-relationsWatcher.Changes():
			w.logger.Debugf("relations changed: %#v, %v", &change, ok)
			if !ok {
				// We are dying.
				return w.catacomb.ErrDying()
			}
			results, err := w.localModelFacade.Relations(change)
			if err != nil {
				return errors.Annotate(err, "querying relations")
			}
			for i, result := range results {
				key := change[i]
				if err := w.relationChanged(key, result); err != nil {
					if isNotFound(err) {
						// Relation has been deleted, so ensure relevant workers are stopped.
						w.logger.Debugf("relation %q changed but has been removed", key)
						err2 := w.localRelationChanged(key, nil)
						if err2 != nil {
							return errors.Annotatef(err2, "cleaning up removed local relation %q", key)
						}
						continue
					}
					return errors.Annotatef(err, "handling change for relation %q", key)
				}
			}
		case change := <-w.localRelationUnitChanges:
			w.logger.Debugf("local relation units changed -> publishing: %#v", &change)
			// TODO(babbageclunk): add macaroons to event here instead
			// of in the relation units worker.
			if err := w.remoteModelFacade.PublishRelationChange(change.RemoteRelationChangeEvent); err != nil {
				w.checkOfferPermissionDenied(err, change.ApplicationToken, change.RelationToken)
				if isNotFound(err) || params.IsCodeCannotEnterScope(err) {
					w.logger.Debugf("relation %v changed but remote side already removed", change.Tag.Id())
					continue
				}
				return errors.Annotatef(err, "publishing relation change %#v to remote model %v", &change, w.remoteModelUUID)
			}

			// TODO(juju4) - remove
			// UnitCount has had omitempty removed, but we need to account for older controllers.
			zero := 0
			unitCount := change.UnitCount
			if unitCount == nil {
				unitCount = &zero
			}

			if err := w.localRelationChanged(change.Tag.Id(), unitCount); err != nil {
				return errors.Annotatef(err, "processing local relation change for %v", change.Tag.Id())
			}
		case change := <-w.remoteRelationUnitChanges:
			w.logger.Debugf("remote relation units changed -> consuming: %#v", &change)
			if err := w.localModelFacade.ConsumeRemoteRelationChange(change.RemoteRelationChangeEvent); err != nil {
				if isNotFound(err) || params.IsCodeCannotEnterScope(err) {
					w.logger.Debugf("relation %v changed but local side already removed", change.Tag.Id())
					continue
				}
				return errors.Annotatef(err, "consuming relation change %#v from remote model %v", &change, w.remoteModelUUID)
			}
		case changes := <-offerStatusChanges:
			w.logger.Debugf("offer status changed: %#v", changes)
			for _, change := range changes {
				if err := w.localModelFacade.SetRemoteApplicationStatus(w.applicationName, change.Status.Status, change.Status.Message); err != nil {
					return errors.Annotatef(err, "updating remote application %v status from remote model %v", w.applicationName, w.remoteModelUUID)
				}
				// If the offer is terminated the status watcher can be stopped immediately.
				if change.Status.Status == status.Terminated {
					offerStatusWatcher.Kill()
					if err := offerStatusWatcher.Wait(); err != nil {
						w.logger.Warningf("error stopping status watcher for saas application %s: %v", w.applicationName, err)
					}
					offerStatusChanges = nil
					break
				}
			}
		case changes := <-w.secretChanges:
			err := w.localModelFacade.ConsumeRemoteSecretChanges(changes)
			if err != nil {
				if isNotFound(err) {
					w.logger.Debugf("secrets %v changed but local side already removed", changes)
					continue
				}
				return errors.Annotatef(err, "consuming secrets change %#v from remote model %v", changes, w.remoteModelUUID)
			}
		}
	}
}

// newRemoteRelationsFacadeWithRedirect attempts to open an API connection to
// the remote model for the watcher's application.
// If a redirect error is returned, we attempt to open a connection to the new
// controller and update our local controller info for the model so that future
// API connections are to the new location.
func (w *remoteApplicationWorker) newRemoteRelationsFacadeWithRedirect() error {
	apiInfo, err := w.localModelFacade.ControllerAPIInfoForModel(w.remoteModelUUID)
	if err != nil {
		return errors.Annotate(err, "cannot get controller api info for remote model")
	}
	w.logger.Debugf("remote controller API addresses: %v", apiInfo.Addrs)

	w.remoteModelFacade, err = w.newRemoteModelRelationsFacadeFunc(apiInfo)
	if redirectErr, ok := errors.Cause(err).(*api.RedirectError); ok {
		apiInfo.Addrs = network.CollapseToHostPorts(redirectErr.Servers).Strings()
		apiInfo.CACert = redirectErr.CACert

		w.logger.Debugf("received redirect; new API addresses: %v", apiInfo.Addrs)

		if w.remoteModelFacade, err = w.newRemoteModelRelationsFacadeFunc(apiInfo); err == nil {
			// We successfully followed the redirect,
			// so update the controller information for this model.
			controllerInfo := crossmodel.ControllerInfo{
				ControllerTag: redirectErr.ControllerTag,
				Alias:         redirectErr.ControllerAlias,
				Addrs:         apiInfo.Addrs,
				CACert:        apiInfo.CACert,
			}

			if err = w.localModelFacade.UpdateControllerForModel(controllerInfo, w.remoteModelUUID); err != nil {
				_ = w.remoteModelFacade.Close()
				err = errors.Annotate(err, "updating external controller info")
			}
		}
	}

	return errors.Annotate(err, "opening facade to remote model")
}

func (w *remoteApplicationWorker) processRelationDying(key string, r *relation, forceCleanup bool) error {
	w.logger.Debugf("relation %v dying (%v)", key, forceCleanup)
	// On the consuming side, inform the remote side the relation is dying
	// (but only if we are killing the relation due to it dying, not because
	// it is suspended).
	if !w.isConsumerProxy {
		change := params.RemoteRelationChangeEvent{
			RelationToken:    r.relationToken,
			Life:             life.Dying,
			ApplicationToken: r.applicationToken,
			Macaroons:        macaroon.Slice{r.macaroon},
			BakeryVersion:    bakery.LatestVersion,
		}
		// forceCleanup will be true if the worker has restarted and because the relation had
		// already been removed, we won't get any more unit departed events.
		if forceCleanup {
			change.ForceCleanup = &forceCleanup
		}
		if err := w.remoteModelFacade.PublishRelationChange(change); err != nil {
			w.checkOfferPermissionDenied(err, r.applicationToken, r.relationToken)
			if isNotFound(err) {
				w.logger.Debugf("relation %v dying but remote side already removed", key)
				return nil
			}
			return errors.Annotatef(err, "publishing relation dying %#v to remote model %v", &change, w.remoteModelUUID)
		}
	}
	return nil
}

func (w *remoteApplicationWorker) processRelationSuspended(key string, relLife life.Value, relations map[string]*relation) error {
	w.logger.Debugf("(%v) relation %v suspended", relLife, key)
	relation, ok := relations[key]
	if !ok {
		return nil
	}

	// Only stop the watchers for relation unit changes if relation is alive,
	// as we need to always deal with units leaving scope etc if the relation is dying.
	if relLife != life.Alive {
		return nil
	}

	// On the offering side, if the relation is resumed,
	// it will be treated like the relation has been joined
	// for the first time; all workers will be restarted.
	// The offering side has isConsumerProxy = true.
	if w.isConsumerProxy {
		delete(relations, key)
	}

	if relation.localRuw != nil {
		if err := worker.Stop(relation.localRuw); err != nil {
			w.logger.Warningf("stopping local relation unit worker for %v: %v", key, err)
		}
		relation.localRuw = nil
	}
	if relation.remoteRuw != nil {
		if err := worker.Stop(relation.remoteRuw); err != nil {
			w.logger.Warningf("stopping remote relation unit worker for %v: %v", key, err)
		}
		relation.remoteRuw = nil
	}
	return nil
}

// processLocalRelationRemoved is called when a change event arrives from the remote model
// but the relation in the local model has been removed.
func (w *remoteApplicationWorker) processLocalRelationRemoved(key string, relations map[string]*relation) error {
	w.logger.Debugf("local relation %v removed", key)
	relation, ok := relations[key]
	if !ok {
		return nil
	}

	// Stop the worker which watches remote status/life.
	if relation.remoteRrw != nil {
		if err := worker.Stop(relation.remoteRrw); err != nil {
			w.logger.Warningf("stopping remote relations worker for %v: %v", key, err)
		}
		relation.remoteRrw = nil
		relations[key] = relation
	}

	w.logger.Debugf("remote relation %v removed from local model", key)
	return nil
}

// localRelationChanged processes changes to the relation
// as recorded in the local model; the primary function
// is to shut down workers when the relation is dead.
func (w *remoteApplicationWorker) localRelationChanged(key string, unitCountPtr *int) error {
	unitCountMsg := " (removed)"
	if unitCountPtr != nil {
		unitCountMsg = fmt.Sprintf(", still has %d unit(s) in scope", *unitCountPtr)
	}
	w.logger.Debugf("local relation %v changed%s", key, unitCountMsg)
	w.mu.Lock()
	defer w.mu.Unlock()

	relation, ok := w.relations[key]
	if !ok {
		w.logger.Debugf("local relation %v already gone", key)
		return nil
	}
	w.logger.Debugf("relation %v in mem unit count is %d", key, relation.localUnitCount)
	if unitCountPtr != nil {
		relation.localUnitCount = *unitCountPtr
	}
	if !relation.localDead {
		w.logger.Debugf("local relation %v not dead yet", key)
		return nil
	}
	if relation.localUnitCount > 0 {
		w.logger.Debugf("relation dead but still has %d units in scope", relation.localUnitCount)
		return nil
	}
	return w.terminateLocalRelation(key)
}

func (w *remoteApplicationWorker) terminateLocalRelation(key string) error {
	relation, ok := w.relations[key]
	if !ok {
		return nil
	}
	delete(w.relations, key)
	w.logger.Debugf("local relation %v is terminated", key)

	// For the unit watchers, check to see if these are nil before stopping.
	// They will be nil if the relation was suspended and then we kill it for real.
	if relation.localRuw != nil {
		if err := worker.Stop(relation.localRuw); err != nil {
			w.logger.Warningf("stopping local relation unit worker for %v: %v", key, err)
		}
		relation.localRuw = nil
	}
	if relation.remoteRuw != nil {
		if err := worker.Stop(relation.remoteRuw); err != nil {
			w.logger.Warningf("stopping remote relation unit worker for %v: %v", key, err)
		}
		relation.remoteRuw = nil
	}

	w.logger.Debugf("local relation %v removed from local model", key)
	return nil
}

// relationChanged processes changes to the relation as recorded in the
// local model when a change event arrives from the remote model.
func (w *remoteApplicationWorker) relationChanged(key string, localRelation params.RemoteRelationResult) (err error) {
	w.logger.Debugf("relation %q changed in local model: %#v", key, localRelation)
	w.mu.Lock()
	defer w.mu.Unlock()

	defer func() {
		if err == nil || !isNotFound(err) {
			return
		}
		if err2 := w.processLocalRelationRemoved(key, w.relations); err2 != nil {
			err = errors.Annotate(err2, "processing local relation removed")
		}
		if r := w.relations[key]; r != nil {
			r.localDead = true
			w.relations[key] = r
		}
	}()
	if localRelation.Error != nil {
		return localRelation.Error
	}
	localRelationInfo := localRelation.Result

	// If we have previously started the watcher and the
	// relation is now suspended, stop the watcher.
	if r := w.relations[key]; r != nil {
		wasSuspended := r.suspended
		r.suspended = localRelationInfo.Suspended
		w.relations[key] = r
		if localRelationInfo.Suspended {
			return w.processRelationSuspended(key, localRelationInfo.Life, w.relations)
		}
		if localRelationInfo.Life == life.Alive {
			if r.localDead {
				// A previous relation with the same name was removed but
				// not cleaned up properly so do it now before starting up
				// workers again.
				w.logger.Debugf("still have zombie local relation %v", key)
				if err := w.terminateLocalRelation(key); err != nil {
					return errors.Annotatef(err, "terminating zombie local relation %v", key)
				}
			} else if !wasSuspended {
				// Nothing to do, we have previously started the watcher.
				return nil
			}
		}
	}

	if w.isConsumerProxy {
		// Nothing else to do on the offering side.
		return nil
	}
	return w.processConsumingRelation(key, localRelationInfo)
}

// startUnitsWorkers starts 2 workers to watch for unit settings or departed changes;
// one worker is for the local model, the other for the remote model.
func (w *remoteApplicationWorker) startUnitsWorkers(
	relationTag names.RelationTag,
	relationToken, remoteAppToken string,
	applicationName string,
	mac *macaroon.Macaroon,
) (*relationUnitsWorker, *relationUnitsWorker, error) {
	// Start a watcher to track changes to the units in the relation in the local model.
	localRelationUnitsWatcher, err := w.localModelFacade.WatchLocalRelationChanges(relationTag.Id())
	if err != nil {
		return nil, nil, errors.Annotatef(err, "watching local side of relation %v", relationTag.Id())
	}

	localUnitsWorker, err := newRelationUnitsWorker(
		relationTag,
		mac,
		localRelationUnitsWatcher,
		w.localRelationUnitChanges,
		w.logger,
		"local",
	)
	if err != nil {
		return nil, nil, errors.Trace(err)
	}
	if err := w.catacomb.Add(localUnitsWorker); err != nil {
		return nil, nil, errors.Trace(err)
	}

	// Start a watcher to track changes to the units in the relation in the remote model.
	remoteRelationUnitsWatcher, err := w.remoteModelFacade.WatchRelationChanges(
		relationToken, remoteAppToken, macaroon.Slice{mac},
	)
	if err != nil {
		w.checkOfferPermissionDenied(err, remoteAppToken, relationToken)
		return nil, nil, errors.Annotatef(
			err, "watching remote side of application %v and relation %v",
			applicationName, relationTag.Id())
	}

	remoteUnitsWorker, err := newRelationUnitsWorker(
		relationTag,
		mac,
		remoteRelationUnitsWatcher,
		w.remoteRelationUnitChanges,
		w.logger,
		"remote",
	)
	if err != nil {
		return nil, nil, errors.Trace(err)
	}
	if err := w.catacomb.Add(remoteUnitsWorker); err != nil {
		return nil, nil, errors.Trace(err)
	}
	return localUnitsWorker, remoteUnitsWorker, nil
}

// processConsumingRelation starts the sub-workers necessary to listen and publish
// local unit settings changes, and watch and consume remote unit settings changes.
// Ths will be called when a new relation is created or when a relation resumes
// after being suspended.
func (w *remoteApplicationWorker) processConsumingRelation(
	key string,
	remoteRelation *params.RemoteRelation,
) error {

	// We have not seen the relation before, make
	// sure it is registered on the offering side.
	// Or relation was suspended and is now resumed so re-register.
	applicationTag := names.NewApplicationTag(remoteRelation.ApplicationName)
	relationTag := names.NewRelationTag(key)
	applicationToken, remoteAppToken, relationToken, mac, err := w.registerRemoteRelation(
		applicationTag, relationTag, w.offerUUID, w.consumeVersion,
		remoteRelation.Endpoint, remoteRelation.RemoteEndpointName)
	if err != nil {
		w.checkOfferPermissionDenied(err, "", "")
		return errors.Annotatef(err, "registering application %v and relation %v", remoteRelation.ApplicationName, relationTag.Id())
	}
	w.logger.Debugf("remote relation registered for %q: app token=%q, rel token=%q, remote app token=%q", key, applicationToken, relationToken, remoteAppToken)

	// Have we seen the relation before.
	r, relationKnown := w.relations[key]
	if !relationKnown {
		// Totally new so start the lifecycle watcher.
		remoteRelationsWatcher, err := w.remoteModelFacade.WatchRelationSuspendedStatus(params.RemoteEntityArg{
			Token:         relationToken,
			Macaroons:     macaroon.Slice{mac},
			BakeryVersion: bakery.LatestVersion,
		})
		if err != nil {
			w.checkOfferPermissionDenied(err, remoteAppToken, relationToken)
			return errors.Annotatef(err, "watching remote side of relation %v", remoteRelation.Key)
		}

		remoteRelationsWorker, err := newRemoteRelationsWorker(
			relationTag,
			remoteAppToken,
			relationToken,
			remoteRelationsWatcher,
			w.remoteRelationUnitChanges,
			w.logger,
		)
		if err != nil {
			return errors.Trace(err)
		}
		if err := w.catacomb.Add(remoteRelationsWorker); err != nil {
			return errors.Trace(err)
		}
		r = &relation{
			relationId:         remoteRelation.Id,
			suspended:          remoteRelation.Suspended,
			localUnitCount:     remoteRelation.UnitCount,
			remoteRrw:          remoteRelationsWorker,
			macaroon:           mac,
			localEndpoint:      remoteRelation.Endpoint,
			remoteEndpointName: remoteRelation.RemoteEndpointName,
			applicationToken:   applicationToken,
			relationToken:      relationToken,
		}
		w.relations[key] = r
	}

	if r.localRuw == nil && !remoteRelation.Suspended {
		// Also start the units watchers (local and remote).
		localUnitsWorker, remoteUnitsWorker, err := w.startUnitsWorkers(
			relationTag, relationToken, remoteAppToken, remoteRelation.ApplicationName, mac)
		if err != nil {
			return errors.Annotate(err, "starting relation units workers")
		}
		r.localRuw = localUnitsWorker
		r.remoteRuw = remoteUnitsWorker
	}

	if w.secretChangesWatcher == nil {
		w.secretChangesWatcher, err = w.remoteModelFacade.WatchConsumedSecretsChanges(applicationToken, relationToken, w.offerMacaroon)
<<<<<<< HEAD
		if err != nil && !errors.IsNotFound(err) {
			w.checkOfferPermissionDenied(err, "", "")
			if !isNotFound(err) {
				return errors.Annotate(err, "watching consumed secret changes")
			}
=======
		if err != nil && !errors.Is(err, errors.NotFound) && !errors.Is(err, errors.NotImplemented) {
			w.checkOfferPermissionDenied(err, "", "")
			return errors.Annotate(err, "watching consumed secret changes")
>>>>>>> 07d5d16a
		}
		if err == nil {
			if err := w.catacomb.Add(w.secretChangesWatcher); err != nil {
				return errors.Trace(err)
			}
			w.secretChanges = w.secretChangesWatcher.Changes()
		}
	}

	// If the relation is dying, stop the watcher.
	if remoteRelation.Life != life.Alive {
		return w.processRelationDying(key, r, !relationKnown)
	}

	return nil
}

func (w *remoteApplicationWorker) registerRemoteRelation(
	applicationTag, relationTag names.Tag, offerUUID string, consumeVersion int,
	localEndpointInfo params.RemoteEndpoint, remoteEndpointName string,
) (applicationToken, offeringAppToken, relationToken string, _ *macaroon.Macaroon, _ error) {
	w.logger.Debugf("register remote relation %v to local application %v", relationTag.Id(), applicationTag.Id())

	fail := func(err error) (string, string, string, *macaroon.Macaroon, error) {
		return "", "", "", nil, err
	}

	// Ensure the relation is exported first up.
	results, err := w.localModelFacade.ExportEntities([]names.Tag{applicationTag, relationTag})
	if err != nil {
		return fail(errors.Annotatef(err, "exporting relation %v and application %v", relationTag, applicationTag))
	}
	if results[0].Error != nil && !params.IsCodeAlreadyExists(results[0].Error) {
		return fail(errors.Annotatef(err, "exporting application %v", applicationTag))
	}
	applicationToken = results[0].Token
	if results[1].Error != nil && !params.IsCodeAlreadyExists(results[1].Error) {
		return fail(errors.Annotatef(err, "exporting relation %v", relationTag))
	}
	relationToken = results[1].Token

	// This data goes to the remote model so we map local info
	// from this model to the remote arg values and visa versa.
	arg := params.RegisterRemoteRelationArg{
		ApplicationToken:  applicationToken,
		SourceModelTag:    names.NewModelTag(w.localModelUUID).String(),
		RelationToken:     relationToken,
		OfferUUID:         offerUUID,
		RemoteEndpoint:    localEndpointInfo,
		LocalEndpointName: remoteEndpointName,
		ConsumeVersion:    consumeVersion,
	}
	if w.offerMacaroon != nil {
		arg.Macaroons = macaroon.Slice{w.offerMacaroon}
		arg.BakeryVersion = bakery.LatestVersion
	}
	remoteRelation, err := w.remoteModelFacade.RegisterRemoteRelations(arg)
	if err != nil {
		return fail(errors.Trace(err))
	}
	// remoteAppIds is a slice but there's only one item
	// as we currently only register one remote application
	if err := remoteRelation[0].Error; err != nil {
		return fail(errors.Annotatef(err, "registering relation %v", relationTag))
	}
	// Import the application id from the offering model.
	registerResult := *remoteRelation[0].Result
	offeringAppToken = registerResult.Token
	// We have a new macaroon attenuated to the relation.
	// Save for the firewaller.
	if err := w.localModelFacade.SaveMacaroon(relationTag, registerResult.Macaroon); err != nil {
		return fail(errors.Annotatef(
			err, "saving macaroon for %v", relationTag))
	}

	appTag := names.NewApplicationTag(w.applicationName)
	w.logger.Debugf("import remote application token %v for %v", offeringAppToken, w.applicationName)
	err = w.localModelFacade.ImportRemoteEntity(appTag, offeringAppToken)
	if err != nil && !params.IsCodeAlreadyExists(err) {
		return fail(errors.Annotatef(
			err, "importing remote application %v to local model", w.applicationName))
	}
	return applicationToken, offeringAppToken, relationToken, registerResult.Macaroon, nil
}

// Report provides information for the engine report.
func (w *remoteApplicationWorker) Report() map[string]interface{} {
	result := make(map[string]interface{})
	w.mu.Lock()
	defer w.mu.Unlock()

	relationsInfo := make(map[string]interface{})
	for rel, info := range w.relations {
		report := map[string]interface{}{
			"relation-id":       info.relationId,
			"local-dead":        info.localDead,
			"suspended":         info.suspended,
			"application-token": info.applicationToken,
			"relation-token":    info.relationToken,
			"local-endpoint":    info.localEndpoint.Name,
			"remote-endpoint":   info.remoteEndpointName,
		}
		if info.remoteRrw != nil {
			report["last-status-event"] = info.remoteRrw.Report()
		}
		if info.localRuw != nil {
			report["last-local-change"] = info.localRuw.Report()
		}
		if info.remoteRuw != nil {
			report["last-remote-change"] = info.remoteRuw.Report()
		}
		relationsInfo[rel] = report
	}
	if len(relationsInfo) > 0 {
		result["relations"] = relationsInfo
	}
	result["remote-model-uuid"] = w.remoteModelUUID
	if w.isConsumerProxy {
		result["consumer-proxy"] = true
		result["consume-version"] = w.consumeVersion
	} else {
		result["saas-application"] = true
		result["offer-uuid"] = w.offerUUID
	}

	return result
}<|MERGE_RESOLUTION|>--- conflicted
+++ resolved
@@ -663,17 +663,9 @@
 
 	if w.secretChangesWatcher == nil {
 		w.secretChangesWatcher, err = w.remoteModelFacade.WatchConsumedSecretsChanges(applicationToken, relationToken, w.offerMacaroon)
-<<<<<<< HEAD
-		if err != nil && !errors.IsNotFound(err) {
-			w.checkOfferPermissionDenied(err, "", "")
-			if !isNotFound(err) {
-				return errors.Annotate(err, "watching consumed secret changes")
-			}
-=======
 		if err != nil && !errors.Is(err, errors.NotFound) && !errors.Is(err, errors.NotImplemented) {
 			w.checkOfferPermissionDenied(err, "", "")
 			return errors.Annotate(err, "watching consumed secret changes")
->>>>>>> 07d5d16a
 		}
 		if err == nil {
 			if err := w.catacomb.Add(w.secretChangesWatcher); err != nil {
