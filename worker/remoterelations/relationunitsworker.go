--- conflicted
+++ resolved
@@ -113,13 +113,8 @@
 func (w *relationUnitsWorker) relationUnitsChangeEvent(
 	change watcher.RelationUnitsChange,
 ) (*params.RemoteRelationChangeEvent, error) {
-<<<<<<< HEAD
-	logger.Debugf("update relation units for %v", w.relationTag)
+	w.logger.Debugf("update relation units for %v", w.relationTag)
 	if len(change.Changed)+len(change.AppChanged)+len(change.Departed) == 0 {
-=======
-	w.logger.Debugf("update relation units for %v", w.relationTag)
-	if len(change.Changed)+len(change.Departed) == 0 {
->>>>>>> 1ba69508
 		return nil, nil
 	}
 	// Ensure all the changed units have been exported.
