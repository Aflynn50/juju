// Copyright 2016 Canonical Ltd.
// Licensed under the AGPLv3, see LICENCE file for details.

package migrationmaster

import (
	"github.com/juju/juju/api/base"
	masterapi "github.com/juju/juju/api/migrationmaster"
	"github.com/juju/juju/worker"
	"github.com/juju/juju/worker/dependency"
	"github.com/juju/juju/worker/util"
)

// ManifoldConfig defines the names of the manifolds on which a
// Manifold will depend.
type ManifoldConfig util.ApiManifoldConfig

// Manifold returns a dependency manifold that runs the migration
// worker.
func Manifold(config ManifoldConfig) dependency.Manifold {
	typedConfig := util.ApiManifoldConfig(config)
	return util.ApiManifold(typedConfig, newWorker)
}

<<<<<<< HEAD
// newWorker is a shim to allow New to work with PostUpgradeManifold.
=======
// newWorker is a shim to allow New to work with util.ApiManifold.
>>>>>>> 0a20971c
func newWorker(apiCaller base.APICaller) (worker.Worker, error) {
	client := masterapi.NewClient(apiCaller)
	return New(client), nil
}<|MERGE_RESOLUTION|>--- conflicted
+++ resolved
@@ -22,11 +22,7 @@
 	return util.ApiManifold(typedConfig, newWorker)
 }
 
-<<<<<<< HEAD
-// newWorker is a shim to allow New to work with PostUpgradeManifold.
-=======
 // newWorker is a shim to allow New to work with util.ApiManifold.
->>>>>>> 0a20971c
 func newWorker(apiCaller base.APICaller) (worker.Worker, error) {
 	client := masterapi.NewClient(apiCaller)
 	return New(client), nil
