// Copyright 2020 Canonical Ltd.
// Licensed under the AGPLv3, see LICENCE file for details.

package caasapplicationprovisioner

import (
	"fmt"
	"time"

<<<<<<< HEAD
	"github.com/juju/charm/v10"
=======
>>>>>>> 243fd66d
	"github.com/juju/clock"
	"github.com/juju/errors"
	"github.com/juju/names/v4"
	"github.com/juju/utils/v3"
	"github.com/juju/worker/v3"
	"github.com/juju/worker/v3/catacomb"

	"github.com/juju/juju/caas"
	"github.com/juju/juju/core/life"
	"github.com/juju/juju/core/status"
	"github.com/juju/juju/core/watcher"
<<<<<<< HEAD
	"github.com/juju/juju/environs/bootstrap"
	"github.com/juju/juju/rpc/params"
=======
>>>>>>> 243fd66d
)

type appNotifyWorker interface {
	worker.Worker
	Notify()
}

type appWorker struct {
	catacomb   catacomb.Catacomb
	facade     CAASProvisionerFacade
	broker     CAASBroker
	clock      clock.Clock
	logger     Logger
	unitFacade CAASUnitProvisionerFacade
	ops        ApplicationOps

	name        string
	modelTag    names.ModelTag
	changes     chan struct{}
	password    string
	lastApplied caas.ApplicationConfig
	life        life.Value
}

type AppWorkerConfig struct {
	Name       string
	Facade     CAASProvisionerFacade
	Broker     CAASBroker
	ModelTag   names.ModelTag
	Clock      clock.Clock
	Logger     Logger
	UnitFacade CAASUnitProvisionerFacade
	Ops        ApplicationOps
}

const tryAgain errors.ConstError = "try again"

type NewAppWorkerFunc func(AppWorkerConfig) func() (worker.Worker, error)

func NewAppWorker(config AppWorkerConfig) func() (worker.Worker, error) {
	ops := config.Ops
	if ops == nil {
		ops = &applicationOps{}
	}
	return func() (worker.Worker, error) {
		changes := make(chan struct{}, 1)
		changes <- struct{}{}
		a := &appWorker{
			name:       config.Name,
			facade:     config.Facade,
			broker:     config.Broker,
			modelTag:   config.ModelTag,
			clock:      config.Clock,
			logger:     config.Logger,
			changes:    changes,
			unitFacade: config.UnitFacade,
			ops:        ops,
		}
		err := catacomb.Invoke(catacomb.Plan{
			Site: &a.catacomb,
			Work: a.loop,
		})
		return a, err
	}
}

func (a *appWorker) Notify() {
	select {
	case a.changes <- struct{}{}:
	case <-a.catacomb.Dying():
	}
}

func (a *appWorker) Kill() {
	a.catacomb.Kill(nil)
}

func (a *appWorker) Wait() error {
	return a.catacomb.Wait()
}

func (a *appWorker) loop() error {
	// TODO(sidecar): support more than statefulset
	app := a.broker.Application(a.name, caas.DeploymentStateful)

	// If the application no longer exists, return immediately. If it's in
	// Dead state, ensure it's deleted and terminated.
	appLife, err := a.facade.Life(a.name)
	if errors.Is(err, errors.NotFound) {
		a.logger.Debugf("application %q no longer exists", a.name)
		return nil
	} else if err != nil {
		return errors.Annotatef(err, "fetching life status for application %q", a.name)
	}
	a.life = appLife
	if appLife == life.Dead {
		err = a.ops.AppDying(a.name, app, a.life, a.facade, a.unitFacade, a.logger)
		if err != nil {
			return errors.Annotatef(err, "deleting application %q", a.name)
		}
		err = a.ops.AppDead(a.name, app, a.broker, a.facade, a.unitFacade, a.clock, a.logger)
		if err != nil {
			return errors.Annotatef(err, "deleting application %q", a.name)
		}
		return nil
	}

	// Ensure the charm is upgraded to a v2 charm (or wait for that).
	shouldExit, err := a.ops.VerifyCharmUpgraded(a.name, a.facade, &a.catacomb, a.logger)
	if err != nil {
		return errors.Trace(err)
	}
	if shouldExit {
		return nil
	}

	err = a.ops.UpgradePodSpec(a.name, a.broker, a.clock, &a.catacomb, a.logger)
	if err != nil {
		return errors.Trace(err)
	}

	// Update the password once per worker start to avoid it changing too frequently.
	a.password, err = utils.RandomPassword()
	if err != nil {
		return errors.Trace(err)
	}
	err = a.facade.SetPassword(a.name, a.password)
	if err != nil {
		return errors.Annotate(err, "failed to set application api passwords")
	}

	var appChanges watcher.NotifyChannel
	var appProvisionChanges watcher.NotifyChannel
	var replicaChanges watcher.NotifyChannel
	var lastReportedStatus map[string]status.StatusInfo

	appScaleWatcher, err := a.unitFacade.WatchApplicationScale(a.name)
	if err != nil {
		return errors.Annotatef(err, "creating application %q scale watcher", a.name)
	}
	if err := a.catacomb.Add(appScaleWatcher); err != nil {
		return errors.Annotatef(err, "failed to watch for application %q scale changes", a.name)
	}

	var trustChanges watcher.StringsChannel
	// The out of the box "controller" application is set up at bootstrap and does
	// not use the same roles and cluster roles as "normal" applications.
	// So we don't want to process trust changes.
	if a.name != bootstrap.ControllerApplicationName {
		appTrustWatcher, err := a.unitFacade.WatchApplicationTrustHash(a.name)
		if err != nil {
			return errors.Annotatef(err, "creating application %q trust watcher", a.name)
		}

		if err := a.catacomb.Add(appTrustWatcher); err != nil {
			return errors.Annotatef(err, "failed to watch for application %q trust changes", a.name)
		}
		trustChanges = appTrustWatcher.Changes()
	}

	var appUnitsWatcher watcher.StringsWatcher
	appUnitsWatcher, err = a.facade.WatchUnits(a.name)
	if err != nil {
		return errors.Annotatef(err, "creating application %q units watcher", a.name)
	}
	if err := a.catacomb.Add(appUnitsWatcher); err != nil {
		return errors.Annotatef(err, "failed to watch for application %q units changes", a.name)
	}

	done := false

	var (
		initial             = true
		scaleChan           <-chan time.Time
		scaleTries          int
		trustChan           <-chan time.Time
		trustTries          int
		reconcileDeadChan   <-chan time.Time
		stateAppChangedChan <-chan time.Time
	)
	const (
		maxRetries = 20
		retryDelay = 3 * time.Second
	)

	handleChange := func() error {
		appLife, err = a.facade.Life(a.name)
		if errors.Is(err, errors.NotFound) {
			appLife = life.Dead
		} else if err != nil {
			return errors.Trace(err)
		}
		a.life = appLife

		if initial {
			initial = false
			ps, err := a.facade.ProvisioningState(a.name)
			if err != nil {
				return errors.Trace(err)
			}
			if ps != nil && ps.Scaling {
				scaleChan = a.clock.After(0)
				reconcileDeadChan = a.clock.After(0)
			}
		}
		switch appLife {
		case life.Alive:
			if appProvisionChanges == nil {
				appProvisionWatcher, err := a.facade.WatchProvisioningInfo(a.name)
				if err != nil {
					return errors.Annotatef(err, "failed to watch facade for changes to application provisioning %q", a.name)
				}
				if err := a.catacomb.Add(appProvisionWatcher); err != nil {
					return errors.Trace(err)
				}
				appProvisionChanges = appProvisionWatcher.Changes()
			}
<<<<<<< HEAD
			err = a.alive(app)
			if errors.Is(err, errors.NotProvisioned) {
				// State not ready for this application to be provisioned yet.
				// Usually because the charm has not yet been downloaded.
				break
			} else if err != nil {
=======
			err = a.ops.AppAlive(a.name, app, a.password, &a.lastApplied, a.facade, a.clock, a.logger)
			if err != nil {
>>>>>>> 243fd66d
				return errors.Trace(err)
			}
			if appChanges == nil {
				appWatcher, err := app.Watch()
				if err != nil {
					return errors.Annotatef(err, "failed to watch for changes to application %q", a.name)
				}
				if err := a.catacomb.Add(appWatcher); err != nil {
					return errors.Trace(err)
				}
				appChanges = appWatcher.Changes()
			}
			if replicaChanges == nil {
				replicaWatcher, err := app.WatchReplicas()
				if err != nil {
					return errors.Annotatef(err, "failed to watch for changes to replicas %q", a.name)
				}
				if err := a.catacomb.Add(replicaWatcher); err != nil {
					return errors.Trace(err)
				}
				replicaChanges = replicaWatcher.Changes()
			}
		case life.Dying:
			err = a.ops.AppDying(a.name, app, a.life, a.facade, a.unitFacade, a.logger)
			if err != nil {
				return errors.Trace(err)
			}
		case life.Dead:
			err = a.ops.AppDying(a.name, app, a.life, a.facade, a.unitFacade, a.logger)
			if err != nil {
				return errors.Trace(err)
			}
			err = a.ops.AppDead(a.name, app, a.broker, a.facade, a.unitFacade, a.clock, a.logger)
			if err != nil {
				return errors.Trace(err)
			}
			done = true
			return nil
		default:
			return errors.NotImplementedf("unknown life %q", a.life)
		}
		return nil
	}

	for {
		shouldRefresh := true
		select {
		case _, ok := <-appScaleWatcher.Changes():
			if !ok {
				return fmt.Errorf("application %q scale watcher closed channel", a.name)
			}
			if scaleChan == nil {
				scaleTries = 0
				scaleChan = a.clock.After(0)
			}
			shouldRefresh = false
		case <-scaleChan:
			err := a.ops.EnsureScale(a.name, app, a.life, a.facade, a.unitFacade, a.logger)
			if errors.Is(err, errors.NotFound) {
				if scaleTries >= maxRetries {
					return errors.Annotatef(err, "more than %d retries ensuring scale", maxRetries)
				}
				scaleTries++
				scaleChan = a.clock.After(retryDelay)
				shouldRefresh = false
			} else if errors.Is(err, tryAgain) {
				scaleChan = a.clock.After(retryDelay)
				shouldRefresh = false
			} else if err != nil {
				return errors.Trace(err)
			} else {
				scaleChan = nil
			}
		case _, ok := <-trustChanges:
			if !ok {
				return fmt.Errorf("application %q trust watcher closed channel", a.name)
			}
			if trustChan == nil {
				trustTries = 0
				trustChan = a.clock.After(0)
			}
			shouldRefresh = false
		case <-trustChan:
			err := a.ops.EnsureTrust(a.name, app, a.unitFacade, a.logger)
			if errors.Is(err, errors.NotFound) {
				if trustTries >= maxRetries {
					return errors.Annotatef(err, "more than %d retries ensuring trust", maxRetries)
				}
				trustTries++
				trustChan = a.clock.After(retryDelay)
				shouldRefresh = false
			} else if err != nil {
				return errors.Trace(err)
			} else {
				trustChan = nil
			}
		case _, ok := <-appUnitsWatcher.Changes():
			if !ok {
				return fmt.Errorf("application %q units watcher closed channel", a.name)
			}
			if reconcileDeadChan == nil {
				reconcileDeadChan = a.clock.After(0)
			}
			shouldRefresh = false
		case <-reconcileDeadChan:
			err := a.ops.ReconcileDeadUnitScale(a.name, app, a.facade, a.logger)
			if errors.Is(err, errors.NotFound) {
				reconcileDeadChan = a.clock.After(retryDelay)
				shouldRefresh = false
			} else if errors.Is(err, tryAgain) {
				reconcileDeadChan = a.clock.After(retryDelay)
				shouldRefresh = false
			} else if err != nil {
				return fmt.Errorf("reconciling dead unit scale: %w", err)
			} else {
				reconcileDeadChan = nil
			}
		case <-a.catacomb.Dying():
			return a.catacomb.ErrDying()
		case <-appProvisionChanges:
			if stateAppChangedChan == nil {
				stateAppChangedChan = a.clock.After(0)
			}
			shouldRefresh = false
		case <-a.changes:
			if stateAppChangedChan == nil {
				stateAppChangedChan = a.clock.After(0)
			}
			shouldRefresh = false
		case <-stateAppChangedChan:
			// Respond to life changes (Notify called by parent worker).
			err = handleChange()
			if errors.Is(err, tryAgain) {
				stateAppChangedChan = a.clock.After(retryDelay)
				shouldRefresh = false
			} else if err != nil {
				return errors.Trace(err)
			} else {
				stateAppChangedChan = nil
			}
		case <-appChanges:
			// Respond to changes in provider application.
			lastReportedStatus, err = a.ops.UpdateState(a.name, app, lastReportedStatus, a.broker, a.facade, a.unitFacade, a.logger)
			if err != nil {
				return errors.Trace(err)
			}
		case <-replicaChanges:
			// Respond to changes in replicas of the application.
			lastReportedStatus, err = a.ops.UpdateState(a.name, app, lastReportedStatus, a.broker, a.facade, a.unitFacade, a.logger)
			if err != nil {
				return errors.Trace(err)
			}
		case <-a.clock.After(10 * time.Second):
			// Force refresh of application status.
		}
		if done {
			return nil
		}
		if shouldRefresh {
			if err = a.ops.RefreshApplicationStatus(a.name, app, appLife, a.facade, a.logger); err != nil {
				return errors.Annotatef(err, "refreshing application status for %q", a.name)
			}
		}
	}
<<<<<<< HEAD
}

func getTagsFromUnits(in []params.CAASUnit) []names.Tag {
	var out []names.Tag
	for _, v := range in {
		out = append(out, v.Tag)
	}
	return out
}

func (a *appWorker) charmFormat() (charm.Format, error) {
	charmInfo, err := a.facade.ApplicationCharmInfo(a.name)
	if err != nil {
		return charm.FormatUnknown, errors.Annotatef(err, "failed to get charm info for application %q", a.name)
	}
	return charm.MetaFormat(charmInfo.Charm()), nil
}

// verifyCharmUpgraded waits till the charm is upgraded to a v2 charm.
func (a *appWorker) verifyCharmUpgraded() (shouldExit bool, err error) {
	appStateWatcher, err := a.facade.WatchApplication(a.name)
	if err != nil {
		return false, errors.Annotatef(err, "failed to watch for changes to application %q when verifying charm upgrade", a.name)
	}
	if err := a.catacomb.Add(appStateWatcher); err != nil {
		return false, errors.Trace(err)
	}
	defer appStateWatcher.Kill()

	appStateChanges := appStateWatcher.Changes()
	for {
		format, err := a.charmFormat()
		if errors.IsNotFound(err) {
			a.logger.Debugf("application %q no longer exists", a.name)
			return true, nil
		} else if err != nil {
			return false, errors.Trace(err)
		}
		if format >= charm.FormatV2 {
			a.logger.Debugf("application %q is now a v2 charm", a.name)
			return false, nil
		}

		appLife, err := a.facade.Life(a.name)
		if errors.IsNotFound(err) {
			a.logger.Debugf("application %q no longer exists", a.name)
			return true, nil
		} else if err != nil {
			return false, errors.Trace(err)
		}
		if appLife == life.Dead {
			a.logger.Debugf("application %q now dead", a.name)
			return true, nil
		}

		// Wait for next app change, then loop to check charm format again.
		select {
		case <-appStateChanges:
		case <-a.catacomb.Dying():
			return false, a.catacomb.ErrDying()
		}
	}
}

func (a *appWorker) updateState(app caas.Application, force bool, lastReportedStatus map[string]status.StatusInfo) (map[string]status.StatusInfo, error) {
	// Fetching the units here is to ensure happens-before consistency
	// on the deletion of units.
	observedUnits, err := a.facade.Units(a.name)
	if errors.IsNotFound(err) {
		return nil, nil
	} else if err != nil {
		return nil, errors.Trace(err)
	}
	st, err := app.State()
	if errors.IsNotFound(err) {
		// Do nothing
	} else if err != nil {
		return nil, errors.Trace(err)
	}
	appTag := names.NewApplicationTag(a.name).String()
	appStatus := params.EntityStatus{}
	svc, err := app.Service()
	if err != nil && !errors.IsNotFound(err) {
		return nil, errors.Trace(err)
	}
	if svc != nil {
		appStatus = params.EntityStatus{
			Status: svc.Status.Status,
			Info:   svc.Status.Message,
			Data:   svc.Status.Data,
		}
		err = a.unitFacade.UpdateApplicationService(params.UpdateApplicationServiceArg{
			ApplicationTag: appTag,
			ProviderId:     svc.Id,
			Addresses:      params.FromProviderAddresses(svc.Addresses...),
		})
		if errors.IsNotFound(err) {
			// Do nothing
		} else if err != nil {
			return nil, errors.Trace(err)
		}
	}

	err = a.facade.GarbageCollect(a.name, getTagsFromUnits(observedUnits), st.DesiredReplicas, st.Replicas, force)
	if errors.IsNotFound(err) {
		return nil, nil
	} else if err != nil {
		return nil, errors.Trace(err)
	}
	if force {
		return nil, nil
	}
	// TODO: consolidate GarbageCollect and UpdateApplicationUnits into a single call.
	units, err := app.Units()
	if err != nil {
		return nil, errors.Trace(err)
	}

	reportedStatus := make(map[string]status.StatusInfo)
	args := params.UpdateApplicationUnits{
		ApplicationTag: appTag,
		Status:         appStatus,
	}
	for _, u := range units {
		// For pods managed by the substrate, any marked as dying
		// are treated as non-existing.
		if u.Dying {
			continue
		}
		unitStatus := u.Status
		lastStatus, ok := lastReportedStatus[u.Id]
		reportedStatus[u.Id] = unitStatus
		// TODO: Determine a better way to propagate status
		// without constantly overriding the juju state value.
		if ok {
			// If we've seen the same status value previously,
			// report as unknown as this value is ignored.
			if reflect.DeepEqual(lastStatus, unitStatus) {
				unitStatus = status.StatusInfo{
					Status: status.Unknown,
				}
			}
		}
		unitParams := params.ApplicationUnitParams{
			ProviderId: u.Id,
			Address:    u.Address,
			Ports:      u.Ports,
			Stateful:   u.Stateful,
			Status:     unitStatus.Status.String(),
			Info:       unitStatus.Message,
			Data:       unitStatus.Data,
		}
		// Fill in any filesystem info for volumes attached to the unit.
		// A unit will not become active until all required volumes are
		// provisioned, so it makes sense to send this information along
		// with the units to which they are attached.
		for _, info := range u.FilesystemInfo {
			unitParams.FilesystemInfo = append(unitParams.FilesystemInfo, params.KubernetesFilesystemInfo{
				StorageName:  info.StorageName,
				FilesystemId: info.FilesystemId,
				Size:         info.Size,
				MountPoint:   info.MountPoint,
				ReadOnly:     info.ReadOnly,
				Status:       info.Status.Status.String(),
				Info:         info.Status.Message,
				Data:         info.Status.Data,
				Volume: params.KubernetesVolumeInfo{
					VolumeId:   info.Volume.VolumeId,
					Size:       info.Volume.Size,
					Persistent: info.Volume.Persistent,
					Status:     info.Volume.Status.Status.String(),
					Info:       info.Volume.Status.Message,
					Data:       info.Volume.Status.Data,
				},
			})
		}
		args.Units = append(args.Units, unitParams)
	}

	appUnitInfo, err := a.facade.UpdateUnits(args)
	if err != nil {
		// We can ignore not found errors as the worker will get stopped anyway.
		// We can also ignore Forbidden errors raised from SetScale because disordered events could happen often.
		if !errors.IsForbidden(err) && !errors.IsNotFound(err) {
			return nil, errors.Trace(err)
		}
		a.logger.Warningf("update units %v", err)
	}

	if appUnitInfo != nil {
		for _, unitInfo := range appUnitInfo.Units {
			unit, err := names.ParseUnitTag(unitInfo.UnitTag)
			if err != nil {
				return nil, errors.Trace(err)
			}
			err = a.broker.AnnotateUnit(a.name, caas.ModeSidecar, unitInfo.ProviderId, unit)
			if errors.IsNotFound(err) {
				continue
			} else if err != nil {
				return nil, errors.Trace(err)
			}
		}
	}
	return reportedStatus, nil
}

func (a *appWorker) refreshApplicationStatus(app caas.Application, appLife life.Value) error {
	if appLife != life.Alive {
		return nil
	}
	st, err := app.State()
	if errors.IsNotFound(err) {
		// Do nothing.
		return nil
	} else if err != nil {
		return errors.Trace(err)
	}

	// refresh the units information.
	units, err := a.facade.Units(a.name)
	if errors.IsNotFound(err) {
		return nil
	} else if err != nil {
		return errors.Trace(err)
	}
	readyUnitsCount := 0
	for _, unit := range units {
		if unit.UnitStatus.AgentStatus.Status == string(status.Active) {
			readyUnitsCount++
		}
	}
	if st.DesiredReplicas > 0 && st.DesiredReplicas > readyUnitsCount {
		// Only set status to waiting for scale up.
		// When the application gets scaled down, the desired units will be kept running and
		// the application should be active always.
		return a.setApplicationStatus(status.Waiting, "waiting for units to settle down", nil)
	}
	return a.setApplicationStatus(status.Active, "", nil)
}

func (a *appWorker) ensureScale(app caas.Application) error {
	var err error
	var desiredScale int
	switch a.life {
	case life.Alive:
		desiredScale, err = a.unitFacade.ApplicationScale(a.name)
		if err != nil {
			return errors.Annotatef(err, "fetching application %q desired scale", a.name)
		}
	case life.Dying, life.Dead:
		desiredScale = 0
	default:
		return errors.NotImplementedf("unknown life %q", a.life)
	}

	a.logger.Debugf("updating application %q scale to %d", a.name, desiredScale)
	err = app.Scale(desiredScale)
	if desiredScale == 0 && errors.IsNotFound(err) {
		return nil
	} else if err != nil {
		return errors.Annotatef(err, "scaling application %q to desired scale %d", a.name, desiredScale)
	}

	return nil
}

func (a *appWorker) ensureTrust(app caas.Application) error {
	desiredTrust, err := a.unitFacade.ApplicationTrust(a.name)
	if err != nil {
		return errors.Annotatef(err, "fetching application %q desired trust", a.name)
	}

	a.logger.Debugf("updating application %q trust to %v", a.name, desiredTrust)
	err = app.Trust(desiredTrust)
	if err != nil {
		return errors.Annotatef(
			err,
			"updating application %q to desired trust %v",
			a.name,
			desiredTrust)
	}

	return nil
}

func (a *appWorker) alive(app caas.Application) error {
	a.logger.Debugf("ensuring application %q exists", a.name)

	provisionInfo, err := a.facade.ProvisioningInfo(a.name)
	if errors.Is(err, errors.NotProvisioned) {
		a.logger.Debugf("application %s is not provisioned yet: %s", a.name, err.Error())
		return errors.NotProvisioned
	} else if err != nil {
		return errors.Annotate(err, "retrieving provisioning info")
	}
	if provisionInfo.CharmURL == nil {
		return errors.Errorf("missing charm url in provision info")
	}

	charmInfo, err := a.facade.CharmInfo(provisionInfo.CharmURL.String())
	if err != nil {
		return errors.Annotatef(err, "retrieving charm deployment info for %q", a.name)
	}

	appState, err := app.Exists()
	if err != nil {
		return errors.Annotatef(err, "retrieving application state for %q", a.name)
	}

	if appState.Exists && appState.Terminating {
		if err := a.waitForTerminated(app); err != nil {
			return errors.Annotatef(err, "%q was terminating and there was an error waiting for it to stop", a.name)
		}
	}

	images, err := a.facade.ApplicationOCIResources(a.name)
	if err != nil {
		return errors.Annotate(err, "getting OCI image resources")
	}

	ch := charmInfo.Charm()
	charmBaseImage, err := podcfg.ImageForBase(provisionInfo.ImageDetails.Repository, charm.Base{
		Name: provisionInfo.Base.OS,
		Channel: charm.Channel{
			Track: provisionInfo.Base.Channel.Track,
			Risk:  charm.Risk(provisionInfo.Base.Channel.Risk),
		},
	})
	if err != nil {
		return errors.Annotate(err, "getting image for base")
	}

	containers := make(map[string]caas.ContainerConfig)
	for k, v := range ch.Meta().Containers {
		container := caas.ContainerConfig{
			Name: k,
		}
		if v.Resource == "" {
			return errors.NotValidf("empty container resource reference")
		}
		image, ok := images[v.Resource]
		if !ok {
			return errors.NotFoundf("referenced charm base image resource %s", v.Resource)
		}
		container.Image = image
		for _, m := range v.Mounts {
			container.Mounts = append(container.Mounts, caas.MountConfig{
				StorageName: m.Storage,
				Path:        m.Location,
			})
		}
		containers[k] = container
	}

	// TODO(sidecar): container.Mounts[*].Path <= consolidate? => provisionInfo.Filesystems[*].Attachment.Path
	config := caas.ApplicationConfig{
		IsPrivateImageRepo:   provisionInfo.ImageDetails.IsPrivate(),
		IntroductionSecret:   a.password,
		AgentVersion:         provisionInfo.Version,
		AgentImagePath:       provisionInfo.ImageDetails.RegistryPath,
		ControllerAddresses:  strings.Join(provisionInfo.APIAddresses, ","),
		ControllerCertBundle: provisionInfo.CACert,
		ResourceTags:         provisionInfo.Tags,
		Constraints:          provisionInfo.Constraints,
		Filesystems:          provisionInfo.Filesystems,
		Devices:              provisionInfo.Devices,
		CharmBaseImagePath:   charmBaseImage,
		Containers:           containers,
		CharmModifiedVersion: provisionInfo.CharmModifiedVersion,
		Trust:                provisionInfo.Trust,
		InitialScale:         provisionInfo.Scale,
	}
	// The out of the box "controller" application is set up at bootstrap and does
	// not use the same provisioning config as "normal" applications.
	if a.name == bootstrap.ControllerApplicationName && a.lastApplied.AgentImagePath == "" {
		a.lastApplied = config
		return nil
	}
	reason := "unchanged"
	// TODO(sidecar): implement Equals method for caas.ApplicationConfig
	if !reflect.DeepEqual(config, a.lastApplied) {
		if err = app.Ensure(config); err != nil {
			_ = a.setApplicationStatus(status.Error, err.Error(), nil)
			return errors.Annotatef(err, "ensuring application %q", a.name)
		}
		a.lastApplied = config
		reason = "deployed"
		if appState.Exists {
			reason = "updated"
		}
	}
	a.logger.Debugf("application %q was %q", a.name, reason)
	return nil
}

func (a *appWorker) setApplicationStatus(s status.Status, reason string, data map[string]interface{}) error {
	a.logger.Tracef("updating application %q status to %q, %q, %v", a.name, s, reason, data)
	return a.facade.SetOperatorStatus(a.name, s, reason, data)
}

func (a *appWorker) dying(app caas.Application) error {
	a.logger.Debugf("application %q dying", a.name)
	err := a.ensureScale(app)
	if err != nil {
		return errors.Annotate(err, "cannot scale dying application to 0")
	}
	return nil
}

func (a *appWorker) dead(app caas.Application) error {
	a.logger.Debugf("application %q dead", a.name)
	err := a.dying(app)
	if err != nil {
		return errors.Trace(err)
	}
	err = app.Delete()
	if err != nil {
		return errors.Trace(err)
	}
	err = a.waitForTerminated(app)
	if err != nil {
		return errors.Trace(err)
	}
	// Clear "has-resources" flag so state knows it can now remove the application.
	err = a.facade.ClearApplicationResources(a.name)
	if err != nil {
		return errors.Trace(err)
	}
	_, err = a.updateState(app, true, nil)
	if err != nil {
		return errors.Trace(err)
	}
	return nil
}

func (a *appWorker) waitForTerminated(app caas.Application) error {
	tryAgain := errors.New("try again")
	existsFunc := func() error {
		appState, err := app.Exists()
		if err != nil {
			return errors.Trace(err)
		}
		if !appState.Exists {
			return nil
		}
		if appState.Exists && !appState.Terminating {
			return errors.Errorf("application %q should be terminating but is now running", a.name)
		}
		return tryAgain
	}
	retryCallArgs := retry.CallArgs{
		Attempts:    60,
		Delay:       3 * time.Second,
		MaxDuration: 3 * time.Minute,
		Clock:       a.clock,
		Func:        existsFunc,
		IsFatalError: func(err error) bool {
			return err != tryAgain
		},
	}
	return errors.Trace(retry.Call(retryCallArgs))
=======
>>>>>>> 243fd66d
}<|MERGE_RESOLUTION|>--- conflicted
+++ resolved
@@ -7,10 +7,6 @@
 	"fmt"
 	"time"
 
-<<<<<<< HEAD
-	"github.com/juju/charm/v10"
-=======
->>>>>>> 243fd66d
 	"github.com/juju/clock"
 	"github.com/juju/errors"
 	"github.com/juju/names/v4"
@@ -22,11 +18,7 @@
 	"github.com/juju/juju/core/life"
 	"github.com/juju/juju/core/status"
 	"github.com/juju/juju/core/watcher"
-<<<<<<< HEAD
 	"github.com/juju/juju/environs/bootstrap"
-	"github.com/juju/juju/rpc/params"
-=======
->>>>>>> 243fd66d
 )
 
 type appNotifyWorker interface {
@@ -244,17 +236,12 @@
 				}
 				appProvisionChanges = appProvisionWatcher.Changes()
 			}
-<<<<<<< HEAD
-			err = a.alive(app)
+			err = a.ops.AppAlive(a.name, app, a.password, &a.lastApplied, a.facade, a.clock, a.logger)
 			if errors.Is(err, errors.NotProvisioned) {
 				// State not ready for this application to be provisioned yet.
 				// Usually because the charm has not yet been downloaded.
 				break
 			} else if err != nil {
-=======
-			err = a.ops.AppAlive(a.name, app, a.password, &a.lastApplied, a.facade, a.clock, a.logger)
-			if err != nil {
->>>>>>> 243fd66d
 				return errors.Trace(err)
 			}
 			if appChanges == nil {
@@ -419,468 +406,4 @@
 			}
 		}
 	}
-<<<<<<< HEAD
-}
-
-func getTagsFromUnits(in []params.CAASUnit) []names.Tag {
-	var out []names.Tag
-	for _, v := range in {
-		out = append(out, v.Tag)
-	}
-	return out
-}
-
-func (a *appWorker) charmFormat() (charm.Format, error) {
-	charmInfo, err := a.facade.ApplicationCharmInfo(a.name)
-	if err != nil {
-		return charm.FormatUnknown, errors.Annotatef(err, "failed to get charm info for application %q", a.name)
-	}
-	return charm.MetaFormat(charmInfo.Charm()), nil
-}
-
-// verifyCharmUpgraded waits till the charm is upgraded to a v2 charm.
-func (a *appWorker) verifyCharmUpgraded() (shouldExit bool, err error) {
-	appStateWatcher, err := a.facade.WatchApplication(a.name)
-	if err != nil {
-		return false, errors.Annotatef(err, "failed to watch for changes to application %q when verifying charm upgrade", a.name)
-	}
-	if err := a.catacomb.Add(appStateWatcher); err != nil {
-		return false, errors.Trace(err)
-	}
-	defer appStateWatcher.Kill()
-
-	appStateChanges := appStateWatcher.Changes()
-	for {
-		format, err := a.charmFormat()
-		if errors.IsNotFound(err) {
-			a.logger.Debugf("application %q no longer exists", a.name)
-			return true, nil
-		} else if err != nil {
-			return false, errors.Trace(err)
-		}
-		if format >= charm.FormatV2 {
-			a.logger.Debugf("application %q is now a v2 charm", a.name)
-			return false, nil
-		}
-
-		appLife, err := a.facade.Life(a.name)
-		if errors.IsNotFound(err) {
-			a.logger.Debugf("application %q no longer exists", a.name)
-			return true, nil
-		} else if err != nil {
-			return false, errors.Trace(err)
-		}
-		if appLife == life.Dead {
-			a.logger.Debugf("application %q now dead", a.name)
-			return true, nil
-		}
-
-		// Wait for next app change, then loop to check charm format again.
-		select {
-		case <-appStateChanges:
-		case <-a.catacomb.Dying():
-			return false, a.catacomb.ErrDying()
-		}
-	}
-}
-
-func (a *appWorker) updateState(app caas.Application, force bool, lastReportedStatus map[string]status.StatusInfo) (map[string]status.StatusInfo, error) {
-	// Fetching the units here is to ensure happens-before consistency
-	// on the deletion of units.
-	observedUnits, err := a.facade.Units(a.name)
-	if errors.IsNotFound(err) {
-		return nil, nil
-	} else if err != nil {
-		return nil, errors.Trace(err)
-	}
-	st, err := app.State()
-	if errors.IsNotFound(err) {
-		// Do nothing
-	} else if err != nil {
-		return nil, errors.Trace(err)
-	}
-	appTag := names.NewApplicationTag(a.name).String()
-	appStatus := params.EntityStatus{}
-	svc, err := app.Service()
-	if err != nil && !errors.IsNotFound(err) {
-		return nil, errors.Trace(err)
-	}
-	if svc != nil {
-		appStatus = params.EntityStatus{
-			Status: svc.Status.Status,
-			Info:   svc.Status.Message,
-			Data:   svc.Status.Data,
-		}
-		err = a.unitFacade.UpdateApplicationService(params.UpdateApplicationServiceArg{
-			ApplicationTag: appTag,
-			ProviderId:     svc.Id,
-			Addresses:      params.FromProviderAddresses(svc.Addresses...),
-		})
-		if errors.IsNotFound(err) {
-			// Do nothing
-		} else if err != nil {
-			return nil, errors.Trace(err)
-		}
-	}
-
-	err = a.facade.GarbageCollect(a.name, getTagsFromUnits(observedUnits), st.DesiredReplicas, st.Replicas, force)
-	if errors.IsNotFound(err) {
-		return nil, nil
-	} else if err != nil {
-		return nil, errors.Trace(err)
-	}
-	if force {
-		return nil, nil
-	}
-	// TODO: consolidate GarbageCollect and UpdateApplicationUnits into a single call.
-	units, err := app.Units()
-	if err != nil {
-		return nil, errors.Trace(err)
-	}
-
-	reportedStatus := make(map[string]status.StatusInfo)
-	args := params.UpdateApplicationUnits{
-		ApplicationTag: appTag,
-		Status:         appStatus,
-	}
-	for _, u := range units {
-		// For pods managed by the substrate, any marked as dying
-		// are treated as non-existing.
-		if u.Dying {
-			continue
-		}
-		unitStatus := u.Status
-		lastStatus, ok := lastReportedStatus[u.Id]
-		reportedStatus[u.Id] = unitStatus
-		// TODO: Determine a better way to propagate status
-		// without constantly overriding the juju state value.
-		if ok {
-			// If we've seen the same status value previously,
-			// report as unknown as this value is ignored.
-			if reflect.DeepEqual(lastStatus, unitStatus) {
-				unitStatus = status.StatusInfo{
-					Status: status.Unknown,
-				}
-			}
-		}
-		unitParams := params.ApplicationUnitParams{
-			ProviderId: u.Id,
-			Address:    u.Address,
-			Ports:      u.Ports,
-			Stateful:   u.Stateful,
-			Status:     unitStatus.Status.String(),
-			Info:       unitStatus.Message,
-			Data:       unitStatus.Data,
-		}
-		// Fill in any filesystem info for volumes attached to the unit.
-		// A unit will not become active until all required volumes are
-		// provisioned, so it makes sense to send this information along
-		// with the units to which they are attached.
-		for _, info := range u.FilesystemInfo {
-			unitParams.FilesystemInfo = append(unitParams.FilesystemInfo, params.KubernetesFilesystemInfo{
-				StorageName:  info.StorageName,
-				FilesystemId: info.FilesystemId,
-				Size:         info.Size,
-				MountPoint:   info.MountPoint,
-				ReadOnly:     info.ReadOnly,
-				Status:       info.Status.Status.String(),
-				Info:         info.Status.Message,
-				Data:         info.Status.Data,
-				Volume: params.KubernetesVolumeInfo{
-					VolumeId:   info.Volume.VolumeId,
-					Size:       info.Volume.Size,
-					Persistent: info.Volume.Persistent,
-					Status:     info.Volume.Status.Status.String(),
-					Info:       info.Volume.Status.Message,
-					Data:       info.Volume.Status.Data,
-				},
-			})
-		}
-		args.Units = append(args.Units, unitParams)
-	}
-
-	appUnitInfo, err := a.facade.UpdateUnits(args)
-	if err != nil {
-		// We can ignore not found errors as the worker will get stopped anyway.
-		// We can also ignore Forbidden errors raised from SetScale because disordered events could happen often.
-		if !errors.IsForbidden(err) && !errors.IsNotFound(err) {
-			return nil, errors.Trace(err)
-		}
-		a.logger.Warningf("update units %v", err)
-	}
-
-	if appUnitInfo != nil {
-		for _, unitInfo := range appUnitInfo.Units {
-			unit, err := names.ParseUnitTag(unitInfo.UnitTag)
-			if err != nil {
-				return nil, errors.Trace(err)
-			}
-			err = a.broker.AnnotateUnit(a.name, caas.ModeSidecar, unitInfo.ProviderId, unit)
-			if errors.IsNotFound(err) {
-				continue
-			} else if err != nil {
-				return nil, errors.Trace(err)
-			}
-		}
-	}
-	return reportedStatus, nil
-}
-
-func (a *appWorker) refreshApplicationStatus(app caas.Application, appLife life.Value) error {
-	if appLife != life.Alive {
-		return nil
-	}
-	st, err := app.State()
-	if errors.IsNotFound(err) {
-		// Do nothing.
-		return nil
-	} else if err != nil {
-		return errors.Trace(err)
-	}
-
-	// refresh the units information.
-	units, err := a.facade.Units(a.name)
-	if errors.IsNotFound(err) {
-		return nil
-	} else if err != nil {
-		return errors.Trace(err)
-	}
-	readyUnitsCount := 0
-	for _, unit := range units {
-		if unit.UnitStatus.AgentStatus.Status == string(status.Active) {
-			readyUnitsCount++
-		}
-	}
-	if st.DesiredReplicas > 0 && st.DesiredReplicas > readyUnitsCount {
-		// Only set status to waiting for scale up.
-		// When the application gets scaled down, the desired units will be kept running and
-		// the application should be active always.
-		return a.setApplicationStatus(status.Waiting, "waiting for units to settle down", nil)
-	}
-	return a.setApplicationStatus(status.Active, "", nil)
-}
-
-func (a *appWorker) ensureScale(app caas.Application) error {
-	var err error
-	var desiredScale int
-	switch a.life {
-	case life.Alive:
-		desiredScale, err = a.unitFacade.ApplicationScale(a.name)
-		if err != nil {
-			return errors.Annotatef(err, "fetching application %q desired scale", a.name)
-		}
-	case life.Dying, life.Dead:
-		desiredScale = 0
-	default:
-		return errors.NotImplementedf("unknown life %q", a.life)
-	}
-
-	a.logger.Debugf("updating application %q scale to %d", a.name, desiredScale)
-	err = app.Scale(desiredScale)
-	if desiredScale == 0 && errors.IsNotFound(err) {
-		return nil
-	} else if err != nil {
-		return errors.Annotatef(err, "scaling application %q to desired scale %d", a.name, desiredScale)
-	}
-
-	return nil
-}
-
-func (a *appWorker) ensureTrust(app caas.Application) error {
-	desiredTrust, err := a.unitFacade.ApplicationTrust(a.name)
-	if err != nil {
-		return errors.Annotatef(err, "fetching application %q desired trust", a.name)
-	}
-
-	a.logger.Debugf("updating application %q trust to %v", a.name, desiredTrust)
-	err = app.Trust(desiredTrust)
-	if err != nil {
-		return errors.Annotatef(
-			err,
-			"updating application %q to desired trust %v",
-			a.name,
-			desiredTrust)
-	}
-
-	return nil
-}
-
-func (a *appWorker) alive(app caas.Application) error {
-	a.logger.Debugf("ensuring application %q exists", a.name)
-
-	provisionInfo, err := a.facade.ProvisioningInfo(a.name)
-	if errors.Is(err, errors.NotProvisioned) {
-		a.logger.Debugf("application %s is not provisioned yet: %s", a.name, err.Error())
-		return errors.NotProvisioned
-	} else if err != nil {
-		return errors.Annotate(err, "retrieving provisioning info")
-	}
-	if provisionInfo.CharmURL == nil {
-		return errors.Errorf("missing charm url in provision info")
-	}
-
-	charmInfo, err := a.facade.CharmInfo(provisionInfo.CharmURL.String())
-	if err != nil {
-		return errors.Annotatef(err, "retrieving charm deployment info for %q", a.name)
-	}
-
-	appState, err := app.Exists()
-	if err != nil {
-		return errors.Annotatef(err, "retrieving application state for %q", a.name)
-	}
-
-	if appState.Exists && appState.Terminating {
-		if err := a.waitForTerminated(app); err != nil {
-			return errors.Annotatef(err, "%q was terminating and there was an error waiting for it to stop", a.name)
-		}
-	}
-
-	images, err := a.facade.ApplicationOCIResources(a.name)
-	if err != nil {
-		return errors.Annotate(err, "getting OCI image resources")
-	}
-
-	ch := charmInfo.Charm()
-	charmBaseImage, err := podcfg.ImageForBase(provisionInfo.ImageDetails.Repository, charm.Base{
-		Name: provisionInfo.Base.OS,
-		Channel: charm.Channel{
-			Track: provisionInfo.Base.Channel.Track,
-			Risk:  charm.Risk(provisionInfo.Base.Channel.Risk),
-		},
-	})
-	if err != nil {
-		return errors.Annotate(err, "getting image for base")
-	}
-
-	containers := make(map[string]caas.ContainerConfig)
-	for k, v := range ch.Meta().Containers {
-		container := caas.ContainerConfig{
-			Name: k,
-		}
-		if v.Resource == "" {
-			return errors.NotValidf("empty container resource reference")
-		}
-		image, ok := images[v.Resource]
-		if !ok {
-			return errors.NotFoundf("referenced charm base image resource %s", v.Resource)
-		}
-		container.Image = image
-		for _, m := range v.Mounts {
-			container.Mounts = append(container.Mounts, caas.MountConfig{
-				StorageName: m.Storage,
-				Path:        m.Location,
-			})
-		}
-		containers[k] = container
-	}
-
-	// TODO(sidecar): container.Mounts[*].Path <= consolidate? => provisionInfo.Filesystems[*].Attachment.Path
-	config := caas.ApplicationConfig{
-		IsPrivateImageRepo:   provisionInfo.ImageDetails.IsPrivate(),
-		IntroductionSecret:   a.password,
-		AgentVersion:         provisionInfo.Version,
-		AgentImagePath:       provisionInfo.ImageDetails.RegistryPath,
-		ControllerAddresses:  strings.Join(provisionInfo.APIAddresses, ","),
-		ControllerCertBundle: provisionInfo.CACert,
-		ResourceTags:         provisionInfo.Tags,
-		Constraints:          provisionInfo.Constraints,
-		Filesystems:          provisionInfo.Filesystems,
-		Devices:              provisionInfo.Devices,
-		CharmBaseImagePath:   charmBaseImage,
-		Containers:           containers,
-		CharmModifiedVersion: provisionInfo.CharmModifiedVersion,
-		Trust:                provisionInfo.Trust,
-		InitialScale:         provisionInfo.Scale,
-	}
-	// The out of the box "controller" application is set up at bootstrap and does
-	// not use the same provisioning config as "normal" applications.
-	if a.name == bootstrap.ControllerApplicationName && a.lastApplied.AgentImagePath == "" {
-		a.lastApplied = config
-		return nil
-	}
-	reason := "unchanged"
-	// TODO(sidecar): implement Equals method for caas.ApplicationConfig
-	if !reflect.DeepEqual(config, a.lastApplied) {
-		if err = app.Ensure(config); err != nil {
-			_ = a.setApplicationStatus(status.Error, err.Error(), nil)
-			return errors.Annotatef(err, "ensuring application %q", a.name)
-		}
-		a.lastApplied = config
-		reason = "deployed"
-		if appState.Exists {
-			reason = "updated"
-		}
-	}
-	a.logger.Debugf("application %q was %q", a.name, reason)
-	return nil
-}
-
-func (a *appWorker) setApplicationStatus(s status.Status, reason string, data map[string]interface{}) error {
-	a.logger.Tracef("updating application %q status to %q, %q, %v", a.name, s, reason, data)
-	return a.facade.SetOperatorStatus(a.name, s, reason, data)
-}
-
-func (a *appWorker) dying(app caas.Application) error {
-	a.logger.Debugf("application %q dying", a.name)
-	err := a.ensureScale(app)
-	if err != nil {
-		return errors.Annotate(err, "cannot scale dying application to 0")
-	}
-	return nil
-}
-
-func (a *appWorker) dead(app caas.Application) error {
-	a.logger.Debugf("application %q dead", a.name)
-	err := a.dying(app)
-	if err != nil {
-		return errors.Trace(err)
-	}
-	err = app.Delete()
-	if err != nil {
-		return errors.Trace(err)
-	}
-	err = a.waitForTerminated(app)
-	if err != nil {
-		return errors.Trace(err)
-	}
-	// Clear "has-resources" flag so state knows it can now remove the application.
-	err = a.facade.ClearApplicationResources(a.name)
-	if err != nil {
-		return errors.Trace(err)
-	}
-	_, err = a.updateState(app, true, nil)
-	if err != nil {
-		return errors.Trace(err)
-	}
-	return nil
-}
-
-func (a *appWorker) waitForTerminated(app caas.Application) error {
-	tryAgain := errors.New("try again")
-	existsFunc := func() error {
-		appState, err := app.Exists()
-		if err != nil {
-			return errors.Trace(err)
-		}
-		if !appState.Exists {
-			return nil
-		}
-		if appState.Exists && !appState.Terminating {
-			return errors.Errorf("application %q should be terminating but is now running", a.name)
-		}
-		return tryAgain
-	}
-	retryCallArgs := retry.CallArgs{
-		Attempts:    60,
-		Delay:       3 * time.Second,
-		MaxDuration: 3 * time.Minute,
-		Clock:       a.clock,
-		Func:        existsFunc,
-		IsFatalError: func(err error) bool {
-			return err != tryAgain
-		},
-	}
-	return errors.Trace(retry.Call(retryCallArgs))
-=======
->>>>>>> 243fd66d
 }