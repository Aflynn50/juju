--- conflicted
+++ resolved
@@ -214,48 +214,6 @@
 	}
 }
 
-<<<<<<< HEAD
-=======
-func (s *ManifoldSuite) TestStartWithRaftDisabled(c *gc.C) {
-	s.raftEnabled.set = false
-	s.context = s.newContext(map[string]interface{}{
-		"raft-transport": dependency.ErrMissing,
-	})
-	// If raft is disabled raft-transport isn't needed to start
-	// up.
-	w := s.startWorkerClean(c)
-	workertest.CleanKill(c, w)
-}
-
-func (s *ManifoldSuite) TestStartNoAutocert(c *gc.C) {
-	s.manifold = httpserver.Manifold(httpserver.ManifoldConfig{
-		AgentName:            "machine-42",
-		CertWatcherName:      "cert-watcher",
-		StateName:            "state",
-		MuxName:              "mux",
-		HubName:              "hub",
-		APIServerName:        "api-server",
-		RaftTransportName:    "raft-transport",
-		RaftEnabledName:      "raft-enabled",
-		Clock:                s.clock,
-		PrometheusRegisterer: &s.prometheusRegisterer,
-		GetControllerConfig:  s.getControllerConfig,
-		NewTLSConfig:         s.newTLSConfigNoHandler,
-		NewWorker:            s.newWorker,
-	})
-	w := s.startWorkerClean(c)
-	defer workertest.CleanKill(c, w)
-	s.stub.CheckCallNames(c, "NewTLSConfig", "GetControllerConfig", "NewWorker")
-	newWorkerArgs := s.stub.Calls()[2].Args
-	c.Assert(newWorkerArgs, gc.HasLen, 1)
-	c.Assert(newWorkerArgs[0], gc.FitsTypeOf, httpserver.Config{})
-	config := newWorkerArgs[0].(httpserver.Config)
-
-	c.Assert(config.AutocertHandler, gc.IsNil)
-	c.Assert(config.AutocertListener, gc.IsNil)
-}
-
->>>>>>> bc96a4df
 func (s *ManifoldSuite) TestStopWorkerClosesState(c *gc.C) {
 	w := s.startWorkerClean(c)
 	defer workertest.CleanKill(c, w)
