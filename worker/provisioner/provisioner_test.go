--- conflicted
+++ resolved
@@ -96,14 +96,9 @@
 				c.Assert(o.Info.Password, Not(HasLen), 0)
 				info.Password = o.Info.Password
 				c.Assert(o.Info, DeepEquals, info)
-<<<<<<< HEAD
-
 				// Check we can connect to the state with
 				// the machine's entity name and password.
 				st, err := state.Open(o.Info, state.DefaultDialOpts())
-=======
-				st, err := state.Open(o.Info, state.DefaultDialTimeout)
->>>>>>> ca792966
 				c.Assert(err, IsNil)
 				st.Close()
 				return
