// Copyright 2012, 2013 Canonical Ltd.
// Licensed under the AGPLv3, see LICENCE file for details.

package provisioner_test

import (
	"fmt"
	"strings"
	"time"

	"github.com/juju/errors"
	"github.com/juju/names"
	jc "github.com/juju/testing/checkers"
	"github.com/juju/utils"
	"github.com/juju/utils/set"
	gc "launchpad.net/gocheck"

	"github.com/juju/juju/agent"
	"github.com/juju/juju/constraints"
	"github.com/juju/juju/environmentserver/authentication"
	"github.com/juju/juju/environs"
	"github.com/juju/juju/environs/config"
	"github.com/juju/juju/environs/imagemetadata"
	"github.com/juju/juju/environs/simplestreams"
	envtesting "github.com/juju/juju/environs/testing"
	"github.com/juju/juju/environs/tools"
	"github.com/juju/juju/instance"
	"github.com/juju/juju/juju/testing"
	"github.com/juju/juju/mongo"
	"github.com/juju/juju/network"
	"github.com/juju/juju/provider/dummy"
	"github.com/juju/juju/state"
	"github.com/juju/juju/state/api"
	"github.com/juju/juju/state/api/params"
	apiprovisioner "github.com/juju/juju/state/api/provisioner"
	apiserverprovisioner "github.com/juju/juju/state/apiserver/provisioner"
	coretesting "github.com/juju/juju/testing"
	coretools "github.com/juju/juju/tools"
	"github.com/juju/juju/version"
	"github.com/juju/juju/worker/provisioner"
)

type CommonProvisionerSuite struct {
	testing.JujuConnSuite
	op  <-chan dummy.Operation
	cfg *config.Config
	// defaultConstraints are used when adding a machine and then later in test assertions.
	defaultConstraints constraints.Value

	st          *api.State
	provisioner *apiprovisioner.State
}

type ProvisionerSuite struct {
	CommonProvisionerSuite
}

var _ = gc.Suite(&ProvisionerSuite{})

var veryShortAttempt = utils.AttemptStrategy{
	Total: 1 * time.Second,
	Delay: 80 * time.Millisecond,
}

func (s *CommonProvisionerSuite) SetUpSuite(c *gc.C) {
	s.JujuConnSuite.SetUpSuite(c)
	s.defaultConstraints = constraints.MustParse("arch=amd64 mem=4G cpu-cores=1 root-disk=8G")
}

func (s *CommonProvisionerSuite) SetUpTest(c *gc.C) {
	// Disable the default state policy, because the
	// provisioner needs to be able to test pathological
	// scenarios where a machine exists in state with
	// invalid environment config.
	dummy.SetStatePolicy(nil)

	s.JujuConnSuite.SetUpTest(c)

	// Create the operations channel with more than enough space
	// for those tests that don't listen on it.
	op := make(chan dummy.Operation, 500)
	dummy.Listen(op)
	s.op = op

	cfg, err := s.State.EnvironConfig()
	c.Assert(err, gc.IsNil)
	s.cfg = cfg

	// Create a machine for the dummy bootstrap instance,
	// so the provisioner doesn't destroy it.
	insts, err := s.Environ.Instances([]instance.Id{dummy.BootstrapInstanceId})
	c.Assert(err, gc.IsNil)
	addrs, err := insts[0].Addresses()
	c.Assert(err, gc.IsNil)
	machine, err := s.State.AddOneMachine(state.MachineTemplate{
		Addresses:  addrs,
		Series:     "quantal",
		Nonce:      agent.BootstrapNonce,
		InstanceId: dummy.BootstrapInstanceId,
		Jobs:       []state.MachineJob{state.JobManageEnviron},
	})
	c.Assert(err, gc.IsNil)
	c.Assert(machine.Id(), gc.Equals, "0")

	err = machine.SetAgentVersion(version.Current)
	c.Assert(err, gc.IsNil)

	password, err := utils.RandomPassword()
	c.Assert(err, gc.IsNil)
	err = machine.SetPassword(password)
	c.Assert(err, gc.IsNil)

	s.st = s.OpenAPIAsMachine(c, machine.Tag(), password, agent.BootstrapNonce)
	c.Assert(s.st, gc.NotNil)
	c.Logf("API: login as %q successful", machine.Tag())
	s.provisioner = s.st.Provisioner()
	c.Assert(s.provisioner, gc.NotNil)
}

// breakDummyProvider changes the environment config in state in a way
// that causes the given environMethod of the dummy provider to return
// an error, which is also returned as a message to be checked.
func breakDummyProvider(c *gc.C, st *state.State, environMethod string) string {
	attrs := map[string]interface{}{"broken": environMethod}
	err := st.UpdateEnvironConfig(attrs, nil, nil)
	c.Assert(err, gc.IsNil)
	return fmt.Sprintf("dummy.%s is broken", environMethod)
}

// invalidateEnvironment alters the environment configuration
// so the Settings returned from the watcher will not pass
// validation.
func (s *CommonProvisionerSuite) invalidateEnvironment(c *gc.C) {
	st, err := state.Open(s.MongoInfo(c), mongo.DefaultDialOpts(), state.Policy(nil))
	c.Assert(err, gc.IsNil)
	defer st.Close()
	attrs := map[string]interface{}{"type": "unknown"}
	err = st.UpdateEnvironConfig(attrs, nil, nil)
	c.Assert(err, gc.IsNil)
}

// fixEnvironment undoes the work of invalidateEnvironment.
func (s *CommonProvisionerSuite) fixEnvironment(c *gc.C) error {
	st, err := state.Open(s.MongoInfo(c), mongo.DefaultDialOpts(), state.Policy(nil))
	c.Assert(err, gc.IsNil)
	defer st.Close()
	attrs := map[string]interface{}{"type": s.cfg.AllAttrs()["type"]}
	return st.UpdateEnvironConfig(attrs, nil, nil)
}

// stopper is stoppable.
type stopper interface {
	Stop() error
}

// stop stops a stopper.
func stop(c *gc.C, s stopper) {
	c.Assert(s.Stop(), gc.IsNil)
}

func (s *CommonProvisionerSuite) startUnknownInstance(c *gc.C, id string) instance.Instance {
	instance, _ := testing.AssertStartInstance(c, s.Environ, id)
	select {
	case o := <-s.op:
		switch o := o.(type) {
		case dummy.OpStartInstance:
		default:
			c.Fatalf("unexpected operation %#v", o)
		}
	case <-time.After(coretesting.LongWait):
		c.Fatalf("timed out waiting for startinstance operation")
	}
	return instance
}

func (s *CommonProvisionerSuite) checkStartInstance(c *gc.C, m *state.Machine) instance.Instance {
	return s.checkStartInstanceCustom(c, m, "pork", s.defaultConstraints, nil, nil, nil, true)
}

func (s *CommonProvisionerSuite) checkStartInstanceCustom(
	c *gc.C, m *state.Machine,
	secret string, cons constraints.Value,
	networks []string, networkInfo []network.Info,
	checkPossibleTools coretools.List,
	waitInstanceId bool,
) (
	inst instance.Instance,
) {
	s.BackingState.StartSync()
	for {
		select {
		case o := <-s.op:
			switch o := o.(type) {
			case dummy.OpStartInstance:
				inst = o.Instance
				if waitInstanceId {
					s.waitInstanceId(c, m, inst.Id())
				}

				// Check the instance was started with the expected params.
				c.Assert(o.MachineId, gc.Equals, m.Id())
				nonceParts := strings.SplitN(o.MachineNonce, ":", 2)
				c.Assert(nonceParts, gc.HasLen, 2)
				c.Assert(nonceParts[0], gc.Equals, names.NewMachineTag("0").String())
				c.Assert(nonceParts[1], jc.Satisfies, utils.IsValidUUIDString)
				c.Assert(o.Secret, gc.Equals, secret)
				c.Assert(o.Networks, jc.DeepEquals, networks)
				c.Assert(o.NetworkInfo, jc.DeepEquals, networkInfo)

				var jobs []params.MachineJob
				for _, job := range m.Jobs() {
					jobs = append(jobs, job.ToParams())
				}
				c.Assert(o.Jobs, jc.SameContents, jobs)

				if checkPossibleTools != nil {
					c.Assert(o.PossibleTools, gc.DeepEquals, checkPossibleTools)
				}

				// All provisioned machines in this test suite have
				// their hardware characteristics attributes set to
				// the same values as the constraints due to the dummy
				// environment being used.
				if !constraints.IsEmpty(&cons) {
					c.Assert(o.Constraints, gc.DeepEquals, cons)
					hc, err := m.HardwareCharacteristics()
					c.Assert(err, gc.IsNil)
					c.Assert(*hc, gc.DeepEquals, instance.HardwareCharacteristics{
						Arch:     cons.Arch,
						Mem:      cons.Mem,
						RootDisk: cons.RootDisk,
						CpuCores: cons.CpuCores,
						CpuPower: cons.CpuPower,
						Tags:     cons.Tags,
					})
				}
				return
			default:
				c.Logf("ignoring unexpected operation %#v", o)
			}
		case <-time.After(2 * time.Second):
			c.Fatalf("provisioner did not start an instance")
			return
		}
	}
}

// checkNoOperations checks that the environ was not operated upon.
func (s *CommonProvisionerSuite) checkNoOperations(c *gc.C) {
	s.BackingState.StartSync()
	select {
	case o := <-s.op:
		c.Fatalf("unexpected operation %#v", o)
	case <-time.After(coretesting.ShortWait):
		return
	}
}

// checkStopInstances checks that an instance has been stopped.
func (s *CommonProvisionerSuite) checkStopInstances(c *gc.C, instances ...instance.Instance) {
	s.checkStopSomeInstances(c, instances, nil)
}

// checkStopSomeInstances checks that instancesToStop are stopped while instancesToKeep are not.
func (s *CommonProvisionerSuite) checkStopSomeInstances(c *gc.C,
	instancesToStop []instance.Instance, instancesToKeep []instance.Instance) {

	s.BackingState.StartSync()
	instanceIdsToStop := set.NewStrings()
	for _, instance := range instancesToStop {
		instanceIdsToStop.Add(string(instance.Id()))
	}
	instanceIdsToKeep := set.NewStrings()
	for _, instance := range instancesToKeep {
		instanceIdsToKeep.Add(string(instance.Id()))
	}
	// Continue checking for stop instance calls until all the instances we
	// are waiting on to finish, actually finish, or we time out.
	for !instanceIdsToStop.IsEmpty() {
		select {
		case o := <-s.op:
			switch o := o.(type) {
			case dummy.OpStopInstances:
				for _, id := range o.Ids {
					instId := string(id)
					instanceIdsToStop.Remove(instId)
					if instanceIdsToKeep.Contains(instId) {
						c.Errorf("provisioner unexpectedly stopped instance %s", instId)
					}
				}
			default:
				c.Fatalf("unexpected operation %#v", o)
				return
			}
		case <-time.After(2 * time.Second):
			c.Fatalf("provisioner did not stop an instance")
			return
		}
	}
}

func (s *CommonProvisionerSuite) waitMachine(c *gc.C, m *state.Machine, check func() bool) {
	// TODO(jam): We need to grow a new method on NotifyWatcherC
	// that calls StartSync while waiting for changes, then
	// waitMachine and waitHardwareCharacteristics can use that
	// instead
	w := m.Watch()
	defer stop(c, w)
	timeout := time.After(coretesting.LongWait)
	resync := time.After(0)
	for {
		select {
		case <-w.Changes():
			if check() {
				return
			}
		case <-resync:
			resync = time.After(coretesting.ShortWait)
			s.BackingState.StartSync()
		case <-timeout:
			c.Fatalf("machine %v wait timed out", m)
		}
	}
}

func (s *CommonProvisionerSuite) waitHardwareCharacteristics(c *gc.C, m *state.Machine, check func() bool) {
	w := m.WatchHardwareCharacteristics()
	defer stop(c, w)
	timeout := time.After(coretesting.LongWait)
	resync := time.After(0)
	for {
		select {
		case <-w.Changes():
			if check() {
				return
			}
		case <-resync:
			resync = time.After(coretesting.ShortWait)
			s.BackingState.StartSync()
		case <-timeout:
			c.Fatalf("hardware characteristics for machine %v wait timed out", m)
		}
	}
}

// waitRemoved waits for the supplied machine to be removed from state.
func (s *CommonProvisionerSuite) waitRemoved(c *gc.C, m *state.Machine) {
	s.waitMachine(c, m, func() bool {
		err := m.Refresh()
		if errors.IsNotFound(err) {
			return true
		}
		c.Assert(err, gc.IsNil)
		c.Logf("machine %v is still %s", m, m.Life())
		return false
	})
}

// waitInstanceId waits until the supplied machine has an instance id, then
// asserts it is as expected.
func (s *CommonProvisionerSuite) waitInstanceId(c *gc.C, m *state.Machine, expect instance.Id) {
	s.waitHardwareCharacteristics(c, m, func() bool {
		if actual, err := m.InstanceId(); err == nil {
			c.Assert(actual, gc.Equals, expect)
			return true
		} else if !state.IsNotProvisionedError(err) {
			// We don't expect any errors.
			panic(err)
		}
		c.Logf("machine %v is still unprovisioned", m)
		return false
	})
}

func (s *CommonProvisionerSuite) newEnvironProvisioner(c *gc.C) provisioner.Provisioner {
	machineTag := names.NewMachineTag("0")
	agentConfig := s.AgentConfigForTag(c, machineTag)
	return provisioner.NewEnvironProvisioner(s.provisioner, agentConfig)
}

func (s *CommonProvisionerSuite) addMachine() (*state.Machine, error) {
	return s.addMachineWithRequestedNetworks(nil, s.defaultConstraints)
}

func (s *CommonProvisionerSuite) addMachineWithRequestedNetworks(networks []string, cons constraints.Value) (*state.Machine, error) {
	return s.BackingState.AddOneMachine(state.MachineTemplate{
		Series:            coretesting.FakeDefaultSeries,
		Jobs:              []state.MachineJob{state.JobHostUnits},
		Constraints:       cons,
		RequestedNetworks: networks,
	})
}

func (s *CommonProvisionerSuite) ensureAvailability(c *gc.C, n int) []*state.Machine {
	changes, err := s.BackingState.EnsureAvailability(n, s.defaultConstraints, coretesting.FakeDefaultSeries)
	c.Assert(err, gc.IsNil)
	added := make([]*state.Machine, len(changes.Added))
	for i, mid := range changes.Added {
		m, err := s.BackingState.Machine(mid)
		c.Assert(err, gc.IsNil)
		added[i] = m
	}
	return added
}

func (s *ProvisionerSuite) TestProvisionerStartStop(c *gc.C) {
	p := s.newEnvironProvisioner(c)
	c.Assert(p.Stop(), gc.IsNil)
}

func (s *ProvisionerSuite) TestSimple(c *gc.C) {
	p := s.newEnvironProvisioner(c)
	defer stop(c, p)

	// Check that an instance is provisioned when the machine is created...
	m, err := s.addMachine()
	c.Assert(err, gc.IsNil)
	instance := s.checkStartInstance(c, m)

	// ...and removed, along with the machine, when the machine is Dead.
	c.Assert(m.EnsureDead(), gc.IsNil)
	s.checkStopInstances(c, instance)
	s.waitRemoved(c, m)
}

func (s *ProvisionerSuite) TestConstraints(c *gc.C) {
	// Create a machine with non-standard constraints.
	m, err := s.addMachine()
	c.Assert(err, gc.IsNil)
	cons := constraints.MustParse("mem=8G arch=amd64 cpu-cores=2 root-disk=10G")
	err = m.SetConstraints(cons)
	c.Assert(err, gc.IsNil)

	// Start a provisioner and check those constraints are used.
	p := s.newEnvironProvisioner(c)
	defer stop(c, p)
	s.checkStartInstanceCustom(c, m, "pork", cons, nil, nil, nil, true)
}

func (s *ProvisionerSuite) TestPossibleTools(c *gc.C) {

	// Clear out all tools, and set a current version that does not match the
	// agent-version in the environ config.
	envStorage := s.Environ.Storage()
	envtesting.RemoveFakeTools(c, envStorage)
	currentVersion := version.MustParseBinary("1.2.3-quantal-arm64")
	s.PatchValue(&version.Current, currentVersion)

	// Upload some plausible matches, and some that should be filtered out.
	compatibleVersion := version.MustParseBinary("1.2.3-quantal-amd64")
	ignoreVersion1 := version.MustParseBinary("1.2.4-quantal-arm64")
	ignoreVersion2 := version.MustParseBinary("1.2.3-precise-arm64")
	availableVersions := []version.Binary{
		currentVersion, compatibleVersion, ignoreVersion1, ignoreVersion2,
	}
	envtesting.AssertUploadFakeToolsVersions(c, envStorage, availableVersions...)

	// Extract the tools that we expect to actually match.
	expectedList, err := tools.FindInstanceTools(s.Environ, currentVersion.Number, currentVersion.Series, nil)
	c.Assert(err, gc.IsNil)

	// Create the machine and check the tools that get passed into StartInstance.
	machine, err := s.BackingState.AddOneMachine(state.MachineTemplate{
		Series: "quantal",
		Jobs:   []state.MachineJob{state.JobHostUnits},
	})
	c.Assert(err, gc.IsNil)

	provisioner := s.newEnvironProvisioner(c)
	defer stop(c, provisioner)
	s.checkStartInstanceCustom(
		c, machine, "pork", constraints.Value{},
		nil, nil, expectedList, true,
	)
}

func (s *ProvisionerSuite) TestProvisionerSetsErrorStatusWhenNoToolsAreAvailable(c *gc.C) {
	p := s.newEnvironProvisioner(c)
	defer stop(c, p)

	// Check that an instance is not provisioned when the machine is created...
	m, err := s.BackingState.AddOneMachine(state.MachineTemplate{
		// We need a valid series that has no tools uploaded
		Series:      "raring",
		Jobs:        []state.MachineJob{state.JobHostUnits},
		Constraints: s.defaultConstraints,
	})
	c.Assert(err, gc.IsNil)
	s.checkNoOperations(c)

	t0 := time.Now()
	for time.Since(t0) < coretesting.LongWait {
		// And check the machine status is set to error.
		status, info, _, err := m.Status()
		c.Assert(err, gc.IsNil)
		if status == params.StatusPending {
			time.Sleep(coretesting.ShortWait)
			continue
		}
		c.Assert(status, gc.Equals, params.StatusError)
		c.Assert(info, gc.Equals, "no matching tools available")
		break
	}

	// Restart the PA to make sure the machine is skipped again.
	stop(c, p)
	p = s.newEnvironProvisioner(c)
	defer stop(c, p)
	s.checkNoOperations(c)
}

func (s *ProvisionerSuite) TestProvisionerSetsErrorStatusWhenStartInstanceFailed(c *gc.C) {
	brokenMsg := breakDummyProvider(c, s.State, "StartInstance")
	p := s.newEnvironProvisioner(c)
	defer stop(c, p)

	// Check that an instance is not provisioned when the machine is created...
	m, err := s.addMachine()
	c.Assert(err, gc.IsNil)
	s.checkNoOperations(c)

	t0 := time.Now()
	for time.Since(t0) < coretesting.LongWait {
		// And check the machine status is set to error.
		status, info, _, err := m.Status()
		c.Assert(err, gc.IsNil)
		if status == params.StatusPending {
			time.Sleep(coretesting.ShortWait)
			continue
		}
		c.Assert(status, gc.Equals, params.StatusError)
		c.Assert(info, gc.Equals, brokenMsg)
		break
	}

	// Unbreak the environ config.
	err = s.fixEnvironment(c)
	c.Assert(err, gc.IsNil)

	// Restart the PA to make sure the machine is skipped again.
	stop(c, p)
	p = s.newEnvironProvisioner(c)
	defer stop(c, p)
	s.checkNoOperations(c)
}

func (s *ProvisionerSuite) TestProvisioningDoesNotOccurForContainers(c *gc.C) {
	p := s.newEnvironProvisioner(c)
	defer stop(c, p)

	// create a machine to host the container.
	m, err := s.addMachine()
	c.Assert(err, gc.IsNil)
	inst := s.checkStartInstance(c, m)

	// make a container on the machine we just created
	template := state.MachineTemplate{
		Series: coretesting.FakeDefaultSeries,
		Jobs:   []state.MachineJob{state.JobHostUnits},
	}
	container, err := s.State.AddMachineInsideMachine(template, m.Id(), instance.LXC)
	c.Assert(err, gc.IsNil)

	// the PA should not attempt to create it
	s.checkNoOperations(c)

	// cleanup
	c.Assert(container.EnsureDead(), gc.IsNil)
	c.Assert(container.Remove(), gc.IsNil)
	c.Assert(m.EnsureDead(), gc.IsNil)
	s.checkStopInstances(c, inst)
	s.waitRemoved(c, m)
}

func (s *ProvisionerSuite) TestProvisioningMachinesWithRequestedNetworks(c *gc.C) {
	p := s.newEnvironProvisioner(c)
	defer stop(c, p)

	// Add and provision a machine with networks specified.
	requestedNetworks := []string{"net1", "net2"}
	cons := constraints.MustParse(s.defaultConstraints.String(), "networks=^net3,^net4")
	expectNetworkInfo := []network.Info{{
		MACAddress:    "aa:bb:cc:dd:ee:f0",
		InterfaceName: "eth0",
		ProviderId:    "net1",
		NetworkName:   "net1",
		VLANTag:       0,
		CIDR:          "0.1.2.0/24",
	}, {
		MACAddress:    "aa:bb:cc:dd:ee:f1",
		InterfaceName: "eth1",
		ProviderId:    "net2",
		NetworkName:   "net2",
		VLANTag:       1,
		CIDR:          "0.2.2.0/24",
	}}
	m, err := s.addMachineWithRequestedNetworks(requestedNetworks, cons)
	c.Assert(err, gc.IsNil)
	inst := s.checkStartInstanceCustom(
		c, m, "pork", cons,
		requestedNetworks, expectNetworkInfo,
		nil, true,
	)

	_, err = s.State.Network("net1")
	c.Assert(err, gc.IsNil)
	_, err = s.State.Network("net2")
	c.Assert(err, gc.IsNil)
	_, err = s.State.Network("net3")
	c.Assert(err, jc.Satisfies, errors.IsNotFound)
	_, err = s.State.Network("net4")
	c.Assert(err, jc.Satisfies, errors.IsNotFound)
	ifaces, err := m.NetworkInterfaces()
	c.Assert(err, gc.IsNil)
	c.Assert(ifaces, gc.HasLen, 2)

	// Cleanup.
	c.Assert(m.EnsureDead(), gc.IsNil)
	s.checkStopInstances(c, inst)
	s.waitRemoved(c, m)
}

func (s *ProvisionerSuite) TestSetInstanceInfoFailureSetsErrorStatusAndStopsInstanceButKeepsGoing(c *gc.C) {
	p := s.newEnvironProvisioner(c)
	defer stop(c, p)

	// Add and provision a machine with networks specified.
	networks := []string{"bad-net1"}
	// "bad-" prefix for networks causes dummy provider to report
	// invalid network.Info.
	expectNetworkInfo := []network.Info{
		{ProviderId: "bad-net1", NetworkName: "bad-net1", CIDR: "invalid"},
	}
	m, err := s.addMachineWithRequestedNetworks(networks, constraints.Value{})
	c.Assert(err, gc.IsNil)
	inst := s.checkStartInstanceCustom(
		c, m, "pork", constraints.Value{},
		networks, expectNetworkInfo,
		nil, false,
	)

	// Ensure machine error status was set.
	t0 := time.Now()
	for time.Since(t0) < coretesting.LongWait {
		// And check the machine status is set to error.
		status, info, _, err := m.Status()
		c.Assert(err, gc.IsNil)
		if status == params.StatusPending {
			time.Sleep(coretesting.ShortWait)
			continue
		}
		c.Assert(status, gc.Equals, params.StatusError)
		c.Assert(info, gc.Matches, `aborted instance "dummyenv-0": cannot add network "bad-net1": invalid CIDR address: invalid`)
		break
	}
	s.checkStopInstances(c, inst)

	// Make sure the task didn't stop with an error
	died := make(chan error)
	go func() {
		died <- p.Wait()
	}()
	select {
	case <-time.After(coretesting.LongWait):
	case err = <-died:
		c.Fatalf("provisioner task died unexpectedly with err: %v", err)
	}

	// Restart the PA to make sure the machine is not retried.
	stop(c, p)
	p = s.newEnvironProvisioner(c)
	defer stop(c, p)

	s.checkNoOperations(c)
}

func (s *ProvisionerSuite) TestProvisioningDoesNotOccurWithAnInvalidEnvironment(c *gc.C) {
	s.invalidateEnvironment(c)

	p := s.newEnvironProvisioner(c)
	defer stop(c, p)

	// try to create a machine
	_, err := s.addMachine()
	c.Assert(err, gc.IsNil)

	// the PA should not create it
	s.checkNoOperations(c)
}

func (s *ProvisionerSuite) TestProvisioningOccursWithFixedEnvironment(c *gc.C) {
	s.invalidateEnvironment(c)

	p := s.newEnvironProvisioner(c)
	defer stop(c, p)

	// try to create a machine
	m, err := s.addMachine()
	c.Assert(err, gc.IsNil)

	// the PA should not create it
	s.checkNoOperations(c)

	err = s.fixEnvironment(c)
	c.Assert(err, gc.IsNil)

	s.checkStartInstance(c, m)
}

func (s *ProvisionerSuite) TestProvisioningDoesOccurAfterInvalidEnvironmentPublished(c *gc.C) {
	s.PatchValue(provisioner.GetToolsFinder, func(*apiprovisioner.State) provisioner.ToolsFinder {
		return mockToolsFinder{}
	})
	p := s.newEnvironProvisioner(c)
	defer stop(c, p)

	// place a new machine into the state
	m, err := s.addMachine()
	c.Assert(err, gc.IsNil)

	s.checkStartInstance(c, m)

	s.invalidateEnvironment(c)

	// create a second machine
	m, err = s.addMachine()
	c.Assert(err, gc.IsNil)

	// the PA should create it using the old environment
	s.checkStartInstance(c, m)
}

func (s *ProvisionerSuite) TestProvisioningDoesNotProvisionTheSameMachineAfterRestart(c *gc.C) {
	p := s.newEnvironProvisioner(c)
	defer stop(c, p)

	// create a machine
	m, err := s.addMachine()
	c.Assert(err, gc.IsNil)
	s.checkStartInstance(c, m)

	// restart the PA
	stop(c, p)
	p = s.newEnvironProvisioner(c)
	defer stop(c, p)

	// check that there is only one machine provisioned.
	machines, err := s.State.AllMachines()
	c.Assert(err, gc.IsNil)
	c.Check(len(machines), gc.Equals, 2)
	c.Check(machines[0].Id(), gc.Equals, "0")
	c.Check(machines[1].CheckProvisioned("fake_nonce"), jc.IsFalse)

	// the PA should not create it a second time
	s.checkNoOperations(c)
}

func (s *ProvisionerSuite) TestDyingMachines(c *gc.C) {
	p := s.newEnvironProvisioner(c)
	defer stop(c, p)

	// provision a machine
	m0, err := s.addMachine()
	c.Assert(err, gc.IsNil)
	s.checkStartInstance(c, m0)

	// stop the provisioner and make the machine dying
	stop(c, p)
	err = m0.Destroy()
	c.Assert(err, gc.IsNil)

	// add a new, dying, unprovisioned machine
	m1, err := s.addMachine()
	c.Assert(err, gc.IsNil)
	err = m1.Destroy()
	c.Assert(err, gc.IsNil)

	// start the provisioner and wait for it to reap the useless machine
	p = s.newEnvironProvisioner(c)
	defer stop(c, p)
	s.checkNoOperations(c)
	s.waitRemoved(c, m1)

	// verify the other one's still fine
	err = m0.Refresh()
	c.Assert(err, gc.IsNil)
	c.Assert(m0.Life(), gc.Equals, state.Dying)
}

func (s *ProvisionerSuite) TestProvisioningRecoversAfterInvalidEnvironmentPublished(c *gc.C) {
	s.PatchValue(provisioner.GetToolsFinder, func(*apiprovisioner.State) provisioner.ToolsFinder {
		return mockToolsFinder{}
	})
	p := s.newEnvironProvisioner(c)
	defer stop(c, p)

	// place a new machine into the state
	m, err := s.addMachine()
	c.Assert(err, gc.IsNil)
	s.checkStartInstance(c, m)

	s.invalidateEnvironment(c)
	s.BackingState.StartSync()

	// create a second machine
	m, err = s.addMachine()
	c.Assert(err, gc.IsNil)

	// the PA should create it using the old environment
	s.checkStartInstance(c, m)

	err = s.fixEnvironment(c)
	c.Assert(err, gc.IsNil)

	// insert our observer
	cfgObserver := make(chan *config.Config, 1)
	provisioner.SetObserver(p, cfgObserver)

	err = s.State.UpdateEnvironConfig(map[string]interface{}{"secret": "beef"}, nil, nil)
	c.Assert(err, gc.IsNil)

	s.BackingState.StartSync()

	// wait for the PA to load the new configuration
	select {
	case <-cfgObserver:
	case <-time.After(coretesting.LongWait):
		c.Fatalf("PA did not action config change")
	}

	// create a third machine
	m, err = s.addMachine()
	c.Assert(err, gc.IsNil)

	// the PA should create it using the new environment
	s.checkStartInstanceCustom(c, m, "beef", s.defaultConstraints, nil, nil, nil, true)
}

type mockMachineGetter struct{}

func (*mockMachineGetter) Machine(names.MachineTag) (*apiprovisioner.Machine, error) {
	return nil, fmt.Errorf("error")
}

func (*mockMachineGetter) MachinesWithTransientErrors() ([]*apiprovisioner.Machine, []params.StatusResult, error) {
	return nil, nil, fmt.Errorf("error")
}

func (s *ProvisionerSuite) TestMachineErrorsRetainInstances(c *gc.C) {
<<<<<<< HEAD
	task := s.newProvisionerTask(c, config.HarvestAll, s.Environ, s.provisioner)
=======
	task := s.newProvisionerTask(c, false, s.Environ, s.provisioner, mockToolsFinder{})
>>>>>>> 8a61d29a
	defer stop(c, task)

	// create a machine
	m0, err := s.addMachine()
	c.Assert(err, gc.IsNil)
	s.checkStartInstance(c, m0)

	// create an instance out of band
	s.startUnknownInstance(c, "999")

	// start the provisioner and ensure it doesn't kill any instances if there are error getting machines
<<<<<<< HEAD
	task = s.newProvisionerTask(c, config.HarvestAll, s.Environ, &mockMachineGetter{})
=======
	task = s.newProvisionerTask(c, false, s.Environ, &mockMachineGetter{}, mockToolsFinder{})
>>>>>>> 8a61d29a
	defer func() {
		err := task.Stop()
		c.Assert(err, gc.ErrorMatches, ".*failed to get machine.*")
	}()
	s.checkNoOperations(c)
}

func (s *ProvisionerSuite) TestProvisionerObservesConfigChanges(c *gc.C) {
	p := s.newEnvironProvisioner(c)
	defer stop(c, p)

	// create a machine
	m0, err := s.addMachine()
	c.Assert(err, gc.IsNil)
	i0 := s.checkStartInstance(c, m0)

	// create a second machine
	m1, err := s.addMachine()
	c.Assert(err, gc.IsNil)
	i1 := s.checkStartInstance(c, m1)

	// mark the first machine as dead
	c.Assert(m0.EnsureDead(), gc.IsNil)

	// remove the second machine entirely from state
	c.Assert(m1.EnsureDead(), gc.IsNil)
	c.Assert(m1.Remove(), gc.IsNil)

	// We default to the destroyed method. Only the one we know is
	// dead should be stopped; not the unknown instance.
	s.checkStopSomeInstances(c, []instance.Instance{i0}, []instance.Instance{i1})
	s.waitRemoved(c, m0)

	// insert our observer
	cfgObserver := make(chan *config.Config, 1)
	provisioner.SetObserver(p, cfgObserver)

	// Switch to reaping on Destroyed machines.
	attrs := map[string]interface{}{
		config.ProvisionerHarvestModeKey: config.HarvestDestroyed.Description(),
	}
	err = s.State.UpdateEnvironConfig(attrs, nil, nil)
	c.Assert(err, gc.IsNil)

	s.BackingState.StartSync()

	// wait for the PA to load the new configuration
	select {
	case newCfg := <-cfgObserver:
		c.Assert(
			newCfg.ProvisionerHarvestMode().Description(),
			gc.Equals,
			config.HarvestDestroyed.Description(),
		)
	case <-time.After(coretesting.LongWait):
		c.Fatalf("PA did not action config change")
	}

	m3, err := s.addMachine()
	c.Assert(err, gc.IsNil)
	s.checkStartInstance(c, m3)
}

func (s *ProvisionerSuite) newProvisionerTask(
	c *gc.C,
<<<<<<< HEAD
	harvestingMethod config.HarvestMode,
	broker environs.InstanceBroker,
	machineGetter provisioner.MachineGetter,
=======
	safeMode bool,
	broker environs.InstanceBroker,
	machineGetter provisioner.MachineGetter,
	toolsFinder provisioner.ToolsFinder,
>>>>>>> 8a61d29a
) provisioner.ProvisionerTask {

	machineWatcher, err := s.provisioner.WatchEnvironMachines()
	c.Assert(err, gc.IsNil)
	retryWatcher, err := s.provisioner.WatchMachineErrorRetry()
	c.Assert(err, gc.IsNil)
	auth, err := authentication.NewAPIAuthenticator(s.provisioner)
	c.Assert(err, gc.IsNil)

	return provisioner.NewProvisionerTask(
		names.NewMachineTag("0"),
		harvestingMethod,
		machineGetter,
		toolsFinder,
		machineWatcher,
		retryWatcher,
		broker,
		auth,
		imagemetadata.ReleasedStream,
	)
}

<<<<<<< HEAD
func (s *ProvisionerSuite) TestHarvestNoneReapsNothing(c *gc.C) {

	task := s.newProvisionerTask(c, config.HarvestDestroyed, s.Environ, s.provisioner)
	defer stop(c, task)
	task.SetHarvestMode(config.HarvestNone)

	// Create a machine and an unknown instance.
	m0, err := s.addMachine()
	c.Assert(err, gc.IsNil)
	s.checkStartInstance(c, m0)
	s.startUnknownInstance(c, "999")

	// Mark the first machine as dead.
	c.Assert(m0.EnsureDead(), gc.IsNil)

	// Ensure we're doing nothing.
	s.checkNoOperations(c)
}
func (s *ProvisionerSuite) TestHarvestUnknownReapsOnlyUnknown(c *gc.C) {

	task := s.newProvisionerTask(c, config.HarvestDestroyed, s.Environ, s.provisioner)
=======
func (s *ProvisionerSuite) TestTurningOffSafeModeReapsUnknownInstances(c *gc.C) {
	task := s.newProvisionerTask(c, true, s.Environ, s.provisioner, mockToolsFinder{})
>>>>>>> 8a61d29a
	defer stop(c, task)
	task.SetHarvestMode(config.HarvestUnknown)

	// Create a machine and an unknown instance.
	m0, err := s.addMachine()
	c.Assert(err, gc.IsNil)
	i0 := s.checkStartInstance(c, m0)
	i1 := s.startUnknownInstance(c, "999")

	// Mark the first machine as dead.
	c.Assert(m0.EnsureDead(), gc.IsNil)

	// When only harvesting unknown machines, only one of the machines
	// is stopped.
	s.checkStopSomeInstances(c, []instance.Instance{i1}, []instance.Instance{i0})
	s.waitRemoved(c, m0)
}

func (s *ProvisionerSuite) TestHarvestDestroyedReapsOnlyDestroyed(c *gc.C) {

	task := s.newProvisionerTask(c, config.HarvestDestroyed, s.Environ, s.provisioner)
	defer stop(c, task)

	// Create a machine and an unknown instance.
	m0, err := s.addMachine()
	c.Assert(err, gc.IsNil)
	i0 := s.checkStartInstance(c, m0)
	i1 := s.startUnknownInstance(c, "999")

	// Mark the first machine as dead.
	c.Assert(m0.EnsureDead(), gc.IsNil)

	// When only harvesting destroyed machines, only one of the
	// machines is stopped.
	s.checkStopSomeInstances(c, []instance.Instance{i0}, []instance.Instance{i1})
	s.waitRemoved(c, m0)
}

func (s *ProvisionerSuite) TestHarvestAllReapsAllTheThings(c *gc.C) {

	task := s.newProvisionerTask(c, config.HarvestDestroyed, s.Environ, s.provisioner)
	defer stop(c, task)
	task.SetHarvestMode(config.HarvestAll)

	// Create a machine and an unknown instance.
	m0, err := s.addMachine()
	c.Assert(err, gc.IsNil)
	i0 := s.checkStartInstance(c, m0)
	i1 := s.startUnknownInstance(c, "999")

	// Mark the first machine as dead.
	c.Assert(m0.EnsureDead(), gc.IsNil)

	// Everything must die!
	s.checkStopSomeInstances(c, []instance.Instance{i0, i1}, []instance.Instance{})
	s.waitRemoved(c, m0)
}

func (s *ProvisionerSuite) TestProvisionerRetriesTransientErrors(c *gc.C) {
	s.PatchValue(&apiserverprovisioner.ErrorRetryWaitDelay, 5*time.Millisecond)
<<<<<<< HEAD
	e := &mockBroker{Environ: s.Environ, retryCount: make(map[string]int)}
	task := s.newProvisionerTask(c, config.HarvestAll, e, s.provisioner)
=======
	var e environs.Environ = &mockBroker{Environ: s.Environ, retryCount: make(map[string]int)}
	task := s.newProvisionerTask(c, false, e, s.provisioner, mockToolsFinder{})
>>>>>>> 8a61d29a
	defer stop(c, task)

	// Provision some machines, some will be started first time,
	// another will require retries.
	m1, err := s.addMachine()
	c.Assert(err, gc.IsNil)
	s.checkStartInstance(c, m1)
	m2, err := s.addMachine()
	c.Assert(err, gc.IsNil)
	s.checkStartInstance(c, m2)
	m3, err := s.addMachine()
	c.Assert(err, gc.IsNil)
	m4, err := s.addMachine()
	c.Assert(err, gc.IsNil)

	// mockBroker will fail to start machine-3 several times;
	// keep setting the transient flag to retry until the
	// instance has started.
	thatsAllFolks := make(chan struct{})
	go func() {
		for {
			select {
			case <-thatsAllFolks:
				return
			case <-time.After(coretesting.ShortWait):
				err := m3.SetStatus(params.StatusError, "info", params.StatusData{"transient": true})
				c.Assert(err, gc.IsNil)
			}
		}
	}()
	s.checkStartInstance(c, m3)
	close(thatsAllFolks)

	// Machine 4 is never provisioned.
	status, _, _, err := m4.Status()
	c.Assert(err, gc.IsNil)
	c.Assert(status, gc.Equals, params.StatusError)
	_, err = m4.InstanceId()
	c.Assert(err, jc.Satisfies, state.IsNotProvisionedError)
}

func (s *ProvisionerSuite) TestProvisionerObservesMachineJobs(c *gc.C) {
	s.PatchValue(&apiserverprovisioner.ErrorRetryWaitDelay, 5*time.Millisecond)
	broker := &mockBroker{Environ: s.Environ, retryCount: make(map[string]int)}
<<<<<<< HEAD
	task := s.newProvisionerTask(c, config.HarvestAll, broker, s.provisioner)
=======
	task := s.newProvisionerTask(c, false, broker, s.provisioner, mockToolsFinder{})
>>>>>>> 8a61d29a
	defer stop(c, task)

	added := s.ensureAvailability(c, 3)
	c.Assert(added, gc.HasLen, 2)
	byId := make(map[string]*state.Machine)
	for _, m := range added {
		byId[m.Id()] = m
	}
	for _, id := range broker.ids {
		s.checkStartInstance(c, byId[id])
	}
}

type mockBroker struct {
	environs.Environ
	retryCount map[string]int
	ids        []string
}

func (b *mockBroker) StartInstance(args environs.StartInstanceParams) (instance.Instance, *instance.HardwareCharacteristics, []network.Info, error) {
	// All machines except machines 3, 4 are provisioned successfully the first time.
	// Machines 3 is provisioned after some attempts have been made.
	// Machine 4 is never provisioned.
	id := args.MachineConfig.MachineId
	// record ids so we can call checkStartInstance in the appropriate order.
	b.ids = append(b.ids, id)
	retries := b.retryCount[id]
	if (id != "3" && id != "4") || retries > 2 {
		return b.Environ.StartInstance(args)
	} else {
		b.retryCount[id] = retries + 1
	}
	return nil, nil, nil, fmt.Errorf("error: some error")
}

func (b *mockBroker) GetToolsSources() ([]simplestreams.DataSource, error) {
	return b.Environ.(tools.SupportsCustomSources).GetToolsSources()
}

type mockToolsFinder struct {
}

func (f mockToolsFinder) FindTools(number version.Number, series string, arch *string) (coretools.List, error) {
	v, err := version.ParseBinary(fmt.Sprintf("%s-%s-%s", number, series, version.Current.Arch))
	if err != nil {
		return nil, err
	}
	if arch != nil {
		v.Arch = *arch
	}
	return coretools.List{&coretools.Tools{Version: v}}, nil
}<|MERGE_RESOLUTION|>--- conflicted
+++ resolved
@@ -847,11 +847,7 @@
 }
 
 func (s *ProvisionerSuite) TestMachineErrorsRetainInstances(c *gc.C) {
-<<<<<<< HEAD
-	task := s.newProvisionerTask(c, config.HarvestAll, s.Environ, s.provisioner)
-=======
-	task := s.newProvisionerTask(c, false, s.Environ, s.provisioner, mockToolsFinder{})
->>>>>>> 8a61d29a
+	task := s.newProvisionerTask(c, config.HarvestAll, s.Environ, s.provisioner, mockToolsFinder{})
 	defer stop(c, task)
 
 	// create a machine
@@ -863,11 +859,13 @@
 	s.startUnknownInstance(c, "999")
 
 	// start the provisioner and ensure it doesn't kill any instances if there are error getting machines
-<<<<<<< HEAD
-	task = s.newProvisionerTask(c, config.HarvestAll, s.Environ, &mockMachineGetter{})
-=======
-	task = s.newProvisionerTask(c, false, s.Environ, &mockMachineGetter{}, mockToolsFinder{})
->>>>>>> 8a61d29a
+	task = s.newProvisionerTask(
+		c,
+		config.HarvestAll,
+		s.Environ,
+		&mockMachineGetter{},
+		&mockToolsFinder{},
+	)
 	defer func() {
 		err := task.Stop()
 		c.Assert(err, gc.ErrorMatches, ".*failed to get machine.*")
@@ -933,16 +931,10 @@
 
 func (s *ProvisionerSuite) newProvisionerTask(
 	c *gc.C,
-<<<<<<< HEAD
 	harvestingMethod config.HarvestMode,
 	broker environs.InstanceBroker,
 	machineGetter provisioner.MachineGetter,
-=======
-	safeMode bool,
-	broker environs.InstanceBroker,
-	machineGetter provisioner.MachineGetter,
 	toolsFinder provisioner.ToolsFinder,
->>>>>>> 8a61d29a
 ) provisioner.ProvisionerTask {
 
 	machineWatcher, err := s.provisioner.WatchEnvironMachines()
@@ -965,10 +957,9 @@
 	)
 }
 
-<<<<<<< HEAD
 func (s *ProvisionerSuite) TestHarvestNoneReapsNothing(c *gc.C) {
 
-	task := s.newProvisionerTask(c, config.HarvestDestroyed, s.Environ, s.provisioner)
+	task := s.newProvisionerTask(c, config.HarvestDestroyed, s.Environ, s.provisioner, mockToolsFinder{})
 	defer stop(c, task)
 	task.SetHarvestMode(config.HarvestNone)
 
@@ -986,11 +977,12 @@
 }
 func (s *ProvisionerSuite) TestHarvestUnknownReapsOnlyUnknown(c *gc.C) {
 
-	task := s.newProvisionerTask(c, config.HarvestDestroyed, s.Environ, s.provisioner)
-=======
-func (s *ProvisionerSuite) TestTurningOffSafeModeReapsUnknownInstances(c *gc.C) {
-	task := s.newProvisionerTask(c, true, s.Environ, s.provisioner, mockToolsFinder{})
->>>>>>> 8a61d29a
+	task := s.newProvisionerTask(c,
+		config.HarvestDestroyed,
+		s.Environ,
+		s.provisioner,
+		mockToolsFinder{},
+	)
 	defer stop(c, task)
 	task.SetHarvestMode(config.HarvestUnknown)
 
@@ -1011,7 +1003,13 @@
 
 func (s *ProvisionerSuite) TestHarvestDestroyedReapsOnlyDestroyed(c *gc.C) {
 
-	task := s.newProvisionerTask(c, config.HarvestDestroyed, s.Environ, s.provisioner)
+	task := s.newProvisionerTask(
+		c,
+		config.HarvestDestroyed,
+		s.Environ,
+		s.provisioner,
+		mockToolsFinder{},
+	)
 	defer stop(c, task)
 
 	// Create a machine and an unknown instance.
@@ -1031,7 +1029,12 @@
 
 func (s *ProvisionerSuite) TestHarvestAllReapsAllTheThings(c *gc.C) {
 
-	task := s.newProvisionerTask(c, config.HarvestDestroyed, s.Environ, s.provisioner)
+	task := s.newProvisionerTask(c,
+		config.HarvestDestroyed,
+		s.Environ,
+		s.provisioner,
+		mockToolsFinder{},
+	)
 	defer stop(c, task)
 	task.SetHarvestMode(config.HarvestAll)
 
@@ -1051,13 +1054,8 @@
 
 func (s *ProvisionerSuite) TestProvisionerRetriesTransientErrors(c *gc.C) {
 	s.PatchValue(&apiserverprovisioner.ErrorRetryWaitDelay, 5*time.Millisecond)
-<<<<<<< HEAD
 	e := &mockBroker{Environ: s.Environ, retryCount: make(map[string]int)}
-	task := s.newProvisionerTask(c, config.HarvestAll, e, s.provisioner)
-=======
-	var e environs.Environ = &mockBroker{Environ: s.Environ, retryCount: make(map[string]int)}
-	task := s.newProvisionerTask(c, false, e, s.provisioner, mockToolsFinder{})
->>>>>>> 8a61d29a
+	task := s.newProvisionerTask(c, config.HarvestAll, e, s.provisioner, mockToolsFinder{})
 	defer stop(c, task)
 
 	// Provision some machines, some will be started first time,
@@ -1102,11 +1100,7 @@
 func (s *ProvisionerSuite) TestProvisionerObservesMachineJobs(c *gc.C) {
 	s.PatchValue(&apiserverprovisioner.ErrorRetryWaitDelay, 5*time.Millisecond)
 	broker := &mockBroker{Environ: s.Environ, retryCount: make(map[string]int)}
-<<<<<<< HEAD
-	task := s.newProvisionerTask(c, config.HarvestAll, broker, s.provisioner)
-=======
-	task := s.newProvisionerTask(c, false, broker, s.provisioner, mockToolsFinder{})
->>>>>>> 8a61d29a
+	task := s.newProvisionerTask(c, config.HarvestAll, broker, s.provisioner, mockToolsFinder{})
 	defer stop(c, task)
 
 	added := s.ensureAvailability(c, 3)
