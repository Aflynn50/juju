// Copyright 2012-2014 Canonical Ltd.
// Licensed under the AGPLv3, see LICENCE file for details.

package context_test

import (
	stdcontext "context"
	"strings"
	"time"

	"github.com/golang/mock/gomock"
	"github.com/juju/charm/v10"
	"github.com/juju/errors"
	"github.com/juju/names/v4"
	"github.com/juju/testing"
	jc "github.com/juju/testing/checkers"
	gc "gopkg.in/check.v1"

	"github.com/juju/juju/api/agent/secretsmanager"
	"github.com/juju/juju/api/agent/uniter"
	basetesting "github.com/juju/juju/api/base/testing"
	"github.com/juju/juju/core/application"
	"github.com/juju/juju/core/model"
	"github.com/juju/juju/core/network"
	"github.com/juju/juju/core/quota"
	coresecrets "github.com/juju/juju/core/secrets"
	"github.com/juju/juju/core/status"
	"github.com/juju/juju/rpc/params"
	"github.com/juju/juju/secrets"
	"github.com/juju/juju/secrets/provider"
	"github.com/juju/juju/secrets/provider/vault"
	coretesting "github.com/juju/juju/testing"
	"github.com/juju/juju/worker/common/charmrunner"
	"github.com/juju/juju/worker/uniter/runner/context"
	"github.com/juju/juju/worker/uniter/runner/context/mocks"
	"github.com/juju/juju/worker/uniter/runner/jujuc"
)

type InterfaceSuite struct {
	HookContextSuite
}

var _ = gc.Suite(&InterfaceSuite{})

func (s *InterfaceSuite) TestUnitName(c *gc.C) {
	ctx := s.GetContext(c, -1, "", names.StorageTag{})
	c.Assert(ctx.UnitName(), gc.Equals, "u/0")
}

func (s *InterfaceSuite) TestHookRelation(c *gc.C) {
	ctx := s.GetContext(c, -1, "", names.StorageTag{})
	r, err := ctx.HookRelation()
	c.Assert(err, jc.Satisfies, errors.IsNotFound)
	c.Assert(r, gc.IsNil)
}

func (s *InterfaceSuite) TestHookStorage(c *gc.C) {
	ctx := s.GetContext(c, -1, "", names.NewStorageTag("data/0"))
	storage, err := ctx.HookStorage()
	c.Assert(err, jc.ErrorIsNil)
	c.Assert(storage, gc.NotNil)
	c.Assert(storage.Tag().Id(), gc.Equals, "data/0")
}

func (s *InterfaceSuite) TestRemoteUnitName(c *gc.C) {
	ctx := s.GetContext(c, -1, "", names.StorageTag{})
	name, err := ctx.RemoteUnitName()
	c.Assert(err, jc.Satisfies, errors.IsNotFound)
	c.Assert(name, gc.Equals, "")
}

func (s *InterfaceSuite) TestRemoteApplicationName(c *gc.C) {
	ctx := s.GetContext(c, -1, "", names.StorageTag{})
	name, err := ctx.RemoteApplicationName()
	c.Assert(err, jc.Satisfies, errors.IsNotFound)
	c.Assert(name, gc.Equals, "")
}

func (s *InterfaceSuite) TestWorkloadName(c *gc.C) {
	ctx := s.GetContext(c, -1, "", names.StorageTag{})
	name, err := ctx.WorkloadName()
	c.Assert(err, jc.Satisfies, errors.IsNotFound)
	c.Assert(name, gc.Equals, "")
}

func (s *InterfaceSuite) TestRelationIds(c *gc.C) {
	ctx := s.GetContext(c, -1, "", names.StorageTag{})
	relIds, err := ctx.RelationIds()
	c.Assert(err, jc.ErrorIsNil)
	c.Assert(relIds, gc.HasLen, 2)
	r, err := ctx.Relation(0)
	c.Assert(err, jc.ErrorIsNil)
	c.Assert(r.Name(), gc.Equals, "db")
	c.Assert(r.FakeId(), gc.Equals, "db:0")
	r, err = ctx.Relation(123)
	c.Assert(err, jc.Satisfies, errors.IsNotFound)
	c.Assert(r, gc.IsNil)
}

func (s *InterfaceSuite) TestRelationContext(c *gc.C) {
	ctx := s.GetContext(c, 1, "", names.StorageTag{})
	r, err := ctx.HookRelation()
	c.Assert(err, jc.ErrorIsNil)
	c.Assert(r.Name(), gc.Equals, "db")
	c.Assert(r.FakeId(), gc.Equals, "db:1")
}

func (s *InterfaceSuite) TestRelationContextWithRemoteUnitName(c *gc.C) {
	ctx := s.GetContext(c, 1, "u/123", names.StorageTag{})
	name, err := ctx.RemoteUnitName()
	c.Assert(err, jc.ErrorIsNil)
	c.Assert(name, gc.Equals, "u/123")
}

func (s *InterfaceSuite) TestAddingMetricsInWrongContext(c *gc.C) {
	ctx := s.GetContext(c, 1, "u/123", names.StorageTag{})
	err := ctx.AddMetric("key", "123", time.Now())
	c.Assert(err, gc.ErrorMatches, "metrics not allowed in this context")
	err = ctx.AddMetricLabels("key", "123", time.Now(), map[string]string{"foo": "bar"})
	c.Assert(err, gc.ErrorMatches, "metrics not allowed in this context")
}

func (s *InterfaceSuite) TestAvailabilityZone(c *gc.C) {
	ctx := s.GetContext(c, -1, "", names.StorageTag{})
	zone, err := ctx.AvailabilityZone()
	c.Check(err, jc.ErrorIsNil)
	c.Check(zone, gc.Equals, "a-zone")
}

func (s *InterfaceSuite) TestUnitNetworkInfo(c *gc.C) {
	// Only the error case is tested to ensure end-to-end integration, the rest
	// of the cases are tested separately for network-get, api/uniter, and
	// apiserver/uniter, respectively.
	ctx := s.GetContext(c, -1, "", names.StorageTag{})
	netInfo, err := ctx.NetworkInfo([]string{"unknown"}, -1)
	c.Check(err, jc.ErrorIsNil)
	c.Check(netInfo, gc.DeepEquals, map[string]params.NetworkInfoResult{
		"unknown": {
			Error: &params.Error{
				Message: `undefined for unit charm: endpoint "unknown" not valid`,
				Code:    params.CodeNotValid,
			},
		},
	},
	)
}

func (s *InterfaceSuite) TestUnitStatus(c *gc.C) {
	ctx := s.GetContext(c, -1, "", names.StorageTag{})
	defer context.PatchCachedStatus(ctx.(context.Context), "maintenance", "working", map[string]interface{}{"hello": "world"})()
	status, err := ctx.UnitStatus()
	c.Check(err, jc.ErrorIsNil)
	c.Check(status.Status, gc.Equals, "maintenance")
	c.Check(status.Info, gc.Equals, "working")
	c.Check(status.Data, gc.DeepEquals, map[string]interface{}{"hello": "world"})
}

func (s *InterfaceSuite) TestSetUnitStatus(c *gc.C) {
	ctx := s.GetContext(c, -1, "", names.StorageTag{})
	status := jujuc.StatusInfo{
		Status: "maintenance",
		Info:   "doing work",
	}
	err := ctx.SetUnitStatus(status)
	c.Check(err, jc.ErrorIsNil)
	unitStatus, err := ctx.UnitStatus()
	c.Check(err, jc.ErrorIsNil)
	c.Check(unitStatus.Status, gc.Equals, "maintenance")
	c.Check(unitStatus.Info, gc.Equals, "doing work")
	c.Check(unitStatus.Data, gc.DeepEquals, map[string]interface{}{})
}

func (s *InterfaceSuite) TestSetUnitStatusUpdatesFlag(c *gc.C) {
	ctx := s.GetContext(c, -1, "", names.StorageTag{})
	c.Assert(ctx.(context.Context).HasExecutionSetUnitStatus(), jc.IsFalse)
	status := jujuc.StatusInfo{
		Status: "maintenance",
		Info:   "doing work",
	}
	err := ctx.SetUnitStatus(status)
	c.Check(err, jc.ErrorIsNil)
	c.Assert(ctx.(context.Context).HasExecutionSetUnitStatus(), jc.IsTrue)
}

func (s *InterfaceSuite) TestGetSetWorkloadVersion(c *gc.C) {
	ctx := s.GetContext(c, -1, "", names.StorageTag{})
	// No workload version set yet.
	result, err := ctx.UnitWorkloadVersion()
	c.Assert(result, gc.Equals, "")
	c.Assert(err, jc.ErrorIsNil)

	err = ctx.SetUnitWorkloadVersion("Pipey")
	c.Assert(err, jc.ErrorIsNil)

	result, err = ctx.UnitWorkloadVersion()
	c.Assert(err, jc.ErrorIsNil)
	c.Assert(result, gc.Equals, "Pipey")
}

func (s *InterfaceSuite) TestUnitStatusCaching(c *gc.C) {
	ctx := s.GetContext(c, -1, "", names.StorageTag{})
	unitStatus, err := ctx.UnitStatus()
	c.Check(err, jc.ErrorIsNil)
	c.Check(unitStatus.Status, gc.Equals, "waiting")
	c.Check(unitStatus.Info, gc.Equals, "waiting for machine")
	c.Check(unitStatus.Data, gc.DeepEquals, map[string]interface{}{})

	// Change remote state.
	now := time.Now()
	sInfo := status.StatusInfo{
		Status:  status.Active,
		Message: "it works",
		Since:   &now,
	}
	err = s.unit.SetStatus(sInfo)
	c.Assert(err, jc.ErrorIsNil)

	// Local view is unchanged.
	unitStatus, err = ctx.UnitStatus()
	c.Check(err, jc.ErrorIsNil)
	c.Check(unitStatus.Status, gc.Equals, "waiting")
	c.Check(unitStatus.Info, gc.Equals, "waiting for machine")
	c.Check(unitStatus.Data, gc.DeepEquals, map[string]interface{}{})
}

func (s *InterfaceSuite) TestUnitCaching(c *gc.C) {
	ctx := s.GetContext(c, -1, "", names.StorageTag{})
	pr, err := ctx.PrivateAddress()
	c.Assert(err, jc.ErrorIsNil)
	c.Assert(pr, gc.Equals, "u-0.testing.invalid")
	pa, err := ctx.PublicAddress()
	c.Assert(err, jc.ErrorIsNil)
	// Initially the public address is the same as the private address since
	// the "most public" address is chosen.
	c.Assert(pr, gc.Equals, pa)

	// Change remote state.
	err = s.machine.SetProviderAddresses(
		network.NewSpaceAddress("blah.testing.invalid", network.WithScope(network.ScopePublic)),
	)
	c.Assert(err, jc.ErrorIsNil)

	// Local view is unchanged.
	pr, err = ctx.PrivateAddress()
	c.Assert(err, jc.ErrorIsNil)
	c.Assert(pr, gc.Equals, "u-0.testing.invalid")
	pa, err = ctx.PublicAddress()
	c.Assert(err, jc.ErrorIsNil)
	c.Assert(pr, gc.Equals, pa)
}

func (s *InterfaceSuite) TestConfigCaching(c *gc.C) {
	ctx := s.GetContext(c, -1, "", names.StorageTag{})
	settings, err := ctx.ConfigSettings()
	c.Assert(err, jc.ErrorIsNil)
	c.Assert(settings, gc.DeepEquals, charm.Settings{"blog-title": "My Title"})

	// Change remote config.
	err = s.application.UpdateCharmConfig(model.GenerationMaster, charm.Settings{"blog-title": "Something Else"})
	c.Assert(err, jc.ErrorIsNil)

	// Local view is not changed.
	settings, err = ctx.ConfigSettings()
	c.Assert(err, jc.ErrorIsNil)
	c.Assert(settings, gc.DeepEquals, charm.Settings{"blog-title": "My Title"})
}

func (s *InterfaceSuite) TestGoalState(c *gc.C) {
	timestamp := time.Date(2200, time.November, 5, 0, 0, 0, 0, time.UTC)
	mockUnitSince := func(inUnits application.UnitsGoalState) application.UnitsGoalState {
		outUnits := application.UnitsGoalState{}
		for name, gsStatus := range inUnits {
			c.Assert(gsStatus.Since, gc.NotNil)
			outUnits[name] = application.GoalStateStatus{
				Status: gsStatus.Status,
				Since:  &timestamp,
			}
		}
		return outUnits
	}
	goalStateCheck := application.GoalState{
		Units: application.UnitsGoalState{
			"u/0": application.GoalStateStatus{
				Status: "waiting",
				Since:  &timestamp,
			},
		},
		Relations: map[string]application.UnitsGoalState{
			"db": {
				"db0": application.GoalStateStatus{
					Status: "joining",
					Since:  &timestamp,
				},
				"db1": application.GoalStateStatus{
					Status: "joining",
					Since:  &timestamp,
				},
			},
		},
	}

	ctx := s.GetContext(c, -1, "", names.StorageTag{})
	goalState, err := ctx.GoalState()

	// Mock status Since string
	goalState.Units = mockUnitSince(goalState.Units)
	for relationsNames, relationUnits := range goalState.Relations {
		goalState.Relations[relationsNames] = mockUnitSince(relationUnits)
	}

	c.Assert(err, jc.ErrorIsNil)
	c.Assert(goalState, jc.DeepEquals, &goalStateCheck)
}

// TestNonActionCallsToActionMethodsFail does exactly what its name says:
// it simply makes sure that Action-related calls to HookContexts with a nil
// actionData member error out correctly.
func (s *InterfaceSuite) TestNonActionCallsToActionMethodsFail(c *gc.C) {
	ctx := context.HookContext{}
	_, err := ctx.ActionParams()
	c.Check(err, gc.ErrorMatches, "not running an action")
	err = ctx.SetActionFailed()
	c.Check(err, gc.ErrorMatches, "not running an action")
	err = ctx.SetActionMessage("foo")
	c.Check(err, gc.ErrorMatches, "not running an action")
	err = ctx.LogActionMessage("foo")
	c.Check(err, gc.ErrorMatches, "not running an action")
	err = ctx.UpdateActionResults([]string{"1", "2", "3"}, "value")
	c.Check(err, gc.ErrorMatches, "not running an action")
}

// TestUpdateActionResults demonstrates that UpdateActionResults functions
// as expected.
func (s *InterfaceSuite) TestUpdateActionResults(c *gc.C) {
	tests := []struct {
		initial  map[string]interface{}
		keys     []string
		value    string
		expected map[string]interface{}
	}{{
		initial: map[string]interface{}{},
		keys:    []string{"foo"},
		value:   "bar",
		expected: map[string]interface{}{
			"foo": "bar",
		},
	}, {
		initial: map[string]interface{}{
			"foo": "bar",
		},
		keys:  []string{"foo", "bar"},
		value: "baz",
		expected: map[string]interface{}{
			"foo": map[string]interface{}{
				"bar": "baz",
			},
		},
	}, {
		initial: map[string]interface{}{
			"foo": map[string]interface{}{
				"bar": "baz",
			},
		},
		keys:  []string{"foo"},
		value: "bar",
		expected: map[string]interface{}{
			"foo": "bar",
		},
	}}

	for i, t := range tests {
		c.Logf("UpdateActionResults test %d: %#v: %#v", i, t.keys, t.value)
		hctx := s.getHookContext(c, s.State.ModelUUID(), -1, "", names.StorageTag{})
		context.WithActionContext(hctx, t.initial, nil)
		err := hctx.UpdateActionResults(t.keys, t.value)
		c.Assert(err, jc.ErrorIsNil)
		actionData, err := hctx.ActionData()
		c.Assert(err, jc.ErrorIsNil)
		c.Assert(actionData.ResultsMap, jc.DeepEquals, t.expected)
	}
}

// TestSetActionFailed ensures SetActionFailed works properly.
func (s *InterfaceSuite) TestSetActionFailed(c *gc.C) {
	hctx := s.getHookContext(c, s.State.ModelUUID(), -1, "", names.StorageTag{})
	context.WithActionContext(hctx, nil, nil)
	err := hctx.SetActionFailed()
	c.Assert(err, jc.ErrorIsNil)
	actionData, err := hctx.ActionData()
	c.Assert(err, jc.ErrorIsNil)
	c.Check(actionData.Failed, jc.IsTrue)
}

// TestSetActionMessage ensures SetActionMessage works properly.
func (s *InterfaceSuite) TestSetActionMessage(c *gc.C) {
	hctx := s.getHookContext(c, s.State.ModelUUID(), -1, "", names.StorageTag{})
	context.WithActionContext(hctx, nil, nil)
	err := hctx.SetActionMessage("because reasons")
	c.Assert(err, jc.ErrorIsNil)
	actionData, err := hctx.ActionData()
	c.Check(err, jc.ErrorIsNil)
	c.Check(actionData.ResultsMessage, gc.Equals, "because reasons")
}

// TestLogActionMessage ensures LogActionMessage works properly.
func (s *InterfaceSuite) TestLogActionMessage(c *gc.C) {
	operationID, err := s.Model.EnqueueOperation("a test", 1)
	c.Assert(err, jc.ErrorIsNil)
	action, err := s.Model.AddAction(s.unit, operationID, "fakeaction", nil, nil, nil)
	c.Assert(err, jc.ErrorIsNil)
	_, err = action.Begin()
	c.Assert(err, jc.ErrorIsNil)

	hctx := s.getHookContext(c, s.State.ModelUUID(), -1, "", names.StorageTag{})
	context.WithActionContext(hctx, nil, nil)
	err = hctx.LogActionMessage("hello world")
	c.Assert(err, jc.ErrorIsNil)
	a, err := s.Model.Action(action.Id())
	c.Assert(err, jc.ErrorIsNil)
	messages := a.Messages()
	c.Assert(messages, gc.HasLen, 1)
	c.Assert(messages[0].Message(), gc.Equals, "hello world")
}

func (s *InterfaceSuite) TestRequestRebootAfterHook(c *gc.C) {
	var killed bool
	p := &mockProcess{func() error {
		killed = true
		return nil
	}}
	ctx := s.GetContext(c, -1, "", names.StorageTag{}).(*context.HookContext)
	ctx.SetProcess(p)
	err := ctx.RequestReboot(jujuc.RebootAfterHook)
	c.Assert(err, jc.ErrorIsNil)
	c.Assert(killed, jc.IsFalse)
	priority := ctx.GetRebootPriority()
	c.Assert(priority, gc.Equals, jujuc.RebootAfterHook)
}

func (s *InterfaceSuite) TestRequestRebootNow(c *gc.C) {
	ctx := s.GetContext(c, -1, "", names.StorageTag{}).(*context.HookContext)

	var stub testing.Stub
	var p *mockProcess
	p = &mockProcess{func() error {
		// Reboot priority should be set before the process
		// is killed, or else the client waiting for the
		// process to exit will race with the setting of
		// the priority.
		priority := ctx.GetRebootPriority()
		c.Assert(priority, gc.Equals, jujuc.RebootNow)
		return stub.NextErr()
	}}
	stub.SetErrors(errors.New("process is already dead"))
	ctx.SetProcess(p)

	err := ctx.RequestReboot(jujuc.RebootNow)
	c.Assert(err, jc.ErrorIsNil)

	// Everything went well, so priority should still be RebootNow.
	priority := ctx.GetRebootPriority()
	c.Assert(priority, gc.Equals, jujuc.RebootNow)
}

func (s *InterfaceSuite) TestRequestRebootNowTimeout(c *gc.C) {
	ctx := s.GetContext(c, -1, "", names.StorageTag{}).(*context.HookContext)

	var advanced bool
	var p *mockProcess
	p = &mockProcess{func() error {
		// Reboot priority should be set before the process
		// is killed, or else the client waiting for the
		// process to exit will race with the setting of
		// the priority.
		priority := ctx.GetRebootPriority()
		c.Assert(priority, gc.Equals, jujuc.RebootNow)
		if !advanced {
			advanced = true
			s.clock.Advance(time.Hour) // force timeout
		}
		return nil
	}}
	ctx.SetProcess(p)

	err := ctx.RequestReboot(jujuc.RebootNow)
	c.Assert(err, gc.ErrorMatches, "failed to kill context process 123")

	// RequestReboot failed, so priority should revert to RebootSkip.
	priority := ctx.GetRebootPriority()
	c.Assert(priority, gc.Equals, jujuc.RebootSkip)
}

func (s *InterfaceSuite) TestRequestRebootNowNoProcess(c *gc.C) {
	// A normal hook run or a juju-exec command will record the *os.Process
	// object of the running command, in HookContext. When requesting a
	// reboot with the --now flag, the process is killed and only
	// then will we set the reboot priority. This test basically simulates
	// the case when the process calling juju-reboot is not recorded.
	ctx := &context.HookContext{}
	err := ctx.RequestReboot(jujuc.RebootNow)
	c.Assert(err, gc.ErrorMatches, "no process to kill")
	priority := ctx.GetRebootPriority()
	c.Assert(priority, gc.Equals, jujuc.RebootNow)
}

func (s *InterfaceSuite) TestStorageAddConstraints(c *gc.C) {
	expected := map[string][]params.StorageConstraints{
		"data": {
			params.StorageConstraints{},
		},
	}

	ctx := &context.HookContext{}
	addStorageToContext(ctx, "data", params.StorageConstraints{})
	assertStorageAddInContext(c, ctx, expected)
}

var two = uint64(2)

func (s *InterfaceSuite) TestStorageAddConstraintsSameStorage(c *gc.C) {
	expected := map[string][]params.StorageConstraints{
		"data": {
			params.StorageConstraints{},
			params.StorageConstraints{Count: &two},
		},
	}

	ctx := &context.HookContext{}
	addStorageToContext(ctx, "data", params.StorageConstraints{})
	addStorageToContext(ctx, "data", params.StorageConstraints{Count: &two})
	assertStorageAddInContext(c, ctx, expected)
}

func (s *InterfaceSuite) TestStorageAddConstraintsDifferentStorage(c *gc.C) {
	expected := map[string][]params.StorageConstraints{
		"data": {params.StorageConstraints{}},
		"diff": {
			params.StorageConstraints{Count: &two}},
	}

	ctx := &context.HookContext{}
	addStorageToContext(ctx, "data", params.StorageConstraints{})
	addStorageToContext(ctx, "diff", params.StorageConstraints{Count: &two})
	assertStorageAddInContext(c, ctx, expected)
}

func addStorageToContext(ctx *context.HookContext,
	name string,
	cons params.StorageConstraints,
) {
	addOne := map[string]params.StorageConstraints{name: cons}
	_ = ctx.AddUnitStorage(addOne)
}

func assertStorageAddInContext(c *gc.C,
	ctx *context.HookContext, expected map[string][]params.StorageConstraints,
) {
	obtained := context.StorageAddConstraints(ctx)
	c.Assert(len(obtained), gc.Equals, len(expected))
	for k, v := range obtained {
		c.Assert(v, jc.SameContents, expected[k])
	}
}

func (s *InterfaceSuite) TestSecretMetadata(c *gc.C) {
	uri, _ := coresecrets.ParseURI("secret:9m4e2mr0ui3e8a215n4g")
	uri2 := coresecrets.NewURI()
	s.secretMetadata = map[string]jujuc.SecretMetadata{
		uri.ID: {
			Label:        "label",
			Owner:        names.NewApplicationTag("mariadb"),
			Description:  "description",
			RotatePolicy: coresecrets.RotateHourly,
		},
		uri2.ID: {
			Owner:       names.NewApplicationTag("mariadb"),
			Description: "will be removed",
		},
	}
	ctx := s.GetContext(c, -1, "", names.StorageTag{})
	md, err := ctx.SecretMetadata()
	c.Assert(err, jc.ErrorIsNil)
	c.Assert(md, jc.DeepEquals, map[string]jujuc.SecretMetadata{
		uri.ID: {
			Label:        "label",
			Owner:        names.NewApplicationTag("mariadb"),
			Description:  "description",
			RotatePolicy: coresecrets.RotateHourly,
		},
		uri2.ID: {
			Owner:       names.NewApplicationTag("mariadb"),
			Description: "will be removed",
		},
	})
	uri3, err := ctx.CreateSecret(&jujuc.SecretCreateArgs{
		OwnerTag: names.NewApplicationTag("foo"),
		SecretUpdateArgs: jujuc.SecretUpdateArgs{
			Description: ptr("a new one"),
		},
	})
	c.Assert(err, jc.ErrorIsNil)
	err = ctx.UpdateSecret(uri, &jujuc.SecretUpdateArgs{
		Description: ptr("another"),
	})
	c.Assert(err, jc.ErrorIsNil)

	err = ctx.RemoveSecret(uri2, nil)
	c.Assert(err, jc.ErrorIsNil)
	md, err = ctx.SecretMetadata()
	c.Assert(err, jc.ErrorIsNil)
	c.Assert(md, jc.DeepEquals, map[string]jujuc.SecretMetadata{
		uri.ID: {
			Label:        "label",
			Owner:        names.NewApplicationTag("mariadb"),
			Description:  "another",
			RotatePolicy: coresecrets.RotateHourly,
		},
		uri3.ID: {
			Owner:          names.NewApplicationTag("foo"),
			Description:    "a new one",
			LatestRevision: 1,
		},
	})
}

type mockProcess struct {
	kill func() error
}

func (p *mockProcess) Kill() error {
	return p.kill()
}

func (p *mockProcess) Pid() int {
	return 123
}

var _ = gc.Suite(&mockHookContextSuite{})

type mockHookContextSuite struct {
	testing.IsolationSuite
	mockUnit       *mocks.MockHookUnit
	mockLeadership *mocks.MockLeadershipContext
	mockCache      params.UnitStateResult
}

func (s *mockHookContextSuite) TestDeleteCharmStateValue(c *gc.C) {
	defer s.setupMocks(c).Finish()
	s.expectStateValues()

	hookContext := context.NewMockUnitHookContext(s.mockUnit, model.IAAS, s.mockLeadership)
	err := hookContext.DeleteCharmStateValue("one")
	c.Assert(err, jc.ErrorIsNil)

	obtainedCache, err := hookContext.GetCharmState()
	c.Assert(err, jc.ErrorIsNil)
	c.Assert(obtainedCache, gc.DeepEquals, s.mockCache.CharmState)
}

func (s *mockHookContextSuite) TestDeleteCacheStateErr(c *gc.C) {
	defer s.setupMocks(c).Finish()
	s.mockUnit.EXPECT().State().Return(params.UnitStateResult{}, errors.Errorf("testing an error"))

	hookContext := context.NewMockUnitHookContext(s.mockUnit, model.IAAS, s.mockLeadership)
	err := hookContext.DeleteCharmStateValue("five")
	c.Assert(err, gc.ErrorMatches, "loading unit state from database: testing an error")
}

func (s *mockHookContextSuite) TestGetCharmState(c *gc.C) {
	defer s.setupMocks(c).Finish()
	s.expectStateValues()

	hookContext := context.NewMockUnitHookContext(s.mockUnit, model.IAAS, s.mockLeadership)
	obtainedCache, err := hookContext.GetCharmState()
	c.Assert(err, jc.ErrorIsNil)
	c.Assert(obtainedCache, gc.DeepEquals, s.mockCache.CharmState)
}

func (s *mockHookContextSuite) TestGetCharmStateStateErr(c *gc.C) {
	defer s.setupMocks(c).Finish()
	s.mockUnit.EXPECT().State().Return(params.UnitStateResult{}, errors.Errorf("testing an error"))

	hookContext := context.NewMockUnitHookContext(s.mockUnit, model.IAAS, s.mockLeadership)
	_, err := hookContext.GetCharmState()
	c.Assert(err, gc.ErrorMatches, "loading unit state from database: testing an error")
}

func (s *mockHookContextSuite) TestGetCharmStateValue(c *gc.C) {
	defer s.setupMocks(c).Finish()
	s.expectStateValues()

	hookContext := context.NewMockUnitHookContext(s.mockUnit, model.IAAS, s.mockLeadership)
	obtainedVale, err := hookContext.GetCharmStateValue("one")
	c.Assert(err, jc.ErrorIsNil)
	c.Assert(obtainedVale, gc.Equals, "two")
}

func (s *mockHookContextSuite) TestGetCharmStateValueEmpty(c *gc.C) {
	defer s.setupMocks(c).Finish()
	s.expectStateValues()

	hookContext := context.NewMockUnitHookContext(s.mockUnit, model.IAAS, s.mockLeadership)
	obtainedVale, err := hookContext.GetCharmStateValue("seven")
	c.Assert(err, jc.ErrorIsNil)
	c.Assert(obtainedVale, gc.Equals, "")
}

func (s *mockHookContextSuite) TestGetCharmStateValueNotFound(c *gc.C) {
	defer s.setupMocks(c).Finish()
	s.expectStateValues()

	hookContext := context.NewMockUnitHookContext(s.mockUnit, model.IAAS, s.mockLeadership)
	obtainedCache, err := hookContext.GetCharmStateValue("five")
	c.Assert(err, gc.ErrorMatches, "\"five\" not found")
	c.Assert(obtainedCache, gc.Equals, "")
}

func (s *mockHookContextSuite) TestGetCharmStateValueStateErr(c *gc.C) {
	defer s.setupMocks(c).Finish()
	s.mockUnit.EXPECT().State().Return(params.UnitStateResult{}, errors.Errorf("testing an error"))

	hookContext := context.NewMockUnitHookContext(s.mockUnit, model.IAAS, s.mockLeadership)
	_, err := hookContext.GetCharmStateValue("key")
	c.Assert(err, gc.ErrorMatches, "loading unit state from database: testing an error")
}

func (s *mockHookContextSuite) TestSetCacheQuotaLimits(c *gc.C) {
	defer s.setupMocks(c).Finish()
	s.expectStateValues()

	s.testSetCache(c)
}

func (s *mockHookContextSuite) TestSetCache(c *gc.C) {
	defer s.setupMocks(c).Finish()
	s.expectStateValues()

	hookContext := context.NewMockUnitHookContext(s.mockUnit, model.IAAS, s.mockLeadership)

	// Test key len limit
	err := hookContext.SetCharmStateValue(
		strings.Repeat("a", quota.MaxCharmStateKeySize+1),
		"lol",
	)
	c.Assert(err, jc.Satisfies, errors.IsQuotaLimitExceeded)
	c.Assert(err, gc.ErrorMatches, ".*max allowed key.*")

	// Test value len limit
	err = hookContext.SetCharmStateValue(
		"lol",
		strings.Repeat("a", quota.MaxCharmStateValueSize+1),
	)
	c.Assert(err, jc.Satisfies, errors.IsQuotaLimitExceeded)
	c.Assert(err, gc.ErrorMatches, ".*max allowed value.*")
}

func (s *mockHookContextSuite) TestSetCacheEmptyStartState(c *gc.C) {
	defer s.setupMocks(c).Finish()
	s.mockUnit.EXPECT().State().Return(params.UnitStateResult{}, nil)

	s.testSetCache(c)
}

func (s *mockHookContextSuite) testSetCache(c *gc.C) {
	hookContext := context.NewMockUnitHookContext(s.mockUnit, model.IAAS, s.mockLeadership)
	err := hookContext.SetCharmStateValue("five", "six")
	c.Assert(err, jc.ErrorIsNil)
	obtainedCache, err := hookContext.GetCharmState()
	c.Assert(err, jc.ErrorIsNil)
	value, ok := obtainedCache["five"]
	c.Assert(ok, jc.IsTrue)
	c.Assert(value, gc.Equals, "six")
}

func (s *mockHookContextSuite) TestSetCacheStateErr(c *gc.C) {
	defer s.setupMocks(c).Finish()
	s.mockUnit.EXPECT().State().Return(params.UnitStateResult{}, errors.Errorf("testing an error"))

	hookContext := context.NewMockUnitHookContext(s.mockUnit, model.IAAS, s.mockLeadership)
	err := hookContext.SetCharmStateValue("five", "six")
	c.Assert(err, gc.ErrorMatches, "loading unit state from database: testing an error")
}

func (s *mockHookContextSuite) TestFlushWithNonDirtyCache(c *gc.C) {
	defer s.setupMocks(c).Finish()
	hookContext := context.NewMockUnitHookContext(s.mockUnit, model.IAAS, s.mockLeadership)
	s.expectStateValues()

	// The following commands are no-ops as they don't mutate the cache.
	err := hookContext.SetCharmStateValue("one", "two") // no-op: KV already present
	c.Assert(err, jc.ErrorIsNil)
	err = hookContext.DeleteCharmStateValue("not-there") // no-op: key not present
	c.Assert(err, jc.ErrorIsNil)

	// Flush the context with a success. As the cache is not dirty we do
	// not expect a SetState call.
	err = hookContext.Flush("success", nil)
	c.Assert(err, jc.ErrorIsNil)
}

func (s *mockHookContextSuite) TestSequentialFlushOfCacheValues(c *gc.C) {
	defer s.setupMocks(c).Finish()
	hookContext := context.NewMockUnitHookContext(s.mockUnit, model.IAAS, s.mockLeadership)

	// We expect a single call for the following API endpoints
	s.expectStateValues()
	s.mockUnit.EXPECT().CommitHookChanges(params.CommitHookChangesArgs{
		Args: []params.CommitHookChangesArg{
			{
				Tag: "unit-wordpress-0",
				SetUnitState: &params.SetUnitStateArg{
					Tag: "unit-wordpress-0",
					CharmState: &map[string]string{
						"one":   "two",
						"three": "four",
						"lorem": "ipsum",
						"seven": "",
					},
				},
			},
		},
	}).Return(nil)

	// Mutate cache and flush; this should call out to SetState and reset
	// the dirty flag
	err := hookContext.SetCharmStateValue("lorem", "ipsum")
	c.Assert(err, jc.ErrorIsNil)
	err = hookContext.Flush("success", nil)
	c.Assert(err, jc.ErrorIsNil)

	// Flush again; as the cache is not dirty, the SetState call is skipped.
	err = hookContext.Flush("success", nil)
	c.Assert(err, jc.ErrorIsNil)
}

func (s *mockHookContextSuite) TestOpenPortRange(c *gc.C) {
	defer s.setupMocks(c).Finish()

	hookContext := context.NewMockUnitHookContext(s.mockUnit, model.CAAS, s.mockLeadership)

	s.mockUnit.EXPECT().CommitHookChanges(params.CommitHookChangesArgs{
		Args: []params.CommitHookChangesArg{
			{
				Tag: "unit-wordpress-0",
				OpenPorts: []params.EntityPortRange{
					{
						Tag:      "unit-wordpress-0",
						Endpoint: "",
						Protocol: "tcp",
						FromPort: 8080,
						ToPort:   8080,
					},
				},
			},
		},
	}).Return(nil)

	err := hookContext.OpenPortRange("", network.MustParsePortRange("8080/tcp"))
	c.Assert(err, jc.ErrorIsNil)
	err = hookContext.Flush("success", nil)
	c.Assert(err, jc.ErrorIsNil)
}

func (s *mockHookContextSuite) TestOpenedPortRanges(c *gc.C) {
	defer s.setupMocks(c).Finish()

	s.mockUnit.EXPECT().CommitHookChanges(params.CommitHookChangesArgs{
		Args: []params.CommitHookChangesArg{
			{
				Tag: "unit-wordpress-0",
				OpenPorts: []params.EntityPortRange{
					{
						Tag:      "unit-wordpress-0",
						Endpoint: "",
						Protocol: "tcp",
						FromPort: 8080,
						ToPort:   8080,
					},
				},
			},
		},
	}).Return(nil)

	hookContext := context.NewMockUnitHookContext(s.mockUnit, model.CAAS, s.mockLeadership)

	err := hookContext.OpenPortRange("", network.MustParsePortRange("8080/tcp"))
	c.Assert(err, jc.ErrorIsNil)

	// OpenedPortRanges() should return the pending requests, see
	// https://bugs.launchpad.net/juju/+bug/2008035
	openedPorts := hookContext.OpenedPortRanges()
	expectedOpenPorts := []network.PortRange{
		// Already present range from NewMockUnitHookContext()
		{
			FromPort: 666,
			ToPort:   888,
			Protocol: "tcp",
		},
		// Newly added but not yet flushed range
		{
			FromPort: 8080,
			ToPort:   8080,
			Protocol: "tcp",
		},
	}
	c.Assert(openedPorts.UniquePortRanges(), gc.DeepEquals, expectedOpenPorts)

	err = hookContext.Flush("success", nil)
	c.Assert(err, jc.ErrorIsNil)

	// After Flush() opened ports should remain the same.
	openedPorts = hookContext.OpenedPortRanges()
	c.Assert(openedPorts.UniquePortRanges(), gc.DeepEquals, expectedOpenPorts)
}

func (s *mockHookContextSuite) TestClosePortRange(c *gc.C) {
	defer s.setupMocks(c).Finish()

	hookContext := context.NewMockUnitHookContext(s.mockUnit, model.CAAS, s.mockLeadership)

	s.mockUnit.EXPECT().CommitHookChanges(params.CommitHookChangesArgs{
		Args: []params.CommitHookChangesArg{
			{
				Tag: "unit-wordpress-0",
				ClosePorts: []params.EntityPortRange{
					{
						Tag:      "unit-wordpress-0",
						Endpoint: "",
						Protocol: "tcp",
						FromPort: 8080,
						ToPort:   8080,
					},
				},
			},
		},
	}).Return(nil)

	err := hookContext.ClosePortRange("", network.MustParsePortRange("8080/tcp"))
	c.Assert(err, jc.ErrorIsNil)
	err = hookContext.Flush("success", nil)
	c.Assert(err, jc.ErrorIsNil)
}

func (s *mockHookContextSuite) setupMocks(c *gc.C) *gomock.Controller {
	ctrl := gomock.NewController(c)
	s.mockUnit = mocks.NewMockHookUnit(ctrl)
	s.mockUnit.EXPECT().Tag().Return(names.NewUnitTag("wordpress/0")).AnyTimes()
	s.mockLeadership = mocks.NewMockLeadershipContext(ctrl)
	return ctrl
}

func (s *mockHookContextSuite) expectStateValues() {
	s.mockCache = params.UnitStateResult{
		CharmState: map[string]string{
			"one":   "two",
			"three": "four",
			"seven": "",
		}}
	s.mockUnit.EXPECT().State().Return(s.mockCache, nil)
}

func (s *mockHookContextSuite) TestActionAbort(c *gc.C) {
	tests := []struct {
		Status string
		Failed bool
		Cancel bool
	}{
		{Status: "aborted", Failed: true, Cancel: true},
		{Status: "failed", Failed: true, Cancel: false},
		{Status: "aborted", Failed: false, Cancel: true},
		{Status: "failed", Failed: false, Cancel: false},
	}
	for _, test := range tests {
		mocks := s.setupMocks(c)
		apiCaller := basetesting.APICallerFunc(func(objType string, version int, id, request string, arg, result interface{}) error {
			c.Assert(objType, gc.Equals, "Uniter")
			c.Assert(version, gc.Equals, 0)
			c.Assert(id, gc.Equals, "")
			c.Assert(request, gc.Equals, "FinishActions")
			c.Assert(arg, gc.DeepEquals, params.ActionExecutionResults{
				Results: []params.ActionExecutionResult{{
					ActionTag: "action-2",
					Status:    test.Status,
					Message:   "failed yo",
				}}})
			c.Assert(result, gc.FitsTypeOf, &params.ErrorResults{})
			*(result.(*params.ErrorResults)) = params.ErrorResults{
				Results: []params.ErrorResult{{}},
			}
			return nil
		})
		st := uniter.NewState(apiCaller, names.NewUnitTag("mysql/0"))
		hookContext := context.NewMockUnitHookContextWithState(s.mockUnit, st)
		cancel := make(chan struct{})
		if test.Cancel {
			close(cancel)
		}
		context.WithActionContext(hookContext, nil, cancel)
		if test.Failed {
			err := hookContext.SetActionFailed()
			c.Assert(err, jc.ErrorIsNil)
		}
		actionData, err := hookContext.ActionData()
		c.Assert(err, jc.ErrorIsNil)
		c.Check(actionData.Failed, gc.Equals, test.Failed)
		err = hookContext.Flush("", errors.Errorf("failed yo"))
		c.Assert(err, jc.ErrorIsNil)
		mocks.Finish()
	}
}

func (s *mockHookContextSuite) TestActionFlushError(c *gc.C) {
	mocks := s.setupMocks(c)
	defer mocks.Finish()

	apiCaller := basetesting.APICallerFunc(func(objType string, version int, id, request string, arg, result interface{}) error {
		c.Assert(objType, gc.Equals, "Uniter")
		c.Assert(version, gc.Equals, 0)
		c.Assert(id, gc.Equals, "")
		c.Assert(request, gc.Equals, "FinishActions")
		c.Assert(arg, gc.DeepEquals, params.ActionExecutionResults{
			Results: []params.ActionExecutionResult{{
				ActionTag: "action-2",
				Status:    "failed",
				Message:   "committing requested changes failed",
				Results: map[string]interface{}{
					"stderr":      "flush failed",
					"return-code": "1",
				},
			}}})
		c.Assert(result, gc.FitsTypeOf, &params.ErrorResults{})
		*(result.(*params.ErrorResults)) = params.ErrorResults{
			Results: []params.ErrorResult{{}},
		}
		return nil
	})
	s.mockUnit.EXPECT().CommitHookChanges(params.CommitHookChangesArgs{
		Args: []params.CommitHookChangesArg{{
			Tag: "unit-wordpress-0",
			OpenPorts: []params.EntityPortRange{{
				Tag:      "unit-wordpress-0",
				Protocol: "tcp",
				FromPort: 666,
				ToPort:   666,
				Endpoint: "ep",
			}},
		}},
	}).Return(errors.New("flush failed"))

	st := uniter.NewState(apiCaller, names.NewUnitTag("wordpress/0"))
	hookContext := context.NewMockUnitHookContextWithState(s.mockUnit, st)
	context.SetEnvironmentHookContextSecret(hookContext, coresecrets.NewURI().String(), nil, nil, nil)

	err := hookContext.OpenPortRange("ep", network.PortRange{Protocol: "tcp", FromPort: 666, ToPort: 666})
	c.Assert(err, jc.ErrorIsNil)
	cancel := make(chan struct{})
	context.WithActionContext(hookContext, nil, cancel)
	err = hookContext.Flush("", nil)
	c.Assert(err, jc.ErrorIsNil)
}

func (s *mockHookContextSuite) TestMissingAction(c *gc.C) {
	defer s.setupMocks(c).Finish()
	apiCaller := basetesting.APICallerFunc(func(objType string, version int, id, request string, arg, result interface{}) error {
		c.Assert(objType, gc.Equals, "Uniter")
		c.Assert(version, gc.Equals, 0)
		c.Assert(id, gc.Equals, "")
		c.Assert(request, gc.Equals, "FinishActions")
		c.Assert(arg, gc.DeepEquals, params.ActionExecutionResults{
			Results: []params.ActionExecutionResult{{
				ActionTag: "action-2",
				Status:    "failed",
				Message:   `action not implemented on unit "wordpress/0"`,
			}}})
		c.Assert(result, gc.FitsTypeOf, &params.ErrorResults{})
		*(result.(*params.ErrorResults)) = params.ErrorResults{
			Results: []params.ErrorResult{{}},
		}
		return nil
	})
	st := uniter.NewState(apiCaller, names.NewUnitTag("mysql/0"))
	hookContext := context.NewMockUnitHookContextWithState(s.mockUnit, st)

	context.WithActionContext(hookContext, nil, nil)
	err := hookContext.Flush("action", charmrunner.NewMissingHookError("noaction"))
	c.Assert(err, jc.ErrorIsNil)
}

func (s *mockHookContextSuite) assertSecretGetFromPendingChanges(c *gc.C,
	setPendingSecretChanges func(hc *context.HookContext, uri *coresecrets.URI, label string, value map[string]string),
) {
	defer s.setupMocks(c).Finish()

	hookContext := context.NewMockUnitHookContext(s.mockUnit, model.IAAS, s.mockLeadership)

	uri := coresecrets.NewURI()
	label := "label"
	data := map[string]string{"foo": "bar"}
	setPendingSecretChanges(hookContext, uri, label, data)
	context.SetEnvironmentHookContextSecret(hookContext, uri.String(), nil, nil, nil)

	value, err := hookContext.GetSecret(nil, label, false, false)
	c.Assert(err, jc.ErrorIsNil)
	c.Assert(value.EncodedValues(), jc.DeepEquals, data)
}

func (s *mockHookContextSuite) TestSecretGetFromPendingCreateChanges(c *gc.C) {
	s.assertSecretGetFromPendingChanges(c,
		func(hc *context.HookContext, uri *coresecrets.URI, label string, value map[string]string) {
			arg := uniter.SecretCreateArg{OwnerTag: s.mockUnit.Tag()}
			arg.URI = uri
			arg.Label = ptr(label)
			arg.Value = coresecrets.NewSecretValue(value)
			hc.SetPendingSecretCreates(
				[]uniter.SecretCreateArg{arg})
		},
	)
}

func (s *mockHookContextSuite) TestSecretGetFromPendingUpdateChanges(c *gc.C) {
	s.assertSecretGetFromPendingChanges(c,
		func(hc *context.HookContext, uri *coresecrets.URI, label string, value map[string]string) {
			arg := uniter.SecretUpdateArg{}
			arg.URI = uri
			arg.Label = ptr(label)
			arg.Value = coresecrets.NewSecretValue(value)
			hc.SetPendingSecretUpdates(
				[]uniter.SecretUpdateArg{arg})
		},
	)
}

type mockBackend struct {
	provider.SecretsBackend
}

func (mockBackend) GetContent(_ stdcontext.Context, revisionId string) (coresecrets.SecretValue, error) {
	if revisionId != "rev-id" {
		return nil, errors.NotFoundf("revision %q", revisionId)
	}
	return coresecrets.NewSecretValue(map[string]string{"foo": "bar"}), nil
}

func (s *mockHookContextSuite) TestSecretGet(c *gc.C) {
	ctrl := s.setupMocks(c)
	defer ctrl.Finish()

	s.PatchValue(&secrets.GetBackend, func(cfg *provider.ModelBackendConfig) (provider.SecretsBackend, error) {
		c.Assert(cfg.BackendConfig.BackendType, gc.Equals, "vault")
		return mockBackend{}, nil
	})

	uri := coresecrets.NewURI()
	apiCaller := basetesting.APICallerFunc(func(objType string, version int, id, request string, arg, result interface{}) error {
<<<<<<< HEAD
		c.Assert(objType, gc.Equals, "SecretsManager")
		c.Assert(version, gc.Equals, 0)
		c.Assert(id, gc.Equals, "")
		c.Assert(request, gc.Equals, "GetSecretContentInfo")
		c.Assert(arg, jc.DeepEquals, params.GetSecretContentArgs{
			Args: []params.GetSecretContentArg{{
				URI:     uri.String(),
				Label:   "label",
				Refresh: true,
				Peek:    true,
			}},
		})
		c.Assert(result, gc.FitsTypeOf, &params.SecretContentResults{})
		*(result.(*params.SecretContentResults)) = params.SecretContentResults{
			Results: []params.SecretContentResult{{
				Content: params.SecretContentParams{
					ValueRef: &params.SecretValueRef{
						BackendID:  "backend-id",
						RevisionID: "rev-id",
					},
				},
				BackendConfig: &params.SecretBackendConfigResult{
					ControllerUUID: coretesting.ControllerTag.Id(),
					ModelUUID:      coretesting.ModelTag.Id(),
					ModelName:      "fred",
					Config: params.SecretBackendConfig{
						BackendType: vault.BackendType,
					},
				},
			}},
=======
		if call == 0 {
			call++
			c.Assert(objType, gc.Equals, "SecretsManager")
			c.Assert(version, gc.Equals, 0)
			c.Assert(id, gc.Equals, "")
			c.Assert(request, gc.Equals, "GetSecretContentInfo")
			c.Assert(arg, gc.DeepEquals, params.GetSecretContentArgs{
				Args: []params.GetSecretContentArg{{
					URI:     uri.String(),
					Label:   "label",
					Refresh: true,
					Peek:    true,
				}},
			})
			c.Assert(result, gc.FitsTypeOf, &params.SecretContentResults{})
			*(result.(*params.SecretContentResults)) = params.SecretContentResults{
				[]params.SecretContentResult{{
					Content: params.SecretContentParams{Data: map[string]string{"foo": "bar"}},
				}},
			}
			return nil
		}

		c.Assert(objType, gc.Equals, "SecretsManager")
		c.Assert(version, gc.Equals, 0)
		c.Assert(id, gc.Equals, "")
		c.Assert(request, gc.Equals, "GetSecretBackendConfig")
		c.Assert(arg, gc.IsNil)
		c.Assert(result, gc.FitsTypeOf, &params.SecretBackendConfigResults{})
		*(result.(*params.SecretBackendConfigResults)) = params.SecretBackendConfigResults{
			ActiveID: coretesting.ControllerTag.Id(),
			Configs: map[string]params.SecretBackendConfig{
				coretesting.ControllerTag.Id(): {BackendType: juju.BackendType},
			},
>>>>>>> dcb3432b
		}
		return nil
	})

	hookContext := context.NewMockUnitHookContext(s.mockUnit, model.IAAS, s.mockLeadership)
	jujuSecretsAPI := secretsmanager.NewClient(apiCaller)
	secretsBackend, err := secrets.NewClient(jujuSecretsAPI)
	c.Assert(err, jc.ErrorIsNil)
	context.SetEnvironmentHookContextSecret(hookContext, uri.String(), nil, jujuSecretsAPI, secretsBackend)

	value, err := hookContext.GetSecret(uri, "label", true, true)
	c.Assert(err, jc.ErrorIsNil)
	c.Assert(value.EncodedValues(), jc.DeepEquals, map[string]string{
		"foo": "bar",
	})
}

func (s *mockHookContextSuite) TestSecretGetOwnedSecretFailedBothURIAndLabel(c *gc.C) {
	defer s.setupMocks(c).Finish()

	uri := coresecrets.NewURI()
	hookContext := context.NewMockUnitHookContext(s.mockUnit, model.IAAS, s.mockLeadership)
	context.SetEnvironmentHookContextSecret(hookContext, uri.String(),
		map[string]jujuc.SecretMetadata{
			uri.ID: {Label: "label", Owner: s.mockUnit.Tag()},
		}, nil, nil)

	_, err := hookContext.GetSecret(uri, "label", false, false)
	c.Assert(err, gc.ErrorMatches, `either URI or label should be used for getting an owned secret but not both`)
}

func (s *mockHookContextSuite) TestSecretGetOwnedSecretFailedWithUpdate(c *gc.C) {
	defer s.setupMocks(c).Finish()

	uri := coresecrets.NewURI()
	hookContext := context.NewMockUnitHookContext(s.mockUnit, model.IAAS, s.mockLeadership)
	context.SetEnvironmentHookContextSecret(hookContext, uri.String(),
		map[string]jujuc.SecretMetadata{
			uri.ID: {Label: "label", Owner: s.mockUnit.Tag()},
		}, nil, nil)

	_, err := hookContext.GetSecret(nil, "label", true, false)
	c.Assert(err, gc.ErrorMatches, `secret owner cannot use --refresh`)
}

func (s *mockHookContextSuite) assertSecretGetOwnedSecretURILookup(
	c *gc.C, patchContext func(*context.HookContext, *coresecrets.URI, string, context.SecretsAccessor, secrets.BackendsClient),
) {
	defer s.setupMocks(c).Finish()

	uri := coresecrets.NewURI()
	apiCaller := basetesting.APICallerFunc(func(objType string, version int, id, request string, arg, result interface{}) error {
<<<<<<< HEAD
=======
		if call == 0 {
			call++
			c.Assert(objType, gc.Equals, "SecretsManager")
			c.Assert(version, gc.Equals, 0)
			c.Assert(id, gc.Equals, "")
			c.Assert(request, gc.Equals, "GetSecretContentInfo")
			c.Assert(arg, gc.DeepEquals, params.GetSecretContentArgs{
				Args: []params.GetSecretContentArg{{
					URI:     uri.String(),
					Refresh: false,
					Peek:    false,
				}},
			})
			c.Assert(result, gc.FitsTypeOf, &params.SecretContentResults{})
			*(result.(*params.SecretContentResults)) = params.SecretContentResults{
				[]params.SecretContentResult{{
					Content: params.SecretContentParams{Data: map[string]string{"foo": "bar"}},
				}},
			}
			return nil
		}
>>>>>>> dcb3432b
		c.Assert(objType, gc.Equals, "SecretsManager")
		c.Assert(version, gc.Equals, 0)
		c.Assert(id, gc.Equals, "")
		c.Assert(request, gc.Equals, "GetSecretBackendConfig")
		c.Assert(arg, gc.IsNil)
		*(result.(*params.SecretBackendConfigResults)) = params.SecretBackendConfigResults{
			ActiveID: coretesting.ControllerTag.Id(),
			Configs: map[string]params.SecretBackendConfig{
				coretesting.ControllerTag.Id(): {BackendType: juju.BackendType},
			},
		}
		return nil
	})

	hookContext := context.NewMockUnitHookContext(s.mockUnit, model.IAAS, s.mockLeadership)
	jujuSecretsAPI := secretsmanager.NewClient(apiCaller)
	secretsBackend, err := secrets.NewClient(jujuSecretsAPI)
	c.Assert(err, jc.ErrorIsNil)
	context.SetEnvironmentHookContextSecret(hookContext, uri.String(), nil, jujuSecretsAPI, secretsBackend)

	patchContext(hookContext, uri, "label", jujuSecretsAPI, secretsBackend)

	value, err := hookContext.GetSecret(nil, "label", false, false)
	c.Assert(err, jc.ErrorIsNil)
	c.Assert(value.EncodedValues(), jc.DeepEquals, map[string]string{
		"foo": "bar",
	})
}

func (s *mockHookContextSuite) TestSecretGetOwnedSecretURILookupFromAppliedCache(c *gc.C) {
	s.assertSecretGetOwnedSecretURILookup(c,
		func(ctx *context.HookContext, uri *coresecrets.URI, label string, client context.SecretsAccessor, backend secrets.BackendsClient) {
			context.SetEnvironmentHookContextSecret(
				ctx, uri.String(),
				map[string]jujuc.SecretMetadata{
					uri.ID: {Label: "label", Owner: s.mockUnit.Tag()},
				},
				client, backend)
		},
	)
}

func (s *mockHookContextSuite) TestSecretGetOwnedSecretURILookupFromPendingCreate(c *gc.C) {
	s.assertSecretGetOwnedSecretURILookup(c,
		func(ctx *context.HookContext, uri *coresecrets.URI, label string, client context.SecretsAccessor, backend secrets.BackendsClient) {
			arg := uniter.SecretCreateArg{OwnerTag: s.mockUnit.Tag()}
			arg.URI = uri
			arg.Label = ptr(label)
			arg.Value = coresecrets.NewSecretValue(map[string]string{"foo": "bar"})
			ctx.SetPendingSecretCreates(
				[]uniter.SecretCreateArg{arg})
		},
	)
}

func (s *mockHookContextSuite) TestSecretGetOwnedSecretURILookupFromPendingUpdate(c *gc.C) {
	s.assertSecretGetOwnedSecretURILookup(c,
		func(ctx *context.HookContext, uri *coresecrets.URI, label string, client context.SecretsAccessor, backend secrets.BackendsClient) {
			arg := uniter.SecretUpdateArg{}
			arg.URI = uri
			arg.Label = ptr(label)
			arg.Value = coresecrets.NewSecretValue(map[string]string{"foo": "bar"})
			ctx.SetPendingSecretUpdates(
				[]uniter.SecretUpdateArg{arg})
		},
	)
}

func ptr[T any](v T) *T {
	return &v
}

func (s *mockHookContextSuite) TestSecretCreateApplicationOwner(c *gc.C) {
	s.assertSecretCreate(c, names.NewApplicationTag("mariadb"))
}

func (s *mockHookContextSuite) TestSecretCreateUnitOwner(c *gc.C) {
	s.assertSecretCreate(c, names.NewUnitTag("mariadb/0"))
}

func (s *mockHookContextSuite) assertSecretCreate(c *gc.C, owner names.Tag) {
	defer s.setupMocks(c).Finish()

	data := map[string]string{"foo": "bar"}
	value := coresecrets.NewSecretValue(data)
	expiry := time.Now()
	apiCaller := basetesting.APICallerFunc(func(objType string, version int, id, request string, arg, result interface{}) error {
		c.Assert(objType, gc.Equals, "SecretsManager")
		c.Assert(version, gc.Equals, 0)
		c.Assert(id, gc.Equals, "")
		c.Assert(request, gc.Equals, "CreateSecretURIs")
		c.Check(arg, gc.DeepEquals, params.CreateSecretURIsArg{
			Count: 1,
		})
		c.Assert(result, gc.FitsTypeOf, &params.StringResults{})
		*(result.(*params.StringResults)) = params.StringResults{
			[]params.StringResult{{
				Result: "secret:9m4e2mr0ui3e8a215n4g",
			}},
		}
		return nil
	})
	if owner.Kind() == names.ApplicationTagKind {
		s.mockLeadership.EXPECT().IsLeader().Return(true, nil)
	}

	hookContext := context.NewMockUnitHookContext(s.mockUnit, model.IAAS, s.mockLeadership)
	jujuSecretsAPI := secretsmanager.NewClient(apiCaller)
	context.SetEnvironmentHookContextSecret(hookContext, "", nil, jujuSecretsAPI, nil)

	uri, err := hookContext.CreateSecret(&jujuc.SecretCreateArgs{
		SecretUpdateArgs: jujuc.SecretUpdateArgs{
			Value:        value,
			RotatePolicy: ptr(coresecrets.RotateDaily),
			ExpireTime:   ptr(expiry),
			Description:  ptr("my secret"),
			Label:        ptr("foo"),
		},
		OwnerTag: owner,
	})
	c.Assert(err, jc.ErrorIsNil)
	c.Assert(uri.String(), gc.Equals, "secret:9m4e2mr0ui3e8a215n4g")
	c.Assert(hookContext.PendingSecretCreates(), jc.DeepEquals, []uniter.SecretCreateArg{{
		SecretUpsertArg: uniter.SecretUpsertArg{
			URI:          uri,
			Value:        value,
			RotatePolicy: ptr(coresecrets.RotateDaily),
			ExpireTime:   ptr(expiry),
			Description:  ptr("my secret"),
			Label:        ptr("foo"),
		},
		OwnerTag: owner,
	}})
}

func (s *mockHookContextSuite) TestSecretCreateDupLabel(c *gc.C) {
	defer s.setupMocks(c).Finish()

	data := map[string]string{"foo": "bar"}
	value := coresecrets.NewSecretValue(data)
	apiCaller := basetesting.APICallerFunc(func(objType string, version int, id, request string, arg, result interface{}) error {
		c.Assert(objType, gc.Equals, "SecretsManager")
		c.Assert(version, gc.Equals, 0)
		c.Assert(id, gc.Equals, "")
		c.Assert(request, gc.Equals, "CreateSecretURIs")
		c.Check(arg, gc.DeepEquals, params.CreateSecretURIsArg{
			Count: 1,
		})
		c.Assert(result, gc.FitsTypeOf, &params.StringResults{})
		*(result.(*params.StringResults)) = params.StringResults{
			[]params.StringResult{{
				Result: "secret:9m4e2mr0ui3e8a215n4g",
			}},
		}
		return nil
	})
	s.mockLeadership.EXPECT().IsLeader().Return(true, nil).Times(2)

	hookContext := context.NewMockUnitHookContext(s.mockUnit, model.IAAS, s.mockLeadership)
	jujuSecretsAPI := secretsmanager.NewClient(apiCaller)
	context.SetEnvironmentHookContextSecret(hookContext, "", nil, jujuSecretsAPI, nil)

	_, err := hookContext.CreateSecret(&jujuc.SecretCreateArgs{
		SecretUpdateArgs: jujuc.SecretUpdateArgs{
			Value: value,
			Label: ptr("foo"),
		},
		OwnerTag: names.NewApplicationTag("myapp"),
	})
	c.Assert(err, jc.ErrorIsNil)
	_, err = hookContext.CreateSecret(&jujuc.SecretCreateArgs{
		SecretUpdateArgs: jujuc.SecretUpdateArgs{
			Value: value,
			Label: ptr("foo"),
		},
		OwnerTag: names.NewApplicationTag("myapp"),
	})
	c.Assert(err, gc.ErrorMatches, `secret with label "foo" already exists`)
}

func (s *mockHookContextSuite) TestSecretUpdate(c *gc.C) {
	defer s.setupMocks(c).Finish()

	uri := coresecrets.NewURI()
	data := map[string]string{"foo": "bar"}
	value := coresecrets.NewSecretValue(data)
	expiry := time.Now()
	s.mockLeadership.EXPECT().IsLeader().Return(true, nil)
	hookContext := context.NewMockUnitHookContext(s.mockUnit, model.IAAS, s.mockLeadership)
	context.SetEnvironmentHookContextSecret(hookContext, uri.String(), map[string]jujuc.SecretMetadata{
		uri.ID: {Description: "a secret", LatestRevision: 666, Owner: names.NewApplicationTag("mariadb")},
	}, nil, nil)
	err := hookContext.UpdateSecret(uri, &jujuc.SecretUpdateArgs{
		Value:        value,
		RotatePolicy: ptr(coresecrets.RotateDaily),
		ExpireTime:   ptr(expiry),
		Description:  ptr("my secret"),
		Label:        ptr("foo"),
	})
	c.Assert(err, jc.ErrorIsNil)
	c.Assert(hookContext.PendingSecretUpdates(), jc.DeepEquals, []uniter.SecretUpdateArg{{
		CurrentRevision: 666,
		SecretUpsertArg: uniter.SecretUpsertArg{
			URI:          uri,
			Value:        value,
			RotatePolicy: ptr(coresecrets.RotateDaily),
			ExpireTime:   ptr(expiry),
			Description:  ptr("my secret"),
			Label:        ptr("foo"),
		},
	}})
}

func (s *mockHookContextSuite) TestSecretRemove(c *gc.C) {
	defer s.setupMocks(c).Finish()

	s.mockLeadership.EXPECT().IsLeader().Return(true, nil)
	hookContext := context.NewMockUnitHookContext(s.mockUnit, model.IAAS, s.mockLeadership)

	uri := coresecrets.NewURI()
	uri2 := coresecrets.NewURI()
	context.SetEnvironmentHookContextSecret(hookContext, uri.String(), map[string]jujuc.SecretMetadata{
		uri.ID:  {Description: "a secret", LatestRevision: 666, Owner: names.NewApplicationTag("mariadb")},
		uri2.ID: {Description: "another secret", LatestRevision: 667, Owner: names.NewUnitTag("mariadb/666")},
	}, nil, nil)
	err := hookContext.RemoveSecret(uri, nil)
	c.Assert(err, jc.ErrorIsNil)
	err = hookContext.RemoveSecret(uri2, ptr(666))
	c.Assert(err, jc.ErrorIsNil)
	c.Assert(hookContext.PendingSecretRemoves(), jc.DeepEquals, []uniter.SecretDeleteArg{{URI: uri}, {URI: uri2, Revision: ptr(666)}})
}

func (s *mockHookContextSuite) TestSecretGrant(c *gc.C) {
	defer s.setupMocks(c).Finish()

	uri := coresecrets.NewURI()
	uri2 := coresecrets.NewURI()
	s.mockLeadership.EXPECT().IsLeader().Return(true, nil)

	hookContext := context.NewMockUnitHookContext(s.mockUnit, model.IAAS, s.mockLeadership)
	context.SetEnvironmentHookContextSecret(hookContext, uri.String(), map[string]jujuc.SecretMetadata{
		uri.ID:  {Description: "a secret", LatestRevision: 666, Owner: names.NewApplicationTag("mariadb")},
		uri2.ID: {Description: "another secret", LatestRevision: 667, Owner: names.NewUnitTag("mariadb/666")},
	}, nil, nil)

	app := "mariadb"
	relationKey := "wordpress:db mysql:server"
	err := hookContext.GrantSecret(uri, &jujuc.SecretGrantRevokeArgs{
		ApplicationName: &app,
		RelationKey:     &relationKey,
	})
	c.Assert(err, jc.ErrorIsNil)
	err = hookContext.GrantSecret(uri2, &jujuc.SecretGrantRevokeArgs{
		ApplicationName: &app,
		RelationKey:     &relationKey,
	})
	c.Assert(err, jc.ErrorIsNil)
	c.Assert(hookContext.PendingSecretGrants(), jc.DeepEquals, []uniter.SecretGrantRevokeArgs{{
		URI:             uri,
		ApplicationName: &app,
		RelationKey:     &relationKey,
		Role:            coresecrets.RoleView,
	}, {
		URI:             uri2,
		ApplicationName: &app,
		RelationKey:     &relationKey,
		Role:            coresecrets.RoleView,
	}})
}

func (s *mockHookContextSuite) TestSecretRevoke(c *gc.C) {
	defer s.setupMocks(c).Finish()

	uri := coresecrets.NewURI()
	uri2 := coresecrets.NewURI()
	s.mockLeadership.EXPECT().IsLeader().Return(true, nil)
	hookContext := context.NewMockUnitHookContext(s.mockUnit, model.IAAS, s.mockLeadership)
	context.SetEnvironmentHookContextSecret(hookContext, uri.String(), map[string]jujuc.SecretMetadata{
		uri.ID:  {Description: "a secret", LatestRevision: 666, Owner: names.NewApplicationTag("mariadb")},
		uri2.ID: {Description: "another secret", LatestRevision: 667, Owner: names.NewUnitTag("mariadb/666")},
	}, nil, nil)
	app := "mariadb"
	relationKey := "wordpress:db mysql:server"
	err := hookContext.RevokeSecret(uri, &jujuc.SecretGrantRevokeArgs{
		ApplicationName: &app,
		RelationKey:     &relationKey,
	})
	c.Assert(err, jc.ErrorIsNil)
	err = hookContext.RevokeSecret(uri2, &jujuc.SecretGrantRevokeArgs{
		ApplicationName: &app,
		RelationKey:     &relationKey,
	})
	c.Assert(err, jc.ErrorIsNil)
	c.Assert(hookContext.PendingSecretRevokes(), jc.DeepEquals, []uniter.SecretGrantRevokeArgs{{
		URI:             uri,
		ApplicationName: &app,
		RelationKey:     &relationKey,
	}, {
		URI:             uri2,
		ApplicationName: &app,
		RelationKey:     &relationKey,
	}})
}<|MERGE_RESOLUTION|>--- conflicted
+++ resolved
@@ -28,6 +28,7 @@
 	"github.com/juju/juju/rpc/params"
 	"github.com/juju/juju/secrets"
 	"github.com/juju/juju/secrets/provider"
+	// "github.com/juju/juju/secrets/provider/juju"
 	"github.com/juju/juju/secrets/provider/vault"
 	coretesting "github.com/juju/juju/testing"
 	"github.com/juju/juju/worker/common/charmrunner"
@@ -1152,7 +1153,6 @@
 
 	uri := coresecrets.NewURI()
 	apiCaller := basetesting.APICallerFunc(func(objType string, version int, id, request string, arg, result interface{}) error {
-<<<<<<< HEAD
 		c.Assert(objType, gc.Equals, "SecretsManager")
 		c.Assert(version, gc.Equals, 0)
 		c.Assert(id, gc.Equals, "")
@@ -1183,42 +1183,6 @@
 					},
 				},
 			}},
-=======
-		if call == 0 {
-			call++
-			c.Assert(objType, gc.Equals, "SecretsManager")
-			c.Assert(version, gc.Equals, 0)
-			c.Assert(id, gc.Equals, "")
-			c.Assert(request, gc.Equals, "GetSecretContentInfo")
-			c.Assert(arg, gc.DeepEquals, params.GetSecretContentArgs{
-				Args: []params.GetSecretContentArg{{
-					URI:     uri.String(),
-					Label:   "label",
-					Refresh: true,
-					Peek:    true,
-				}},
-			})
-			c.Assert(result, gc.FitsTypeOf, &params.SecretContentResults{})
-			*(result.(*params.SecretContentResults)) = params.SecretContentResults{
-				[]params.SecretContentResult{{
-					Content: params.SecretContentParams{Data: map[string]string{"foo": "bar"}},
-				}},
-			}
-			return nil
-		}
-
-		c.Assert(objType, gc.Equals, "SecretsManager")
-		c.Assert(version, gc.Equals, 0)
-		c.Assert(id, gc.Equals, "")
-		c.Assert(request, gc.Equals, "GetSecretBackendConfig")
-		c.Assert(arg, gc.IsNil)
-		c.Assert(result, gc.FitsTypeOf, &params.SecretBackendConfigResults{})
-		*(result.(*params.SecretBackendConfigResults)) = params.SecretBackendConfigResults{
-			ActiveID: coretesting.ControllerTag.Id(),
-			Configs: map[string]params.SecretBackendConfig{
-				coretesting.ControllerTag.Id(): {BackendType: juju.BackendType},
-			},
->>>>>>> dcb3432b
 		}
 		return nil
 	})
@@ -1271,40 +1235,22 @@
 
 	uri := coresecrets.NewURI()
 	apiCaller := basetesting.APICallerFunc(func(objType string, version int, id, request string, arg, result interface{}) error {
-<<<<<<< HEAD
-=======
-		if call == 0 {
-			call++
-			c.Assert(objType, gc.Equals, "SecretsManager")
-			c.Assert(version, gc.Equals, 0)
-			c.Assert(id, gc.Equals, "")
-			c.Assert(request, gc.Equals, "GetSecretContentInfo")
-			c.Assert(arg, gc.DeepEquals, params.GetSecretContentArgs{
-				Args: []params.GetSecretContentArg{{
-					URI:     uri.String(),
-					Refresh: false,
-					Peek:    false,
-				}},
-			})
-			c.Assert(result, gc.FitsTypeOf, &params.SecretContentResults{})
-			*(result.(*params.SecretContentResults)) = params.SecretContentResults{
-				[]params.SecretContentResult{{
-					Content: params.SecretContentParams{Data: map[string]string{"foo": "bar"}},
-				}},
-			}
-			return nil
-		}
->>>>>>> dcb3432b
 		c.Assert(objType, gc.Equals, "SecretsManager")
 		c.Assert(version, gc.Equals, 0)
 		c.Assert(id, gc.Equals, "")
-		c.Assert(request, gc.Equals, "GetSecretBackendConfig")
-		c.Assert(arg, gc.IsNil)
-		*(result.(*params.SecretBackendConfigResults)) = params.SecretBackendConfigResults{
-			ActiveID: coretesting.ControllerTag.Id(),
-			Configs: map[string]params.SecretBackendConfig{
-				coretesting.ControllerTag.Id(): {BackendType: juju.BackendType},
-			},
+		c.Assert(request, gc.Equals, "GetSecretContentInfo")
+		c.Assert(arg, gc.DeepEquals, params.GetSecretContentArgs{
+			Args: []params.GetSecretContentArg{{
+				URI:     uri.String(),
+				Refresh: false,
+				Peek:    false,
+			}},
+		})
+		c.Assert(result, gc.FitsTypeOf, &params.SecretContentResults{})
+		*(result.(*params.SecretContentResults)) = params.SecretContentResults{
+			[]params.SecretContentResult{{
+				Content: params.SecretContentParams{Data: map[string]string{"foo": "bar"}},
+			}},
 		}
 		return nil
 	})
