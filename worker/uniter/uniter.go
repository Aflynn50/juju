package uniter

import (
	"errors"
	"fmt"
	corecharm "launchpad.net/juju-core/charm"
	"launchpad.net/juju-core/charm/hooks"
	"launchpad.net/juju-core/cmd"
	"launchpad.net/juju-core/environs/agent"
	"launchpad.net/juju-core/log"
	"launchpad.net/juju-core/state"
	"launchpad.net/juju-core/state/watcher"
	"launchpad.net/juju-core/trivial"
	"launchpad.net/juju-core/worker/uniter/charm"
	"launchpad.net/juju-core/worker/uniter/hook"
	"launchpad.net/juju-core/worker/uniter/jujuc"
	"launchpad.net/juju-core/worker/uniter/relation"
	"launchpad.net/tomb"
	"math/rand"
	"os"
	"path/filepath"
	"time"
)

// Uniter implements the capabilities of the unit agent. It is not intended to
// implement the actual *behaviour* of the unit agent; that responsibility is
// delegated to Mode values, which are expected to react to events and direct
// the uniter's responses to them.
type Uniter struct {
	tomb          tomb.Tomb
	st            *state.State
	f             *filter
	unit          *state.Unit
	service       *state.Service
	relationers   map[int]*Relationer
	relationHooks chan hook.Info

	dataDir      string
	baseDir      string
	toolsDir     string
	relationsDir string
	charm        *charm.GitDir
	bundles      *charm.BundlesDir
	deployer     *charm.Deployer
	s            *State
	sf           *StateFile
	rand         *rand.Rand

	ranConfigChanged bool
}

// NewUniter creates a new Uniter which will install, run, and upgrade a
// charm on behalf of the named unit, by executing hooks and operations
// provoked by changes in st.
func NewUniter(st *state.State, name string, dataDir string) *Uniter {
	u := &Uniter{
		st:      st,
		dataDir: dataDir,
	}
	go func() {
		defer u.tomb.Done()
		u.tomb.Kill(u.loop(name))
	}()
	return u
}

func (u *Uniter) loop(name string) (err error) {
	if err = u.init(name); err != nil {
		return err
	}
	log.Noticef("worker/uniter: unit %q started", u.unit)

	// Start filtering state change events for consumption by modes.
	u.f, err = newFilter(u.st, name)
	if err != nil {
		return err
	}
	defer watcher.Stop(u.f, &u.tomb)
	go func() {
		u.tomb.Kill(u.f.Wait())
	}()

	// Announce our presence to the world.
	pinger, err := u.unit.SetAgentAlive()
	if err != nil {
		return err
	}
	defer watcher.Stop(pinger, &u.tomb)

	// Run modes until we encounter an error.
	mode := ModeInit
	for err == nil {
		select {
		case <-u.tomb.Dying():
			err = tomb.ErrDying
		default:
			mode, err = mode(u)
		}
	}
	log.Noticef("worker/uniter: unit %q shutting down: %s", u.unit, err)
	return err
}

func (u *Uniter) init(name string) (err error) {
	defer trivial.ErrorContextf(&err, "failed to initialize uniter for unit %q", name)
	u.unit, err = u.st.Unit(name)
	if err != nil {
		return err
	}
	ename := u.unit.EntityName()
	u.toolsDir = agent.ToolsDir(u.dataDir, ename)
	if err := EnsureJujucSymlinks(u.toolsDir); err != nil {
		return err
	}
	u.baseDir = filepath.Join(u.dataDir, "agents", ename)
	u.relationsDir = filepath.Join(u.baseDir, "state", "relations")
	if err := os.MkdirAll(u.relationsDir, 0755); err != nil {
		return err
	}
	u.service, err = u.st.Service(u.unit.ServiceName())
	if err != nil {
		return err
	}
	u.relationers = map[int]*Relationer{}
	u.relationHooks = make(chan hook.Info)
	u.charm = charm.NewGitDir(filepath.Join(u.baseDir, "charm"))
	u.bundles = charm.NewBundlesDir(filepath.Join(u.baseDir, "state", "bundles"))
	u.deployer = charm.NewDeployer(filepath.Join(u.baseDir, "state", "deployer"))
	u.sf = NewStateFile(filepath.Join(u.baseDir, "state", "uniter"))
	u.rand = rand.New(rand.NewSource(time.Now().Unix()))
	return nil
}

func (u *Uniter) Stop() error {
	u.tomb.Kill(nil)
	return u.Wait()
}

func (u *Uniter) String() string {
	return "uniter for " + u.unit.Name()
}

func (u *Uniter) Dead() <-chan struct{} {
	return u.tomb.Dead()
}

func (u *Uniter) Wait() error {
	return u.tomb.Wait()
}

// writeState saves uniter state with the supplied values, and infers the appropriate
// value of Started.
func (u *Uniter) writeState(op Op, step OpStep, hi *hook.Info, url *corecharm.URL) error {
	s := State{
		Started:  op == RunHook && hi.Kind == hooks.Start || u.s != nil && u.s.Started,
		Op:       op,
		OpStep:   step,
		Hook:     hi,
		CharmURL: url,
	}
	if err := u.sf.Write(s.Started, s.Op, s.OpStep, s.Hook, s.CharmURL); err != nil {
		return err
	}
	u.s = &s
	return nil
}

// deploy deploys the supplied charm URL, and sets follow-up hook operation state
// as indicated by reason.
func (u *Uniter) deploy(curl *corecharm.URL, reason Op) error {
	if reason != Install && reason != Upgrade {
		panic(fmt.Errorf("%q is not a deploy operation", reason))
	}
	var hi *hook.Info
	if u.s != nil && (u.s.Op == RunHook || u.s.Op == Upgrade) {
		// If this upgrade interrupts a RunHook, we need to preserve the hook
		// info so that we can return to the appropriate error state. However,
		// if we're resuming (or have force-interrupted) an Upgrade, we also
		// need to preserve whatever hook info was preserved when we initially
		// started upgrading, to ensure we still return to the correct state.
		hi = u.s.Hook
	}
	if u.s == nil || u.s.OpStep != Done {
<<<<<<< HEAD
		log.Infof("worker/uniter: fetching charm %q", curl)
=======
		// Set the new charm URL - this returns once it's done and stored.
		if err := u.f.SetCharm(curl); err != nil {
			return err
		}
		// Refresh to get the new URL.
		if err := u.unit.Refresh(); err != nil {
			return err
		}

		log.Printf("worker/uniter: fetching charm %q", curl)
>>>>>>> 29377b82
		sch, err := u.st.Charm(curl)
		if err != nil {
			return err
		}
		bun, err := u.bundles.Read(sch, u.tomb.Dying())
		if err != nil {
			return err
		}
		if err = u.deployer.Stage(bun, curl); err != nil {
			return err
		}
		log.Infof("worker/uniter: deploying charm %q", curl)
		if err = u.writeState(reason, Pending, hi, curl); err != nil {
			return err
		}
		if err = u.deployer.Deploy(u.charm); err != nil {
			return err
		}
		if err = u.writeState(reason, Done, hi, curl); err != nil {
			return err
		}
	}
<<<<<<< HEAD
	log.Infof("worker/uniter: charm %q is deployed", curl)
	if err := u.unit.SetCharmURL(curl); err != nil {
		return err
	}
=======
	log.Printf("worker/uniter: charm %q is deployed", curl)
>>>>>>> 29377b82
	status := Queued
	if hi != nil {
		// If a hook operation was interrupted, restore it.
		status = Pending
	} else {
		// Otherwise, queue the relevant post-deploy hook.
		hi = &hook.Info{}
		switch reason {
		case Install:
			hi.Kind = hooks.Install
		case Upgrade:
			hi.Kind = hooks.UpgradeCharm
		}
	}
	return u.writeState(RunHook, status, hi, nil)
}

// errHookFailed indicates that a hook failed to execute, but that the Uniter's
// operation is not affected by the error.
var errHookFailed = errors.New("hook execution failed")

// runHook executes the supplied hook.Info in an appropriate hook context. If
// the hook itself fails to execute, it returns errHookFailed.
func (u *Uniter) runHook(hi hook.Info) (err error) {
	// Prepare context.
	if err = hi.Validate(); err != nil {
		return err
	}
	hookName := string(hi.Kind)
	relationId := -1
	if hi.Kind.IsRelation() {
		relationId = hi.RelationId
		if hookName, err = u.relationers[relationId].PrepareHook(hi); err != nil {
			return err
		}
	}
	hctxId := fmt.Sprintf("%s:%s:%d", u.unit.Name(), hookName, u.rand.Int63())
	ctxRelations := map[int]*ContextRelation{}
	for id, r := range u.relationers {
		ctxRelations[id] = r.Context()
	}
	hctx := NewHookContext(u.unit, hctxId, relationId, hi.RemoteUnit, ctxRelations)

	// Prepare server.
	getCmd := func(ctxId, cmdName string) (cmd.Command, error) {
		// TODO: switch to long-running server with single context;
		// use nonce in place of context id.
		if ctxId != hctxId {
			return nil, fmt.Errorf("expected context id %q, got %q", hctxId, ctxId)
		}
		return jujuc.NewCommand(hctx, cmdName)
	}
	socketPath := filepath.Join(u.baseDir, "agent.socket")
	srv, err := jujuc.NewServer(getCmd, socketPath)
	if err != nil {
		return err
	}
	go srv.Run()
	defer srv.Close()

	// Run the hook.
	if err := u.writeState(RunHook, Pending, &hi, nil); err != nil {
		return err
	}
	log.Infof("worker/uniter: running %q hook", hookName)
	if err := hctx.RunHook(hookName, u.charm.Path(), u.toolsDir, socketPath); err != nil {
		log.Errorf("worker/uniter: hook failed: %s", err)
		return errHookFailed
	}
	if err := u.writeState(RunHook, Done, &hi, nil); err != nil {
		return err
	}
	log.Infof("worker/uniter: ran %q hook", hookName)
	return u.commitHook(hi)
}

// commitHook ensures that state is consistent with the supplied hook, and
// that the fact of the hook's completion is persisted.
func (u *Uniter) commitHook(hi hook.Info) error {
	log.Infof("worker/uniter: committing %q hook", hi.Kind)
	if hi.Kind.IsRelation() {
		if err := u.relationers[hi.RelationId].CommitHook(hi); err != nil {
			return err
		}
		if hi.Kind == hooks.RelationBroken {
			delete(u.relationers, hi.RelationId)
		}
	}
	if err := u.charm.Snapshotf("Completed %q hook.", hi.Kind); err != nil {
		return err
	}
	if hi.Kind == hooks.ConfigChanged {
		u.ranConfigChanged = true
	}
	if err := u.writeState(Continue, Pending, &hi, nil); err != nil {
		return err
	}
	log.Infof("worker/uniter: committed %q hook", hi.Kind)
	return nil
}

// restoreRelations reconciles the supplied relation state dirs with the
// remote state of the corresponding relations.
func (u *Uniter) restoreRelations() error {
	// TODO(dimitern): Get these from state, not from disk.
	dirs, err := relation.ReadAllStateDirs(u.relationsDir)
	if err != nil {
		return err
	}
	for id, dir := range dirs {
		remove := false
		rel, err := u.st.Relation(id)
		if state.IsNotFound(err) {
			remove = true
		} else if err != nil {
			return err
		}
		if err = u.addRelation(rel, dir); err == state.ErrCannotEnterScope {
			remove = true
		} else if err != nil {
			return err
		}
		if remove {
			// If the previous execution was interrupted in the process of
			// joining or departing the relation, the directory will be empty
			// and the state is sane.
			if err := dir.Remove(); err != nil {
				return fmt.Errorf("cannot synchronize relation state: %v", err)
			}
		}
	}
	return nil
}

// updateRelations responds to changes in the life states of the relations
// with the supplied ids. If any id corresponds to an alive relation not
// known to the unit, the uniter will join that relation and return its
// relationer in the added list.
func (u *Uniter) updateRelations(ids []int) (added []*Relationer, err error) {
	for _, id := range ids {
		if r, found := u.relationers[id]; found {
			rel := r.ru.Relation()
			if err := rel.Refresh(); err != nil {
				return nil, fmt.Errorf("cannot update relation %q: %v", rel, err)
			}
			if rel.Life() == state.Dying {
				if err := r.SetDying(); err != nil {
					return nil, err
				} else if r.IsImplicit() {
					delete(u.relationers, id)
				}
			}
			continue
		}
		// Relations that are not alive are simply skipped, because they
		// were not previously known anyway.
		rel, err := u.st.Relation(id)
		if err != nil {
			if state.IsNotFound(err) {
				continue
			}
			return nil, err
		}
		if rel.Life() != state.Alive {
			continue
		}
		// Make sure we ignore relations not implemented by the unit's charm
		ch, err := corecharm.ReadDir(u.charm.Path())
		if err != nil {
			return nil, err
		}
		if ep, err := rel.Endpoint(u.unit.ServiceName()); err != nil {
			return nil, err
		} else if !ep.ImplementedBy(ch) {
			log.Warningf("worker/uniter: skipping relation with unknown endpoint %q", ep)
			continue
		}
		dir, err := relation.ReadStateDir(u.relationsDir, id)
		if err != nil {
			return nil, err
		}
		err = u.addRelation(rel, dir)
		if err == nil {
			added = append(added, u.relationers[id])
			continue
		}
		e := dir.Remove()
		if err != state.ErrCannotEnterScope {
			return nil, err
		}
		if e != nil {
			return nil, e
		}
	}
	if u.unit.IsPrincipal() {
		return added, nil
	}
	// If no Alive relations remain between a subordinate unit's service
	// and its principal's service, the subordinate must become Dying.
	keepAlive := false
	for _, r := range u.relationers {
		scope := r.ru.Endpoint().RelationScope
		if scope == corecharm.ScopeContainer && !r.dying {
			keepAlive = true
			break
		}
	}
	if !keepAlive {
		if err := u.unit.Destroy(); err != nil {
			return nil, err
		}
	}
	return added, nil
}

// addRelation causes the unit agent to join the supplied relation, and to
// store persistent state in the supplied dir.
func (u *Uniter) addRelation(rel *state.Relation, dir *relation.StateDir) error {
	log.Infof("worker/uniter: joining relation %q", rel)
	ru, err := rel.Unit(u.unit)
	if err != nil {
		return err
	}
	r := NewRelationer(ru, dir, u.relationHooks)
	w := u.unit.Watch()
	defer watcher.Stop(w, &u.tomb)
	for {
		select {
		case <-u.tomb.Dying():
			return tomb.ErrDying
		case _, ok := <-w.Changes():
			if !ok {
				return watcher.MustErr(w)
			}
			if err := r.Join(); err == state.ErrCannotEnterScopeYet {
				log.Infof("worker/uniter: cannot enter scope for relation %q; waiting for subordinate to be removed", rel)
				continue
			} else if err != nil {
				return err
			}
			log.Infof("worker/uniter: joined relation %q", rel)
			u.relationers[rel.Id()] = r
			return nil
		}
	}
	panic("unreachable")
}<|MERGE_RESOLUTION|>--- conflicted
+++ resolved
@@ -181,9 +181,6 @@
 		hi = u.s.Hook
 	}
 	if u.s == nil || u.s.OpStep != Done {
-<<<<<<< HEAD
-		log.Infof("worker/uniter: fetching charm %q", curl)
-=======
 		// Set the new charm URL - this returns once it's done and stored.
 		if err := u.f.SetCharm(curl); err != nil {
 			return err
@@ -193,8 +190,7 @@
 			return err
 		}
 
-		log.Printf("worker/uniter: fetching charm %q", curl)
->>>>>>> 29377b82
+		log.Infof("worker/uniter: fetching charm %q", curl)
 		sch, err := u.st.Charm(curl)
 		if err != nil {
 			return err
@@ -217,14 +213,7 @@
 			return err
 		}
 	}
-<<<<<<< HEAD
 	log.Infof("worker/uniter: charm %q is deployed", curl)
-	if err := u.unit.SetCharmURL(curl); err != nil {
-		return err
-	}
-=======
-	log.Printf("worker/uniter: charm %q is deployed", curl)
->>>>>>> 29377b82
 	status := Queued
 	if hi != nil {
 		// If a hook operation was interrupted, restore it.
