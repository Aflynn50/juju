--- conflicted
+++ resolved
@@ -10,12 +10,8 @@
 	"path/filepath"
 	"regexp"
 
-<<<<<<< HEAD
-	corecharm "github.com/juju/charm/v11"
+	jujucharm "github.com/juju/charm/v11"
 	"github.com/juju/errors"
-=======
-	jujucharm "github.com/juju/charm/v11"
->>>>>>> 0b4cd96f
 	"github.com/juju/loggo"
 	jujutesting "github.com/juju/testing"
 	jc "github.com/juju/testing/checkers"
@@ -33,55 +29,6 @@
 
 var _ = gc.Suite(&BundlesDirSuite{})
 
-<<<<<<< HEAD
-=======
-func (s *BundlesDirSuite) SetUpSuite(c *gc.C) {
-	s.JujuConnSuite.SetUpSuite(c)
-}
-
-func (s *BundlesDirSuite) TearDownSuite(c *gc.C) {
-	s.JujuConnSuite.TearDownSuite(c)
-}
-
-func (s *BundlesDirSuite) SetUpTest(c *gc.C) {
-	s.JujuConnSuite.SetUpTest(c)
-
-	// Add a charm, application and unit to login to the API with.
-	charm := s.AddTestingCharm(c, "wordpress")
-	app := s.AddTestingApplication(c, "wordpress", charm)
-	unit, err := app.AddUnit(state.AddUnitParams{})
-	c.Assert(err, jc.ErrorIsNil)
-	password, err := utils.RandomPassword()
-	c.Assert(err, jc.ErrorIsNil)
-	err = unit.SetPassword(password)
-	c.Assert(err, jc.ErrorIsNil)
-
-	s.st = s.OpenAPIAs(c, unit.Tag(), password)
-	c.Assert(s.st, gc.NotNil)
-	s.uniter, err = uniter.NewFromConnection(s.st)
-	c.Assert(err, jc.ErrorIsNil)
-	c.Assert(s.uniter, gc.NotNil)
-}
-
-func (s *BundlesDirSuite) TearDownTest(c *gc.C) {
-	err := s.st.Close()
-	c.Assert(err, jc.ErrorIsNil)
-	s.JujuConnSuite.TearDownTest(c)
-}
-
-func (s *BundlesDirSuite) AddCharm(c *gc.C) (charm.BundleInfo, *state.Charm) {
-	curl := jujucharm.MustParseURL("ch:quantal/dummy-1")
-	bun := testcharms.Repo.CharmDir("dummy")
-	sch, err := testing.AddCharm(s.State, curl, bun, false)
-	c.Assert(err, jc.ErrorIsNil)
-
-	apiCharm, err := s.uniter.Charm(sch.URL())
-	c.Assert(err, jc.ErrorIsNil)
-
-	return apiCharm, sch
-}
-
->>>>>>> 0b4cd96f
 type fakeBundleInfo struct {
 	charm.BundleInfo
 	curl   string
@@ -102,9 +49,9 @@
 	return f.sha256, nil
 }
 
-func (s *BundlesDirSuite) testCharm(c *gc.C) *corecharm.CharmDir {
+func (s *BundlesDirSuite) testCharm(c *gc.C) *jujucharm.CharmDir {
 	base := testcharms.Repo.ClonedDirPath(c.MkDir(), "wordpress")
-	dir, err := corecharm.ReadCharmDir(base)
+	dir, err := jujucharm.ReadCharmDir(base)
 	c.Assert(err, jc.ErrorIsNil)
 	return dir
 }
@@ -123,7 +70,7 @@
 
 	dlr := &downloader.Downloader{
 		OpenBlob: func(req downloader.Request) (io.ReadCloser, error) {
-			curl := corecharm.MustParseURL(req.URL.String())
+			curl := jujucharm.MustParseURL(req.URL.String())
 			if curl.Name != sch.Meta().Name {
 				return nil, errors.NotFoundf(req.URL.String())
 			}
@@ -184,13 +131,8 @@
 	checkDownloadsEmpty()
 }
 
-<<<<<<< HEAD
-func assertCharm(c *gc.C, bun charm.Bundle, sch *corecharm.CharmDir) {
-	actual := bun.(*corecharm.CharmArchive)
-=======
-func assertCharm(c *gc.C, bun charm.Bundle, sch *state.Charm) {
+func assertCharm(c *gc.C, bun charm.Bundle, sch *jujucharm.CharmDir) {
 	actual := bun.(*jujucharm.CharmArchive)
->>>>>>> 0b4cd96f
 	c.Assert(actual.Revision(), gc.Equals, sch.Revision())
 	c.Assert(actual.Meta(), gc.DeepEquals, sch.Meta())
 	c.Assert(actual.Config(), gc.DeepEquals, sch.Config())
