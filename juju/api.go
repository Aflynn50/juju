--- conflicted
+++ resolved
@@ -170,49 +170,6 @@
 	return st, nil
 }
 
-<<<<<<< HEAD
-func processAccountDetails(authTag names.Tag, apiInfoTag names.Tag, controllerName string, controllerAccess string, store jujuclient.ClientStore, skipLogin bool) {
-	var accountDetails *jujuclient.AccountDetails
-	var err error
-
-	user, ok := authTag.(names.UserTag)
-	if !skipLogin {
-		if ok {
-			if accountDetails, err = store.AccountDetails(controllerName); err != nil {
-				if !errors.Is(err, errors.NotFound) {
-					logger.Errorf(context.TODO(), "cannot load local account information: %v", err)
-				}
-			} else {
-				accountDetails.LastKnownAccess = controllerAccess
-			}
-		}
-		accountType := jujuclient.UserPassAccountDetailsType
-		if accountDetails != nil {
-			accountType = accountDetails.Type
-		}
-		if accountType == "" || accountType == jujuclient.UserPassAccountDetailsType {
-			if ok && !user.IsLocal() && apiInfoTag == nil {
-				// We used macaroon auth to login; save the username
-				// that we've logged in as.
-				accountDetails = &jujuclient.AccountDetails{
-					Type:            jujuclient.UserPassAccountDetailsType,
-					User:            user.Id(),
-					LastKnownAccess: controllerAccess,
-				}
-			} else if apiInfoTag == nil {
-				logger.Errorf(context.TODO(), "unexpected logged-in username %v", authTag)
-			}
-		}
-	}
-	if accountDetails != nil {
-		if err := store.UpdateAccount(controllerName, *accountDetails); err != nil {
-			logger.Errorf(context.TODO(), "cannot update account information: %v", err)
-		}
-	}
-}
-
-=======
->>>>>>> d7a40b3e
 // connectionInfo returns connection information suitable for
 // connecting to the controller and model specified in the given
 // parameters. If there are no addresses known for the controller,
