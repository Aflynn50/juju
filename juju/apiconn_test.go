--- conflicted
+++ resolved
@@ -33,11 +33,7 @@
 	}
 	env, err := environs.NewFromAttrs(attrs)
 	c.Assert(err, IsNil)
-<<<<<<< HEAD
-	err = environs.Bootstrap(env, constraints.Value{}, false)
-=======
-	err = environs.Bootstrap(env, state.Constraints{})
->>>>>>> 198d2b0e
+	err = environs.Bootstrap(env, constraints.Value{})
 	c.Assert(err, IsNil)
 
 	conn, err := juju.NewConn(env)
